describe('Test the actions in UTXO list', () => {
    
    before(() => {
        Cypress.config('includeShadowDom', true)
        const device_name = "UTXO device"
        const wallet_name = "UTXO wallet"
        var wallet_name_ref = wallet_name.toLowerCase().replace(/ /g,"_")
        cy.viewport(1200,660)
        cy.visit('/')
        cy.get('#toggle_devices_list').click()
        cy.addHotDevice(device_name, "bitcoin")
        cy.addHotWallet(wallet_name, device_name, "bitcoin", "segwit")
        cy.get('#fullbalance_amount').then(($span) => {
            const balance = parseFloat($span.text())
            if (balance <= 20) {
                cy.log("balance " + balance + " too low. Mining!")
                cy.mine2wallet("btc")
                cy.mine2wallet("btc")
                cy.mine2wallet("btc")
                cy.mine2wallet("btc")
                // We are having 5 UTXO in the end
            }
        })
    })

    // Keeps the session cookie alive, Cypress by default clears all cookies before each test
    beforeEach(() => {
        Cypress.Cookies.preserveOnce('session')
    })

    it('Freezing', () => {
        cy.contains("UTXO wallet").click()
        cy.get('tx-table').find('.utxo-view-btn').click({ force: true })
        cy.wait(500)
        // Freeze 3 UTXOs 
        cy.log("Freeze 3 UTXO")
        cy.get('tx-table').find('tx-row').eq(0).find('.select-tx-img').click( {position: 'top'} )
        cy.get('tx-table').find('tx-row').eq(0).find('.select-tx-value').invoke('attr', 'value').should('eq', 'true') // Check whether click worked
        cy.wait(100)
        cy.get('tx-table').find('tx-row').eq(1).find('.select-tx-img').click( {position: 'top'} )
        cy.get('tx-table').find('tx-row').eq(1).find('.select-tx-value').invoke('attr', 'value').should('eq', 'true') 
        cy.wait(100)
        cy.get('tx-table').find('tx-row').eq(3).find('.select-tx-img').click( {position: 'top'} )
        cy.get('tx-table').find('tx-row').eq(3).find('.select-tx-value').invoke('attr', 'value').should('eq', 'true') 
        cy.wait(100)
        cy.get('tx-table').find('.freeze-tx-btn').click()
        cy.wait(500)
        // We should have 3 frozen outputs now, let's check that
        cy.log("Check whether we have 3 frozen outputs")
        cy.get('tx-table').find('tx-row').each(($el, index, $list) => {
            if (index == 0 || index == 1 || index == 3) {
                cy.wrap($el).find('.tx-row').should('have.class', 'frozen')
                cy.wrap($el).find('.frozen-img').should('not.have.class', 'hidden')
            } else {
                cy.wrap($el).find('.tx-row').should('not.have.class', 'frozen')
                cy.wrap($el).find('.frozen-img').should('have.class', 'hidden')
            }   
        })
        // Check that we can't create a transaction when a frozen UTXO is selected ...
        cy.log("Check that we can't create a transaction when frozen UTXO is selected")
        cy.get('tx-table').find('tx-row').eq(2).find('.select-tx-img').click( {position: 'top'} )
        cy.get('tx-table').find('tx-row').eq(0).find('.select-tx-img').click( {position: 'top'} )
        cy.get('tx-table').find('.compose-tx-btn').should('be.hidden')
        // ... and that the checkboxes disappear for non-frozen UTXO and get unticked
        cy.log("... and that the checkboxes disappear for non-frozen UTXO and get unticked")
        cy.get('tx-table').find('tx-row').eq(2).find('.select-tx-img').should('be.hidden')
        cy.get('tx-table').find('tx-row').eq(2).find('.select-tx-img').should('have.attr', 'src').and('contain', 'untick')
        cy.get('tx-table').find('tx-row').eq(4).find('.select-tx-img').should('be.hidden')
        cy.get('tx-table').find('tx-row').eq(4).find('.select-tx-img').should('have.attr', 'src').and('contain', 'untick')
        // Unselect the first UTXO again and check that all checkboxes are visible and none are selected
        cy.log("Unselect the first UTXO again and check that all checkboxes are visible and none are selected")
        cy.get('tx-table').find('tx-row').eq(0).find('.select-tx-img').click( {position: 'top'} )
        cy.wait(100)
        cy.get('tx-table').find('tx-row').each(($el, index, $list) => {
            cy.wrap($el).find('.tx-row').find('.select-tx-img').should('not.be.hidden').should('have.attr', 'src').and('contain', 'untick')
        })
    })

    it('Creating a transaction', () => {
        // Make a transaction with the third and forth UTXO
        cy.log("Make a transaction with the third and forth UTXO")
        // Unfreeze necessary for the forth UTXO
        cy.get('tx-table').find('tx-row').eq(3).find('.select-tx-img').click( {position: 'top'} )
        cy.wait(100)
        cy.get('tx-table').find('.freeze-tx-btn').click()
        cy.wait(200)
        cy.get('tx-table').find('tx-row').eq(2).find('.select-tx-img').click( {position: 'top'} );
        cy.get('tx-table').find('tx-row').eq(2).find('.select-tx-value').invoke('attr', 'value').should('eq', 'true') // Check that the click flow is (still) in order
        cy.get('tx-table').find('tx-row').eq(3).find('.select-tx-img').click( {position: 'top'} )
        cy.get('tx-table').find('tx-row').eq(3).find('.select-tx-value').invoke('attr', 'value').should('eq', 'true')
        cy.wait(100)
        cy.get('tx-table').find('.compose-tx-btn').should('not.be.hidden')
        cy.get('tx-table').find('.compose-tx-btn').click()
        // Switch to coin selection, check that the right amount of coins are preselected in the coin selection
        cy.log("Switch to coin selection, check that the right amount of coins are preselected in the coin selection")
        cy.get('.coinselect-hidden').should('have.length', 2);
    })

    it('Managing unsigned transactions', () => {
        // Make an unsigned tx
<<<<<<< HEAD
        cy.get('#recipient_0').find('#address').type("bcrt1qvtdx75y4554ngrq6aff3xdqnvjhmct5wck95qs") // address from "Wallet ghost"
        cy.get('#recipient_0').get('#send_max').click()
=======
        cy.get('#address_0').type("bcrt1qvtdx75y4554ngrq6aff3xdqnvjhmct5wck95qs") // address from "Ghost wallet"
        cy.get('#send_max_0').click()
>>>>>>> a577c2bb
        cy.get('#create_psbt_btn').click()
        // Check the labeling of the unsigned UTXO
        cy.log("Check the labeling of the unsigned UTXO")
        cy.get('#btn_transactions').click()
        cy.wait(1000)
        cy.get('tx-table').find('.utxo-view-btn').click()
        cy.get('tx-table').find('tx-row').eq(2).find('#column-category').should('contain', 'Unsigned')
        cy.get('tx-table').find('tx-row').eq(3).find('#column-category').should('contain', 'Unsigned')
        // Check that only the two checkboxes of the unsigned UTXO are visible
        cy.log("Check that only the two checkboxes of the unsigned UTXO are visible")
        cy.get('tx-table').find('tx-row').eq(2).find('.select-tx-img').click( {position: 'top'} )
        cy.wait(200)
        cy.get('tx-table').find('tx-row').each(($el, index, $list) => {
            if (index == 0 || index == 1) {
            cy.wrap($el).find('.tx-row').find('.select-tx-img').should('be.hidden').should('have.attr', 'src').and('contain', 'untick')
            }   
        })
        // Unselect the third UTXO again and check that all checkboxes are visible and none are selected
        cy.log("Unselect the third UTXO again and check that all checkboxes are visible and none are selected")
        cy.get('tx-table').find('tx-row').eq(2).find('.select-tx-img').click( {position: 'top'} )
        cy.get('tx-table').find('tx-row').eq(2).find('.select-tx-value').invoke('attr', 'value').should('eq', '')
        cy.wait(100)
        cy.get('tx-table').find('tx-row').each(($el, index, $list) => {
            cy.wrap($el).find('.tx-row').find('.select-tx-img').should('not.be.hidden')
        })
        // Select a normal UTXO, select an unsigned UTXO and then unselect the unsigned again
        cy.log("Select a normal UTXO, select an unsigned UTXO and then unselect the unsigned again")
        cy.get('tx-table').find('tx-row').eq(4).find('.select-tx-img').click( {position: 'top'} )
        cy.get('tx-table').find('tx-row').eq(4).find('.select-tx-value').invoke('attr', 'value').should('eq', 'true')
        cy.wait(100)
        cy.get('tx-table').find('tx-row').eq(3).find('.select-tx-img').click( {position: 'top'} )
        cy.get('tx-table').find('tx-row').eq(3).find('.select-tx-value').invoke('attr', 'value').should('eq', 'true')
        cy.wait(100)
        cy.get('tx-table').find('tx-row').eq(3).find('.select-tx-img').click( {position: 'top'} )
        cy.get('tx-table').find('tx-row').eq(3).find('.select-tx-value').invoke('attr', 'value').should('eq', '')
        cy.wait(100)
        // Check that all checkboxes are visible again and none are selected
        cy.get('tx-table').find('tx-row').each(($el, index, $list) => {
            cy.wrap($el).find('.tx-row').find('.select-tx-img').should('not.be.hidden').should('have.attr', 'src').and('contain', 'untick')
        })
        // Check that the manage PSBT button is working
        cy.get('tx-table').find('tx-row').eq(2).find('.select-tx-img').click( {position: 'top'} )
        cy.wait(100)
        cy.get('tx-table').find('#manage-psbt-btn').should('not.be.hidden').click()
        cy.wait(200)
        cy.contains("Here you can manage PSBTs") 
    })
})<|MERGE_RESOLUTION|>--- conflicted
+++ resolved
@@ -98,13 +98,8 @@
 
     it('Managing unsigned transactions', () => {
         // Make an unsigned tx
-<<<<<<< HEAD
-        cy.get('#recipient_0').find('#address').type("bcrt1qvtdx75y4554ngrq6aff3xdqnvjhmct5wck95qs") // address from "Wallet ghost"
+        cy.get('#recipient_0').find('#address').type("bcrt1qvtdx75y4554ngrq6aff3xdqnvjhmct5wck95qs") // address from "Ghost wallet"
         cy.get('#recipient_0').get('#send_max').click()
-=======
-        cy.get('#address_0').type("bcrt1qvtdx75y4554ngrq6aff3xdqnvjhmct5wck95qs") // address from "Ghost wallet"
-        cy.get('#send_max_0').click()
->>>>>>> a577c2bb
         cy.get('#create_psbt_btn').click()
         // Check the labeling of the unsigned UTXO
         cy.log("Check the labeling of the unsigned UTXO")
