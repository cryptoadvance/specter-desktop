--- conflicted
+++ resolved
@@ -102,11 +102,7 @@
             cy.get('#hot_elements_device_1_hot_sign_btn').click()
             cy.get('#hot_enter_passphrase__submit').click()
             cy.get('#broadcast_local_btn').click()
-<<<<<<< HEAD
-            cy.get('#fullbalance_amount', { timeout: broadcast_timeout })
-=======
             cy.get('#fullbalance_amount', { timeout: Cypress.env("broadcast_timeout") })
->>>>>>> 92e3e870
             .should(($div) => {
                 const newBalance = parseFloat($div.text())
                 expect(newBalance).to.be.lte(oldBalance - 1.5)
