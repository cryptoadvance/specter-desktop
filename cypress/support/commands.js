// ***********************************************
// This example commands.js shows you how to
// create various custom commands and overwrite
// existing commands.
//
// For more comprehensive examples of custom
// commands please read more here:
// https://on.cypress.io/custom-commands
// ***********************************************
//
//
// -- This is a parent command --
// Cypress.Commands.add("login", (email, password) => { ... })
//
//
// -- This is a child command --
// Cypress.Commands.add("drag", { prevSubject: 'element'}, (subject, options) => { ... })
//
//
// -- This is a dual command --
// Cypress.Commands.add("dismiss", { prevSubject: 'optional'}, (subject, options) => { ... })
//
//
// -- This will overwrite an existing command --
// Cypress.Commands.overwrite("visit", (originalFn, url, options) => { ... })

import 'cypress-wait-until';

Cypress.Commands.add("addDevice", (name) => { 
    cy.get('body').then(($body) => {
        if ($body.text().includes(name)) {
          cy.get('#devices_list > .item > div').click()
          cy.get('#forget_device').click()
        } 
        cy.get('#side-content').click()
        cy.get('#btn_new_device').click()
        // Creating a Device
        cy.contains('Select Your Device Type')
        cy.get('#trezor_device_card')
        cy.get('#device-type-searchbar').type("specter")
        cy.contains('Select Your Device Type')
        cy.get('#trezor_device_card').should('not.have.class', 'disabled')
        cy.get('#specter_device_card').click()
        cy.get('h2 > input').type(name)
        cy.go('back')
        cy.get('#device-type-container > .note').click()
        cy.get('#device_name').type(name)
        cy.get('#device_type').select("Specter-DIY")
        cy.get('#txt').type("[6ea15da6/84h/1h/0h]vpub5Yw9Qps1aUVBpD3eyKVUhe5K8gbaWav9ArB4FudKeCLPb5vSsX8afAWfYvEASbkv4qxKzxSRyd3wqdgM3ir2fbrUJwiHDAJUNWGeqMDQfTj")
        cy.get('#txt').type("\n[6ea15da6/49h/1h/0h]upub5DANnftqN2Tj4S185offdMnaM6Qea3jinT57VfScASP2fuENSrFn9ixZ7zFX7ZmLovp7j2oEiWYSpCcPkeBuR2ULCiiEn8TW8P8mjaaydR3")
        cy.get('#txt').type("\n[6ea15da6/48h/1h/0h/2h]Vpub5mvDKGjRsucYGM7PWahGKJKkC3um3oJMqCYDf6SzdkPp8yES65bLfvxhE1bCZsqWobZKpcdTk3niqKR3f6T4B2zJDSyDdes3TyRM17vXYQs")
        cy.get('#txt').type("\n[6ea15da6/48h/1h/0h/1h]Upub5T5x1c4WjE54P7PsaPCUa9WNtcZuNyijXdytoHAzcK5AWrMHXX8ebWyQCXaBJuRVLDgKJMjTGSmZUans2ghMGBA8g9xRjdhuFrTyJxKYKDE")
        cy.get('#cold_device > [type="submit"]').click()
        cy.get('#devices_list > .item > div').contains(name)
      })
})

Cypress.Commands.add("addHotDevice", (name, node_type) => { 
  // node_type is either elements or bitcoin
  cy.get('body').then(($body) => {
      //cy.task("delete:elements-hotwallet")
      if ($body.text().includes(name)) {
        var refName = "#device_list_item_"+name.toLowerCase().replace(/ /g,"_")
        cy.get(refName).click()
        cy.get('#forget_device').click()
        // We might get an error here, if the device is used in a wallet
        // We assume therefore that this is ok (see below)
      } 
      cy.get('#side-content').click()
      cy.get('#btn_new_device').click()
      cy.contains('Select Your Device Type')
      cy.get(`#${node_type}core_device_card`).click()
      cy.get('#submit-mnemonic').click()
      cy.get('#device_name').type(name)
      cy.get('#submit-keys').click()
      // It's a bit hackish as if the device already exists, we'll get an error
      // but continue flaslessly nevertheless
      cy.get('#devices_list > .item > div',  { timeout: 8000 }).contains(name)
    })
})

Cypress.Commands.add("addHotWallet", (wallet_name, device_name, node_type, wallet_type, single_multi) => { 
  if (wallet_type == null) {
    wallet_type = "segwit"
  }
  if (device_name == null) {
    device_name = "Hot Elements Device 1"
  }
  cy.get('body').then(($body) => {
      if ($body.text().includes(wallet_name)) {
        cy.contains(wallet_name).click()
        cy.get('#btn_settings' ).click( {force: true})
        cy.get('#advanced_settings_tab_btn').click()
        cy.get('#delete_wallet').click()
      }
       
      cy.get('#side-content').click()
      
      cy.get('#btn_new_wallet').click()
      cy.get('[href="./simple/"]').click()
      var device_button = "#"+device_name.toLowerCase().replace(/ /g,"_")
      cy.get(device_button).click()
      cy.get('#wallet_name').type(wallet_name)
      if (wallet_type == "nested_segwit") {
        cy.get(':nth-child(1) > #type_nested_segwit_btn').click()
      }
      // Create Wallet button:
      cy.get('#keysform > .centered').click()
      cy.get('body').contains("New wallet was created successfully!")
      // // Download PDF
      // // unfortunately this results in weird effects in cypress run
      // //cy.get('#pdf-wallet-download > img').click()
      cy.get('#btn_continue').click()

      //Get some funds
      cy.mine2wallet(node_type)

    })
})

Cypress.Commands.add("deleteWallet", (name) => { 
  cy.get('body').then(($body) => {
    if ($body.text().includes(name)) {
        cy.contains(name).click()
        cy.get('#btn_settings').click()
        cy.get('#advanced_settings_tab_btn').click()
        cy.get('#delete_wallet').click()
        // That does not seem to delete the wallet-file in elements, though
        // So let's do that as well
        cy.task("delete:elements-hotwallet")
    } 
  })
})

Cypress.Commands.add("mine2wallet", (chain) => { 
  // Fund it and check the balance
  cy.get('#btn_transactions').click()
  cy.get('#fullbalance_amount').then(($div) => {
      const oldBalance = parseFloat($div.text())
      if (chain=="elm" || chain=="elements") {
        cy.task("elm:mine")
      } else if (chain=="btc" || chain=="bitcoin") {
        cy.task("btc:mine")
      } else {
        throw new Error("Unknown chain: " + chain)
      }
      cy.waitUntil( () => cy.reload().get('#fullbalance_amount', { timeout: 3000 }) 
        .then(($div) => {
          const n = parseFloat($div.text())
          return n > oldBalance
        })
      , {
        errorMsg: 'Waited for the funds arriving in the wallet from chain mining but it never did (timeout 30s) ',
<<<<<<< HEAD
        timeout: 60000,
=======
        timeout: 30000,
>>>>>>> d05140d5
        interval: 2000
      })
  })
})

// Quick and easy way to fill out the send form and create a psbt
Cypress.Commands.add("createPsbt", (address, label="a_label", amount=0.01) => { 
  cy.get('#btn_send').click()
  cy.get('#address_0').type(address)
  cy.get('#label_0').type(label)
  //cy.get('#send_max_0').click()
  cy.get('#amount_0').type(amount)
  cy.get('#create_psbt_btn').click()
})<|MERGE_RESOLUTION|>--- conflicted
+++ resolved
@@ -151,11 +151,7 @@
         })
       , {
         errorMsg: 'Waited for the funds arriving in the wallet from chain mining but it never did (timeout 30s) ',
-<<<<<<< HEAD
         timeout: 60000,
-=======
-        timeout: 30000,
->>>>>>> d05140d5
         interval: 2000
       })
   })
