--- conflicted
+++ resolved
@@ -18,12 +18,8 @@
 # We're using mkdocs for creating the static pages
 # We don't pin this dependency as this is not relevant for either testing or
 # production. Therefore it's easier to simply let it upgrade automatically:
-<<<<<<< HEAD
-echo "    Running pip install mkdocs" 
-pip3 install mkdocs 
-=======
+echo "    Running pip install mkdocs mkdocs-video  mdx_truly_sane_lists" 
 pip3 install mkdocs mkdocs-video  mdx_truly_sane_lists
->>>>>>> 27e46f6f
 # At the sime of this comment, we had: mkdocs==1.2.3
 
 
