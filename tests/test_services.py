import json
import pytest

from flask_login import current_user
from flask_login.utils import login_user, logout_user
from mock import patch, Mock
from tempfile import TemporaryDirectory
from unittest.mock import MagicMock
from unittest import TestCase
from cryptoadvance.specter.services.service_encrypted_storage import (
    ServiceUnencryptedStorage,
)

from cryptoadvance.specter.managers.user_manager import UserManager
from cryptoadvance.specter.server import SpecterFlask
from cryptoadvance.specter.services.service import Service
from cryptoadvance.specter.services.service_encrypted_storage import (
    ServiceEncryptedStorage,
    ServiceEncryptedStorageError,
    ServiceEncryptedStorageManager,
)
from cryptoadvance.specter.managers.service_manager import ServiceManager
from cryptoadvance.specter.user import User, hash_password


class FakeServiceNoEncryption(Service):
    # A dummy Service just used by the test suite
    id = "test_service_no_encryption"
    name = "Test Service no encryption"
    has_blueprint = False
    encrypt_data = False


class FakeService(Service):
    # A dummy Service just used by the test suite
    id = "test_service"
    name = "Test Service"
    has_blueprint = False
    encrypt_data = True


# @patch("cryptoadvance.specter.services.service_manager.app")
# def test_ServiceManager_loads_services(empty_data_folder, app):
#     # app.config = MagicMock()
#     # app.config.get.return_value = "prod"
#     specter_mock = MagicMock()
#     specter_mock.data_folder.return_value = empty_data_folder

#     service_manager = ServiceManager(specter=specter_mock, devstatus_threshold="alpha")
#     services = service_manager.services
#     assert "swan" in services


@pytest.fixture
def specter_mock():
    specter_mock = Mock()
    specter_mock.config = {"uid": ""}
    specter_mock.user_manager = Mock()
    specter_mock.user_manager.users = [""]
    return specter_mock


@pytest.fixture
def user1(specter_mock):
    user1 = User.from_json(
        user_dict={
            "id": "user1",
            "username": "user1",
            "password": hash_password("somepassword"),
            "config": {},
            "is_admin": False,
            "services": None,
        },
        specter=specter_mock,
    )
    return user1


@pytest.fixture
def user2(specter_mock):
    user2 = User.from_json(
        user_dict={
            "id": "user2",
            "username": "user2",
            "password": hash_password("somepassword"),
            "config": {},
            "is_admin": False,
            "services": None,
        },
        specter=specter_mock,
    )
    return user2


def test_ServiceEncryptedStorage(empty_data_folder, user1, user2):
    user1._generate_user_secret("muh")

    # Can set and get service storage fields
    service_storage = ServiceEncryptedStorage(empty_data_folder, user1)
    service_storage.set_service_data("a_service_id", {"somekey": "green"})
    assert service_storage.get_service_data("a_service_id") == {"somekey": "green"}
    assert service_storage.get_service_data("another_service_id") == {}

    # We expect a call for a user that isn't logged in to fail
    with pytest.raises(ServiceEncryptedStorageError) as execinfo:
        ServiceEncryptedStorage(empty_data_folder, user2)
    assert "must be authenticated with password" in str(execinfo.value)


def test_access_encrypted_storage_after_login(app_no_node: SpecterFlask):
    """ServiceEncryptedStorage should be accessible (decryptable) after user login"""
    # Create test users; automatically generates their `user_secret` and kept decrypted
    # in memory.
    user_manager: UserManager = app_no_node.specter.user_manager
    user_manager.create_user(
        user_id="bob",
        username="bob",
        plaintext_password="plain_pass_bob",
        config={},
    )
    user_manager.create_user(
        user_id="alice",
        username="alice",
        plaintext_password="plain_pass_alice",
        config={},
    )

    storage_manager = ServiceEncryptedStorageManager(
        user_manager.data_folder, user_manager
    )
    storage_manager.storage_by_user = {}

    # Need a simulated request context to enable `current_user` lookup
    with app_no_node.test_request_context():
        login_user(user_manager.get_user("bob"))

        # Test user's service_data should be decryptable but initially empty
        service_data = storage_manager.get_current_user_service_data(
            service_id=FakeService.id
        )
        assert service_data == {}
        storage_manager.update_current_user_service_data(
            service_id=FakeService.id, service_data={"somekey": "green"}
        )

        logout_user()

        # Meanwhile Alice's account storage will still be blank...
        login_user(user_manager.get_user("alice"))
        service_data = storage_manager.get_current_user_service_data(
            service_id=FakeService.id
        )
        assert (
            storage_manager.get_current_user_service_data(service_id=FakeService.id)
            == {}
        )

        logout_user()

        # ...while Bob's can be retrieved when he's logged in.
        login_user(user_manager.get_user("bob"))
        service_data = storage_manager.get_current_user_service_data(
            service_id=FakeService.id
        )
        assert storage_manager.get_current_user_service_data(
            service_id=FakeService.id
        ) == {"somekey": "green"}


def test_remove_encrypted_services_from_user(
    app_no_node: SpecterFlask, empty_data_folder
):
    """ServiceEncryptedStorage should be accessible (decryptable) after user login"""
    # Create test users; automatically generates their `user_secret` and kept decrypted
    # in memory.
    user_manager: UserManager = app_no_node.specter.user_manager
    user_manager.create_user(
        user_id="bob",
        username="bob",
        plaintext_password="plain_pass_bob",
        config={},
    )

<<<<<<< HEAD
    storage_manager = ServiceEncryptedStorageManager(
        user_manager.data_folder, user_manager
    )
=======
    storage_manager = app_no_node.specter.service_encrypted_storage_manager
    service_manager = app_no_node.specter.service_manager
>>>>>>> 07cd0382
    storage_manager.storage_by_user = {}

    # Need a simulated request context to enable `current_user` lookup
    with app_no_node.test_request_context():
        user = user_manager.get_user("bob")
        login_user(user)

        # Test user's service_data should be decryptable but initially empty
        service_data = storage_manager.get_current_user_service_data(
            service_id=FakeService.id
        )
        assert service_data == {}
        storage_manager.update_current_user_service_data(
            service_id=FakeService.id, service_data={"somekey": "green"}
        )

        # Check on disk. The <user>_services.json should now have our data.
        service_encrypted_storage_file = (
            storage_manager._get_current_user_service_storage().data_file
        )
        with open(service_encrypted_storage_file, "r") as storage_json_file:
            data_on_disk = json.load(storage_json_file)

        # Can't test the actual values because they're encrypted, but the Service.id key is plaintext
        assert FakeService.id in data_on_disk

        # Remove all services that need encryption
        # we add the fakeservice to the service_manager.services otherwise delete_services_with_encrypted_storage doesn't know it exists
        # strictly speaking the important call is here user.delete_user_secret(autosave=True) which will execute regardless of adding fakeservice
        fake_service = FakeService(True, app_no_node.specter)
        service_manager.services[fake_service.id] = fake_service
        assert fake_service.id in service_manager.services

        # also add it to the user, and check later it was remove from the user
        user.add_service(fake_service.id)
        assert user.has_service(fake_service.id)

        app_no_node.specter.service_manager.delete_services_with_encrypted_storage(user)
        # the user should not have the fake_service activated any more
        assert not user.has_service(fake_service.id)
        # the service_manager on the other hand keeps all services, no matter what
        assert service_manager.services[fake_service.id]

        # Verify data on disk; Bob's user should have his user_secret cleared.
        users_file = app_no_node.specter.user_manager.users_file
        with open(users_file, "r") as storage_json_file:
            data_on_disk = json.load(storage_json_file)
        found_bob = False
        for user_entry in data_on_disk:
            if user_entry["id"] == "bob":
                found_bob = True
                assert user_entry.get("encrypted_user_secret") is None
        assert found_bob

        logout_user()
        # With no `user_secret` the decryption attempt must fail.
        with pytest.raises(ServiceEncryptedStorageError) as execinfo:
            storage_manager._get_current_user_service_storage()
        assert "must be authenticated with password" in str(execinfo.value)

        # Should now be cleared in memory (have to request raw data since we can't
        # decrypt)...
        service_encrypted_storage = storage_manager.get_raw_encrypted_data(user)
        assert service_encrypted_storage == {}

        # ...and on disk
        with open(service_encrypted_storage_file, "r") as storage_json_file:
            data_on_disk = json.load(storage_json_file)
        assert data_on_disk == {}


def test_check_differences_between_encrypted_and_non_encrypted_services(
    app_no_node: SpecterFlask, empty_data_folder
):
    """ServiceEncryptedStorage should be accessible (decryptable) after user login"""
    # Create test users; automatically generates their `user_secret` and kept decrypted
    # in memory.
    user_manager: UserManager = app_no_node.specter.user_manager
    user_manager.create_user(
        user_id="bob",
        username="bob",
        plaintext_password="plain_pass_bob",
        config={},
    )

    service_manager = app_no_node.specter.service_manager
    user = user_manager.get_user("bob")

    def setup_services():
        # Remove all services that need encryption
        # we add the fakeservice to the service_manager.services otherwise delete_services_with_encrypted_storage doesn't know it exists
        # strictly speaking the important call is here user.delete_user_secret(autosave=True) which will execute regardless of adding fakeservice
        fake_service = FakeService(True, app_no_node.specter)
        fake_service_no_encryption = FakeServiceNoEncryption(True, app_no_node.specter)
        service_manager.services[fake_service.id] = fake_service
        service_manager.services[
            fake_service_no_encryption.id
        ] = fake_service_no_encryption
        assert fake_service.id in service_manager.services
        assert fake_service_no_encryption.id in service_manager.services

        # also add it to the user, and check later it was remove from the user
        user.add_service(fake_service.id)
        user.add_service(fake_service_no_encryption.id)
        assert user.has_service(fake_service.id)
        assert user.has_service(fake_service_no_encryption.id)

        return fake_service, fake_service_no_encryption

    fake_service, fake_service_no_encryption = setup_services()
    # delete the encrypted ones
    app_no_node.specter.service_manager.delete_services_with_encrypted_storage(user)
    assert not user.has_service(fake_service.id)
    assert user.has_service(fake_service_no_encryption.id)
    # delete the unencrypted ones
    app_no_node.specter.service_manager.delete_services_with_unencrypted_storage(user)
    assert not user.has_service(fake_service_no_encryption.id)

    # now setup again and check a different order of execution
    fake_service, fake_service_no_encryption = setup_services()
    # delete the unencrypted ones
    app_no_node.specter.service_manager.delete_services_with_unencrypted_storage(user)
    assert not user.has_service(fake_service_no_encryption.id)
    assert user.has_service(fake_service.id)
    # delete the encrypted ones
    app_no_node.specter.service_manager.delete_services_with_encrypted_storage(user)
    # the user should not have the fake_service activated any more
    assert not user.has_service(fake_service.id)

    # the service_manager on the other hand keeps all services, no matter what
    assert service_manager.services[fake_service.id]
    assert service_manager.services[fake_service_no_encryption.id]


def test_ServiceUnEncryptedStorage(empty_data_folder, user1, user2):
    user1._generate_user_secret("muh")

    # Can set and get service storage fields
    service_storage = ServiceUnencryptedStorage(
        empty_data_folder, user1, disable_decrypt=True
    )
    service_storage.set_service_data("a_service_id", {"somekey": "green"})
    assert service_storage.get_service_data("a_service_id") == {"somekey": "green"}
    assert service_storage.get_service_data("another_service_id") == {}


def test_both_Storages_in_parallel(empty_data_folder, user1, user2):
    user1._generate_user_secret("muh")

    # Can set and get service storage fields unecrypted
    service_storage_unenc = ServiceUnencryptedStorage(
        empty_data_folder, user1, disable_decrypt=True
    )
    service_storage_unenc.set_service_data("a_service_id", {"somekey": "green"})
    assert service_storage_unenc.get_service_data("a_service_id") == {
        "somekey": "green"
    }
    assert service_storage_unenc.get_service_data("another_service_id") == {}

    # Can set and get service storage fields encrypted
    service_storage_enc = ServiceEncryptedStorage(empty_data_folder, user1)
    service_storage_enc.set_service_data("a_service_id", {"somekey": "red"})
    assert service_storage_enc.get_service_data("a_service_id") == {"somekey": "red"}

    # asserting again the unencrypted values
    assert service_storage_unenc.get_service_data("a_service_id") == {
        "somekey": "green"
    }

    # changing unencrypted
    service_storage_unenc.set_service_data("a_service_id", {"somekey": "light_green"})

    assert service_storage_unenc.get_service_data("a_service_id") == {
        "somekey": "light_green"
    }
    assert service_storage_enc.get_service_data("a_service_id") == {"somekey": "red"}

    # changing encrypted
    service_storage_enc.set_service_data("a_service_id", {"somekey": "light_red"})

    assert service_storage_unenc.get_service_data("a_service_id") == {
        "somekey": "light_green"
    }
    assert service_storage_enc.get_service_data("a_service_id") == {
        "somekey": "light_red"
    }<|MERGE_RESOLUTION|>--- conflicted
+++ resolved
@@ -181,14 +181,8 @@
         config={},
     )
 
-<<<<<<< HEAD
-    storage_manager = ServiceEncryptedStorageManager(
-        user_manager.data_folder, user_manager
-    )
-=======
     storage_manager = app_no_node.specter.service_encrypted_storage_manager
     service_manager = app_no_node.specter.service_manager
->>>>>>> 07cd0382
     storage_manager.storage_by_user = {}
 
     # Need a simulated request context to enable `current_user` lookup
