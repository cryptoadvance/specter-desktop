import logging
import sys
import pytest
from pathlib import PosixPath, Path
import os
from unittest.mock import MagicMock
from flask import Flask
from cryptoadvance.specter.managers.service_manager import ExtensionManager
from cryptoadvance.specter.services.callbacks import after_serverpy_init_app

from cryptoadvance.specterext.swan.service import SwanService
from cryptoadvance.specterext.swan.service import SwanClient
from cryptoadvance.specterext.devhelp.service import DevhelpService


def test_ExtensionManager2(mock_specter, mock_flaskapp, caplog):
    ctx = mock_flaskapp.app_context()
    ctx.push()
    sm = ExtensionManager(mock_specter, "alpha")
    # We have passed the TestConfig which is (hopefully) not existing in the Swan Extension
    # So the ExtensionManager will move up the dependency tree of TestConfig until it finds
    # a Config and will copy the keys into the flask-config
    assert mock_flaskapp.config["SWAN_API_URL"] == "https://api.dev.swanbitcoin.com"
    assert sm.services["swan"] != None

    sm.execute_ext_callbacks(after_serverpy_init_app, scheduler=None)


def test_is_class_from_loaded_extension(mock_specter, mock_flaskapp):
    with mock_flaskapp.app_context():
        sm = ExtensionManager(mock_specter, "alpha")
        assert type(sm.services_sorted[0]) == SwanService
        assert sm.is_class_from_loaded_extension(SwanClient)
        assert sm.is_class_from_loaded_extension(SwanService)
        assert not sm.is_class_from_loaded_extension(DevhelpService)


@pytest.mark.skip(reason="The .buildenv directoy does not exist on the CI-Infra")
def test_ExtensionManager_get_service_x_dirs(caplog):
    caplog.set_level(logging.DEBUG)
    try:
        os.chdir("./pyinstaller")
        # THis is usefull in the pytinstaller/specterd.spec
        dirs = ExtensionManager.get_service_x_dirs("templates")
        # As the tests are executed in a development-environment (pip3 install -e .), the results we get back here
        # are not the same than the one we would get back when really are building. Because in that case,
        # the .buildenv would the environment and no symlinks would link to src/cryptoadavance...
        expected_folder = (
            f"../.buildenv/lib/python{sys.version_info[0]}.{sys.version_info[1]}/src"
        )
        # however, in the real build, you get something like:
        # ../.buildenv/lib/python3.8/site-packages/cryptoadvance/specter/services/swan/templates
        assert f"{expected_folder}/cryptoadvance/specterext/swan/templates" in [
            str(dir) for dir in dirs
        ]
        for path in dirs:
            assert str(path).endswith("templates")

        dirs = ExtensionManager.get_service_x_dirs("static")
        assert f"{expected_folder}/cryptoadvance/specterext/swan/static" in [
            str(dir) for dir in dirs
        ]
        print(dirs)
        assert len(dirs) >= 2000
        assert False
    finally:
        os.chdir("../")


def test_ExtensionManager_get_service_packages(caplog):
    caplog.set_level(logging.DEBUG)
<<<<<<< HEAD
    packages = ExtensionManager.get_service_packages()
=======

    packages = ServiceManager.get_service_packages()
>>>>>>> 55d157bd
    assert "cryptoadvance.specterext.electrum.service" in packages
    assert "cryptoadvance.specterext.electrum.devices.electrum" in packages
    assert "cryptoadvance.specterext.swan.service" in packages
    assert "cryptoadvance.specterext.electrum.service" in packages
    assert "cryptoadvance.specterext.electrum.devices.electrum" in packages
    assert "cryptoadvance.specterext.devhelp.service" in packages
    assert "cryptoadvance.specterext.liquidissuer.service" in packages

    assert "cryptoadvance.specter.util.migrations.migration_0000" in packages
    assert "cryptoadvance.specter.util.migrations.migration_0001" in packages
    assert "cryptoadvance.specter.util.migrations.migration_0002" in packages

    # This needs to be adjusted with each new extension
    # We don't need to assert every single package but we also ensure with that, that we don't
    # loose anything on the way of changing something in the service_manager
    assert len(packages) == 28


def test_ExtensionManager_make_path_relative(caplog):
    caplog.set_level(logging.DEBUG)
    arr = [
        Path(
            "/home/kim/src/specter-desktop/.buildenv/lib/python3.8/site-packages/cryptoadvance/specter/services/swan/templates"
        ),
        Path("wurstbrot/something/.env/site-packages/the_rest"),
    ]
    arr = [ExtensionManager._make_path_relative(path) for path in arr]
    assert arr[0] == PosixPath(
        "site-packages/cryptoadvance/specter/services/swan/templates"
    )
    assert arr[1] == PosixPath("site-packages/the_rest")


@pytest.fixture
def mock_specter():
    specter_mock = MagicMock()
    specter_mock.config = {"services": {}}
    return specter_mock


@pytest.fixture
def mock_flaskapp(mock_specter):

    flaskapp_mock = Flask(__name__)
    flaskapp_mock.config["EXTENSION_LIST"] = [
        "cryptoadvance.specterext.swan.service",
    ]
    flaskapp_mock.config["ISOLATED_CLIENT_EXT_URL_PREFIX"] = "/spc/ext"
    flaskapp_mock.config["EXT_URL_PREFIX"] = "/ext"
    # The ExtensionManager is a flask-aware component. It will load all the services
    # however, in order to configure them, he needs to know about the configuration
    # of the specterApp.
    flaskapp_mock.config[
        "SPECTER_CONFIGURATION_CLASS_FULLNAME"
    ] = "cryptoadvance.specter.config.TestConfig"
    return flaskapp_mock<|MERGE_RESOLUTION|>--- conflicted
+++ resolved
@@ -69,12 +69,7 @@
 
 def test_ExtensionManager_get_service_packages(caplog):
     caplog.set_level(logging.DEBUG)
-<<<<<<< HEAD
     packages = ExtensionManager.get_service_packages()
-=======
-
-    packages = ServiceManager.get_service_packages()
->>>>>>> 55d157bd
     assert "cryptoadvance.specterext.electrum.service" in packages
     assert "cryptoadvance.specterext.electrum.devices.electrum" in packages
     assert "cryptoadvance.specterext.swan.service" in packages
