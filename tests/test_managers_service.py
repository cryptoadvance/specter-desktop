--- conflicted
+++ resolved
@@ -82,13 +82,10 @@
     assert "cryptoadvance.specter.util.migrations.migration_0000" in packages
     assert "cryptoadvance.specter.util.migrations.migration_0001" in packages
     assert "cryptoadvance.specter.util.migrations.migration_0002" in packages
-<<<<<<< HEAD
-=======
 
     # This needs to be adjusted with each new extension
     # We don't need to assert every single package but we also ensure with that, that we don't
     # loose anything on the way of changing something in the service_manager
->>>>>>> 55d157bd
     assert len(packages) == 28
 
 
