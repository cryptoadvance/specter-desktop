import logging
import sys
import pytest
import os
from unittest.mock import MagicMock
from flask import Flask
from cryptoadvance.specter.managers.service_manager import ServiceManager
from cryptoadvance.specter.services.callbacks import after_serverpy_init_app


def test_ServiceManager2(mock_specter, mock_flaskapp, caplog):
    ctx = mock_flaskapp.app_context()
    ctx.push()
    sm = ServiceManager(mock_specter, "alpha")
    # We have passed the TestConfig which is (hopefully) not existing in the Swan Extension
    # So the ServiceManager will move up the dependency tree of TestConfig until it finds
    # a Config and will copy the keys into the flask-config
    assert mock_flaskapp.config["SWAN_API_URL"] == "https://api.dev.swanbitcoin.com"
    assert sm.services["swan"] != None

    sm.execute_ext_callbacks(after_serverpy_init_app, scheduler=None)


@pytest.mark.skip(reason="The .buildenv directoy does not exist on the CI-Infra")
def test_ServiceManager_get_service_x_dirs(caplog):
    caplog.set_level(logging.DEBUG)
    try:
        os.chdir("./pyinstaller")
        # THis is usefull in the pytinstaller/specterd.spec
        dirs = ServiceManager.get_service_x_dirs("templates")
        # As the tests are executed in a development-environment (pip3 install -e .), the results we get back here
        # are not the same than the one we would get back when really are building. Because in that case,
        # the .buildenv would the environment and no symlinks would link to src/cryptoadavance...
        expected_folder = (
            f"../.buildenv/lib/python{sys.version_info[0]}.{sys.version_info[1]}/src"
        )
        # however, in the real build, you get something like:
        # ../.buildenv/lib/python3.8/site-packages/cryptoadvance/specter/services/swan/templates
        assert f"{expected_folder}/cryptoadvance/specter/services/swan/templates" in [
            str(dir) for dir in dirs
        ]
        for path in dirs:
            assert str(path).endswith("templates")

        dirs = ServiceManager.get_service_x_dirs("static")
        assert f"{expected_folder}/cryptoadvance/specter/services/swan/static" in [
            str(dir) for dir in dirs
        ]
        assert (
            f"{expected_folder}/cryptoadvance/specter/services/bitcoinreserve/static"
            in [str(dir) for dir in dirs]
        )
        print(dirs)
        assert len(dirs) >= 2
    finally:
        os.chdir("../")


def test_ServiceManager_get_service_packages(caplog):
    caplog.set_level(logging.DEBUG)
    packages = ServiceManager.get_service_packages()
<<<<<<< HEAD
    assert "cryptoadvance.specter.services.swan.service" in packages
    assert "cryptoadvance.specter.services.bitcoinreserve.service" in packages
    assert "cryptoadvance.specterext.electrum.service" in packages
    assert "cryptoadvance.specterext.electrum.devices.electrum" in packages
=======
    assert "cryptoadvance.specterext.swan.service" in packages
>>>>>>> 65bb7d23


@pytest.fixture
def mock_specter():
    specter_mock = MagicMock()
    specter_mock.config = {"services": {}}
    return specter_mock


@pytest.fixture
def mock_flaskapp(mock_specter):

    flaskapp_mock = Flask(__name__)
    flaskapp_mock.config["EXTENSION_LIST"] = [
        "cryptoadvance.specterext.swan.service",
    ]
    flaskapp_mock.config["ISOLATED_CLIENT_EXT_URL_PREFIX"] = "/spc/ext"
    flaskapp_mock.config["EXT_URL_PREFIX"] = "/ext"
    # The ServiceManager is a flask-aware component. It will load all the services
    # however, in order to configure them, he needs to know about the configuration
    # of the specterApp.
    flaskapp_mock.config[
        "SPECTER_CONFIGURATION_CLASS_FULLNAME"
    ] = "cryptoadvance.specter.config.TestConfig"
    return flaskapp_mock<|MERGE_RESOLUTION|>--- conflicted
+++ resolved
@@ -59,14 +59,9 @@
 def test_ServiceManager_get_service_packages(caplog):
     caplog.set_level(logging.DEBUG)
     packages = ServiceManager.get_service_packages()
-<<<<<<< HEAD
-    assert "cryptoadvance.specter.services.swan.service" in packages
-    assert "cryptoadvance.specter.services.bitcoinreserve.service" in packages
     assert "cryptoadvance.specterext.electrum.service" in packages
     assert "cryptoadvance.specterext.electrum.devices.electrum" in packages
-=======
     assert "cryptoadvance.specterext.swan.service" in packages
->>>>>>> 65bb7d23
 
 
 @pytest.fixture
