import json
import logging
import os
import time
from unittest.mock import MagicMock

import pytest
from cryptoadvance.specter.helpers import is_testnet
from cryptoadvance.specter.process_controller.bitcoind_controller import (
    BitcoindPlainController,
)
from cryptoadvance.specter.util.mnemonic import generate_mnemonic
from cryptoadvance.specter.key import Key
from cryptoadvance.specter.devices import DeviceTypes
from cryptoadvance.specter.managers.wallet_manager import WalletManager
from cryptoadvance.specter.specter_error import SpecterError
from cryptoadvance.specter.util.descriptor import AddChecksum, Descriptor
from cryptoadvance.specter.util.wallet_importer import WalletImporter
from conftest import instantiate_bitcoind_controller


@pytest.mark.slow
def test_WalletManager(
    docker,
    request,
    devices_filled_data_folder,
    device_manager,
    bitcoin_regtest,
):
    wm = WalletManager(
        200100,
        devices_filled_data_folder,
        bitcoin_regtest.get_rpc(),
        "regtest",
        device_manager,
        allow_threading=False,
    )
    # A wallet-creation needs a device
    device = device_manager.get_by_alias("trezor")
    assert device != None
    # Lets's create a wallet with the WalletManager
    wm.create_wallet("a_test_wallet", 1, "wpkh", [device.keys[5]], [device])
    # The wallet-name gets its filename and therefore its alias
    wallet = wm.wallets["a_test_wallet"]
    assert wallet != None
    assert wallet.balance["trusted"] == 0
    assert wallet.balance["untrusted_pending"] == 0
    # this is a sum of both
    assert wallet.amount_total == 0
    address = wallet.getnewaddress()
    bitcoin_regtest.testcoin_faucet(address, amount=3)
    # update the balance
    wallet.update_balance()
    assert wallet.amount_total == 3
    assert wallet.amount_immature == 0

    # You can create a multisig wallet with the wallet manager like this
    second_device = device_manager.get_by_alias("specter")
    multisig_wallet = wm.create_wallet(
        "a_multisig_test_wallet",
        1,
        "wsh",
        [device.keys[7], second_device.keys[0]],
        [device, second_device],
    )

    assert len(wm.wallets) == 2
    assert multisig_wallet != None
    assert multisig_wallet.amount_total == 0
    multisig_address = multisig_wallet.getnewaddress()
    bitcoin_regtest.testcoin_faucet(multisig_address, amount=4)
    # update balance
    multisig_wallet.update_balance()
    assert multisig_wallet.amount_total == 4
    # The WalletManager also has a `wallets_names` property, returning a sorted list of the names of all wallets
    assert wm.wallets_names == ["a_multisig_test_wallet", "a_test_wallet"]

    # You can rename a wallet using the wallet manager using `rename_wallet`, passing the wallet object and the new name to assign to it
    wm.rename_wallet(multisig_wallet, "new_name_test_wallet")
    assert multisig_wallet.name == "new_name_test_wallet"
    assert wm.wallets_names == ["a_test_wallet", "new_name_test_wallet"]

    # you can also delete a wallet by passing it to the wallet manager's `delete_wallet` method
    # it will delete the json and attempt to remove it from Bitcoin Core
    wallet_fullpath = multisig_wallet.fullpath
    assert os.path.exists(wallet_fullpath)
    wm.delete_wallet(multisig_wallet)
    assert not os.path.exists(wallet_fullpath)
    assert len(wm.wallets) == 1

    wm.update()


@pytest.mark.slow
@pytest.mark.bottleneck
def test_WalletManager_2_nodes(
    docker,
    request,
    devices_filled_data_folder,
    device_manager,
    bitcoin_regtest,
    bitcoin_regtest2: BitcoindPlainController,
    caplog,
):
    caplog.set_level(logging.INFO)
    wm = WalletManager(
        200100,
        devices_filled_data_folder,
        bitcoin_regtest.get_rpc(),
        "regtest",
        device_manager,
        allow_threading=True,
    )
    # A wallet-creation needs a device
    device = device_manager.get_by_alias("trezor")
    assert device != None
    # Lets's create a wallet with the WalletManager
    wm.create_wallet("a_test_wallet", 1, "wpkh", [device.keys[5]], [device])
    assert wm.wallets_names == ["a_test_wallet"]

    # A WalletManager implicitely uses the chain as a kind of index
    wm.update(chain="regtest2", rpc=bitcoin_regtest2.get_rpc(), use_threading=False)
    assert wm.wallets_names == []
    wm.create_wallet("a_regtest2_test_wallet", 1, "wpkh", [device.keys[5]], [device])
    assert wm.wallets_names == ["a_regtest2_test_wallet"]
    wm.create_wallet(
        "a_second_regtest2_test_wallet", 1, "wpkh", [device.keys[5]], [device]
    )
    assert wm.wallets_names == [
        "a_regtest2_test_wallet",
        "a_second_regtest2_test_wallet",
    ]

    # you can switch bettween chains witht he update-method
    wm.update(chain="regtest", rpc=bitcoin_regtest.get_rpc())
    assert wm.wallets_names == ["a_test_wallet"]

    # Should also use with threading
    wm.update(chain="regtest2", rpc=bitcoin_regtest2.get_rpc(), use_threading=True)
    assert wm.wallets_names == ["a_test_wallet"]

<<<<<<< HEAD
    with pytest.raises(Exception, match="can only be changed with one another") as e:
        wm.update(chain="regtest3")
    with pytest.raises(Exception, match="can only be changed with one another") as e:
        wm.update(rpc=bitcoin_regtest2.get_rpc())

=======
>>>>>>> a739a062

def test_WalletManager_check_duplicate_keys(empty_data_folder):
    wm = WalletManager(
        200100,
        empty_data_folder,
        MagicMock(),  # needs rpc
        "regtest",
        None,
        allow_threading=False,
    )
    key1 = Key(
        "[f3e6eaff/84h/0h/0h]xpub6C5cCQfycZrPJnNg6cDdUU5efJrab8thRQDBxSSB4gP2J3xGdWu8cqiLvPZkejtuaY9LursCn6Es9PqHgLhBktW8217BomGDVBAJjUms8iG",
        "f3e6eaff",
        "84h/0h/0h",
        "",
        None,
        "xpub6C5cCQfycZrPJnNg6cDdUU5efJrab8thRQDBxSSB4gP2J3xGdWu8cqiLvPZkejtuaY9LursCn6Es9PqHgLhBktW8217BomGDVBAJjUms8iG",
    )
    key2 = Key(
        "[1ef4e492/49h/0h/0h]xpub6CRWp2zfwRYsVTuT2p96hKE2UT4vjq9gwvW732KWQjwoG7v6NCXyaTdz7NE5yDxsd72rAGK7qrjF4YVrfZervsJBjsXxvTL98Yhc7poBk7K",
        "1ef4e492",
        "m/49h/0h/0h",
        "sh-wpkh",
        None,
        "xpub6CRWp2zfwRYsVTuT2p96hKE2UT4vjq9gwvW732KWQjwoG7v6NCXyaTdz7NE5yDxsd72rAGK7qrjF4YVrfZervsJBjsXxvTL98Yhc7poBk7K",
    )
    key3 = Key(
        "[1ef4e492/49h/0h/0h]zpub6qk8ok1ouvwM1NkumKnsteGf1F9UUNshFdFdXEDwph8nQFaj8qEFry2cxoUveZCkPpNxQp4KhQwxuy4R7jXDMMsKkgW2yauC2dHbWYnr2Ee",
        "1ef4e492",
        "m/49h/0h/0h",
        "sh-wpkh",
        None,
        "zpub6qk8ok1ouvwM1NkumKnsteGf1F9UUNshFdFdXEDwph8nQFaj8qEFry2cxoUveZCkPpNxQp4KhQwxuy4R7jXDMMsKkgW2yauC2dHbWYnr2Ee",
    )

    key4 = Key(
        "[6ea15da6/49h/0h/0h]xpub6BtcNhqbaFaoC3oEfKky3Sm22pF48U2jmAf78cB3wdAkkGyAgmsVrgyt1ooSt3bHWgzsdUQh2pTJ867yTeUAMmFDKNSBp8J7WPmp7Df7zjv",
        "6ea15da6",
        "m/49h/0h/0h",
        "sh-wpkh",
        None,
        "xpub6BtcNhqbaFaoC3oEfKky3Sm22pF48U2jmAf78cB3wdAkkGyAgmsVrgyt1ooSt3bHWgzsdUQh2pTJ867yTeUAMmFDKNSBp8J7WPmp7Df7zjv",
    )

    key5 = Key(
        "[6ea15da6/49h/0h/0h]xpub6BtcNhqbaFaoG3xcuncx9xzL3X38FuWXdcdvsdG5Q99Cb4EgeVYPEYaVpX28he6472gEsCokg8v9oMVRTrZNe5LHtGSPcC5ofehYkhD1Kxy",
        "6ea15da6",
        "m/49h/0h/1h",
        "sh-wpkh",
        None,  # slightly different ypub than key4
        "xpub6BtcNhqbaFaoG3xcuncx9xzL3X38FuWXdcdvsdG5Q99Cb4EgeVYPEYaVpX28he6472gEsCokg8v9oMVRTrZNe5LHtGSPcC5ofehYkhD1Kxy",
    )

    # Case 1: Identical keys
    keys = [key1, key1]
    with pytest.raises(SpecterError):
        wm._check_duplicate_keys(keys)
    # Case 2: different keys
    # key2 and 3 are different as they don't have the same xpub. See #1500 for discussion
    keys = [key1, key2, key3]  # key2 xpub is the same than key3 zpub
    with pytest.raises(SpecterError):
        wm._check_duplicate_keys(keys)

    keys = [key4, key5]
    wm._check_duplicate_keys(keys)


def test_wallet_sortedmulti(
    bitcoin_regtest, devices_filled_data_folder, device_manager
):
    wm = WalletManager(
        200100,
        devices_filled_data_folder,
        bitcoin_regtest.get_rpc(),
        "regtest",
        device_manager,
        allow_threading=False,
    )
    device = device_manager.get_by_alias("trezor")
    second_device = device_manager.get_by_alias("specter")
    for i in range(2):
        if i == 0:
            multisig_wallet = wm.create_wallet(
                "a_multisig_test_wallet",
                1,
                "wsh",
                [device.keys[7], second_device.keys[0]],
                [device, second_device],
            )
        else:
            multisig_wallet = wm.create_wallet(
                "a_multisig_test_wallet",
                1,
                "wsh",
                [second_device.keys[0], device.keys[7]],
                [second_device, device],
            )

        address = multisig_wallet.address
        address_info = multisig_wallet.rpc.getaddressinfo(address)
        assert address_info["pubkeys"][0] < address_info["pubkeys"][1]

        another_address = multisig_wallet.getnewaddress()
        another_address_info = multisig_wallet.rpc.getaddressinfo(another_address)
        assert another_address_info["pubkeys"][0] < another_address_info["pubkeys"][1]

        third_address = multisig_wallet.get_address(30)
        third_address_info = multisig_wallet.rpc.getaddressinfo(third_address)
        assert third_address_info["pubkeys"][0] < third_address_info["pubkeys"][1]

        change_address = multisig_wallet.change_address
        change_address_info = multisig_wallet.rpc.getaddressinfo(change_address)
        assert change_address_info["pubkeys"][0] < change_address_info["pubkeys"][1]

        another_change_address = multisig_wallet.get_address(30, change=True)
        another_change_address_info = multisig_wallet.rpc.getaddressinfo(
            another_change_address
        )
        assert (
            another_change_address_info["pubkeys"][0]
            < another_change_address_info["pubkeys"][1]
        )


def test_wallet_labeling(bitcoin_regtest, devices_filled_data_folder, device_manager):
    wm = WalletManager(
        200100,
        devices_filled_data_folder,
        bitcoin_regtest.get_rpc(),
        "regtest",
        device_manager,
        allow_threading=False,
    )
    # A wallet-creation needs a device
    device = device_manager.get_by_alias("specter")
    key = Key.from_json(
        {
            "derivation": "m/48h/1h/0h/2h",
            "original": "Vpub5n9kKePTPPGtw3RddeJWJe29epEyBBcoHbbPi5HhpoG2kTVsSCUzsad33RJUt3LktEUUPPofcZczuudnwR7ZgkAkT6N2K2Z7wdyjYrVAkXM",
            "fingerprint": "08686ac6",
            "type": "wsh",
            "xpub": "tpubDFHpKypXq4kwUrqLotPs6fCic5bFqTRGMBaTi9s5YwwGymE8FLGwB2kDXALxqvNwFxB1dLWYBmmeFVjmUSdt2AsaQuPmkyPLBKRZW8BGCiL",
        }
    )
    wallet = wm.create_wallet("a_second_test_wallet", 1, "wpkh", [key], [device])

    first_address = wallet.address
    assert wallet.getlabel(first_address) == "Address #0"
    wallet.setlabel(first_address, "Random label")
    assert wallet.getlabel(first_address) == "Random label"

    second_address = wallet.getnewaddress()
    wallet.setlabel(second_address, "")
    bitcoin_regtest.testcoin_faucet(second_address, amount=0.6)

    third_address = wallet.getnewaddress()
    wallet.setlabel(third_address, "")
    bitcoin_regtest.testcoin_faucet(third_address, amount=0.4)

    assert sorted(wallet.addresses) == sorted(
        [first_address, second_address, third_address]
    )

    # Make 20 UTXO
    for i in range(0, 20):
        _address = wallet.getnewaddress()
        bitcoin_regtest.testcoin_faucet(_address, amount=0.1)

    # update utxo
    wallet.getdata()
    assert len(wallet.full_utxo) == 22

    # An entry in full_utxo looks something like this:
    # { 'txid': 'fab823558781745179916b4bfdfd65b382bfc0e70e85188f1b9538604202f537',
    #   'vout': 0, 'address': 'bcrt1qmlrraffw0evkjy2yrxmt263ksgfgv2gqhcddrt',
    #   'label': 'Random label', 'scriptPubKey': '0014dfc63ea52e7e5969114419b6b56a368212862900',
    #   'amount': 50.0, 'confirmations': 101, 'spendable': False, 'solvable': True,
    #   'desc': "wpkh([08686ac6/48'/1'/0'/2'/0/0]02fa445808af849209038f422a22e335754fa07a2ece42fc483660606dcda3e0e9)#8q60z40m",
    #   'safe': True, 'time': 1637091575, 'category': 'generate', 'locked': False
    # }


def test_wallet_change_addresses(
    bitcoin_regtest, devices_filled_data_folder, device_manager
):
    wm = WalletManager(
        200100,
        devices_filled_data_folder,
        bitcoin_regtest.get_rpc(),
        "regtest",
        device_manager,
        allow_threading=False,
    )
    # A wallet-creation needs a device
    device = device_manager.get_by_alias("specter")
    key = Key.from_json(
        {
            "derivation": "m/48h/1h/0h/2h",
            "original": "Vpub5n9kKePTPPGtw3RddeJWJe29epEyBBcoHbbPi5HhpoG2kTVsSCUzsad33RJUt3LktEUUPPofcZczuudnwR7ZgkAkT6N2K2Z7wdyjYrVAkXM",
            "fingerprint": "08686ac6",
            "type": "wsh",
            "xpub": "tpubDFHpKypXq4kwUrqLotPs6fCic5bFqTRGMBaTi9s5YwwGymE8FLGwB2kDXALxqvNwFxB1dLWYBmmeFVjmUSdt2AsaQuPmkyPLBKRZW8BGCiL",
        }
    )
    wallet = wm.create_wallet("a_second_test_wallet", 1, "wpkh", [key], [device])

    address = wallet.address
    change_address = wallet.change_address
    assert wallet.addresses == [address]
    assert wallet.change_addresses == [change_address]
    bitcoin_regtest.testcoin_faucet(change_address, amount=0.1)
    wallet.update_balance()
    assert wallet.amount_total == 0.1

    # new change address should be genrated automatically after receiving
    # assert wallet.change_addresses == [change_address, wallet.change_address]
    # This will not work here since Bitcoin Core doesn't count mining rewards in `getreceivedbyaddress`
    # See: https://github.com/bitcoin/bitcoin/issues/14654


def test_singlesig_wallet_backup_and_restore(caplog, specter_regtest_configured):
    """
    Single-sig wallets should be able to be backed up and re-imported with or without
    the "devices" attr in the json backup.
    """
    caplog.set_level(logging.INFO)

    device_manager = specter_regtest_configured.device_manager
    wallet_manager = specter_regtest_configured.wallet_manager

    device = device_manager.get_by_alias("trezor")
    device_type = device.device_type

    # Get the 'wkph' testnet key
    for key in device.keys:
        if key.key_type == "wpkh" and key.xpub.startswith("tpub"):
            break

    # create a wallet
    wallet = wallet_manager.create_wallet(
        name="my_singlesig_test_wallet",
        sigs_required=1,
        key_type=key.key_type,
        keys=[key],
        devices=[device],
    )

    # Wallet was prefunded in specter_regtest_configured fixture, not sure, though, why the amount is 23 and not 20 ...
    amount = wallet.amount_total

    # Save the json backup
    wallet_backup = json.loads(wallet.account_map)
    assert "devices" in wallet_backup

    # Clear everything out as if we've never seen this wallet or device before
    wallet_manager.delete_wallet(wallet)
    device_manager.remove_device(device, wallet_manager=wallet_manager)
    assert wallet.name not in wallet_manager.wallets_names
    assert device.name not in device_manager.devices_names

    # Parse the backed up wallet (code adapted from the new_wallet endpoint)
    (
        wallet_name,
        recv_descriptor,
        cosigners_types,
    ) = WalletImporter.parse_wallet_data_import(wallet_backup)

    descriptor = Descriptor.parse(
        AddChecksum(recv_descriptor.split("#")[0]),
        testnet=is_testnet(specter_regtest_configured.chain),
    )

    (
        keys,
        cosigners,
        unknown_cosigners,
        unknown_cosigners_types,
    ) = descriptor.parse_signers(device_manager.devices, cosigners_types)

    device_name = cosigners_types[0]["label"]
    assert device_name == "Trezor"
    assert unknown_cosigners_types[0] == device_type

    # Re-create the device
    new_device = device_manager.add_device(
        name=device_name,
        device_type=unknown_cosigners_types[0],
        keys=[unknown_cosigners[0][0]],
    )

    keys.append(unknown_cosigners[0][0])
    cosigners.append(new_device)

    wallet = wallet_manager.create_wallet(
        name=wallet_name,
        sigs_required=descriptor.multisig_M,
        key_type=descriptor.address_type,
        keys=keys,
        devices=cosigners,
    )

    # Sync the new wallet in bitcoincore to its existing utxos.
    wallet.rpc.rescanblockchain(0)

    # We restored the wallet's utxos
    wallet.update_balance()
    assert wallet.amount_total == amount

    # Now do it again, but without the newer "devices" attr
    del wallet_backup["devices"]

    # Clear everything out as if we've never seen this wallet or device before
    wallet_manager.delete_wallet(wallet)
    device_manager.remove_device(device, wallet_manager=wallet_manager)
    assert wallet.name not in wallet_manager.wallets_names
    assert device.name not in device_manager.devices_names

    # Parse the backed up wallet (code adapted from the new_wallet endpoint)
    (
        wallet_name,
        recv_descriptor,
        cosigners_types,
    ) = WalletImporter.parse_wallet_data_import(wallet_backup)

    descriptor = Descriptor.parse(
        AddChecksum(recv_descriptor.split("#")[0]),
        testnet=is_testnet(specter_regtest_configured.chain),
    )

    (
        keys,
        cosigners,
        unknown_cosigners,
        unknown_cosigners_types,
    ) = descriptor.parse_signers(device_manager.devices, cosigners_types)

    assert len(cosigners_types) == 0
    assert unknown_cosigners_types[0] == DeviceTypes.GENERICDEVICE

    # Re-create the device
    new_device = device_manager.add_device(
        name=device_name,
        device_type=unknown_cosigners_types[0],
        keys=[unknown_cosigners[0][0]],
    )

    keys.append(unknown_cosigners[0][0])
    cosigners.append(new_device)

    wallet = wallet_manager.create_wallet(
        name=wallet_name,
        sigs_required=descriptor.multisig_M,
        key_type=descriptor.address_type,
        keys=keys,
        devices=cosigners,
    )

    # Sync the new wallet in bitcoincore to its existing utxos
    wallet.rpc.rescanblockchain(0)

    # We restored the wallet's utxos
    wallet.update_balance()
    assert wallet.amount_total == amount


def test_multisig_wallet_backup_and_restore(
    bitcoin_regtest, caplog, specter_regtest_configured
):
    """
    Multisig wallets should be able to be backed up and re-imported
    with or without the "devices" attr in the json backup.
    """
    caplog.set_level(logging.INFO)

    device_manager = specter_regtest_configured.device_manager
    wallet_manager = specter_regtest_configured.wallet_manager

    device = device_manager.get_by_alias("trezor")
    device_type = device.device_type

    # Get the multisig 'wsh' testnet key
    for key in device.keys:
        if key.key_type == "wsh" and key.xpub.startswith("tpub"):
            break

    # Create a pair of hot wallet signers
    hot_wallet_1_device = device_manager.add_device(
        name="hot_key_1", device_type=DeviceTypes.BITCOINCORE, keys=[]
    )
    hot_wallet_1_device.setup_device(file_password=None, wallet_manager=wallet_manager)
    hot_wallet_1_device.add_hot_wallet_keys(
        mnemonic=generate_mnemonic(strength=128),
        passphrase="",
        paths=["m/48h/1h/0h/2h"],
        file_password=None,
        wallet_manager=wallet_manager,
        testnet=True,
        keys_range=[0, 1000],
        keys_purposes=[],
    )
    hot_wallet_2_device = device_manager.add_device(
        name="hot_key_2", device_type=DeviceTypes.BITCOINCORE, keys=[]
    )
    hot_wallet_2_device.setup_device(file_password=None, wallet_manager=wallet_manager)
    hot_wallet_2_device.add_hot_wallet_keys(
        mnemonic=generate_mnemonic(strength=128),
        passphrase="",
        paths=["m/48h/1h/0h/2h"],
        file_password=None,
        wallet_manager=wallet_manager,
        testnet=True,
        keys_range=[0, 1000],
        keys_purposes=[],
    )

    # create the multisig wallet
    wallet = wallet_manager.create_wallet(
        name="my_multisig_test_wallet",
        sigs_required=2,
        key_type=key.key_type,
        keys=[key, hot_wallet_1_device.keys[0], hot_wallet_2_device.keys[0]],
        devices=[device, hot_wallet_1_device, hot_wallet_2_device],
    )

    # Wallet is unfunded
    address = wallet.getnewaddress()
    bitcoin_regtest.testcoin_faucet(address, amount=3.3)
    wallet.update_balance()
    assert wallet.amount_total == 3.3

    # Save the json backup
    wallet_backup = json.loads(wallet.account_map.replace("\\\\", "").replace("'", "h"))
    assert "devices" in wallet_backup

    # Clear everything out as if we've never seen this wallet or device before
    wallet_manager.delete_wallet(wallet)
    device_manager.remove_device(device, wallet_manager=wallet_manager)
    assert wallet.name not in wallet_manager.wallets_names
    assert device.name not in device_manager.devices_names

    # Parse the backed up wallet (code adapted from the new_wallet endpoint)
    (
        wallet_name,
        recv_descriptor,
        cosigners_types,
    ) = WalletImporter.parse_wallet_data_import(wallet_backup)

    descriptor = Descriptor.parse(
        AddChecksum(recv_descriptor.split("#")[0]),
        testnet=is_testnet(specter_regtest_configured.chain),
    )

    (
        keys,
        cosigners,
        unknown_cosigners,
        unknown_cosigners_types,
    ) = descriptor.parse_signers(device_manager.devices, cosigners_types)

    assert cosigners_types[0]["label"] == "Trezor"
    assert cosigners_types[0]["type"] == device_type

    assert cosigners_types[1]["label"] == "hot_key_1"
    assert cosigners_types[1]["type"] == DeviceTypes.BITCOINCORE

    assert cosigners_types[2]["label"] == "hot_key_2"
    assert cosigners_types[2]["type"] == DeviceTypes.BITCOINCORE

    # Re-create the Trezor device
    new_device = device_manager.add_device(
        name=unknown_cosigners[0][1],
        device_type=unknown_cosigners_types[0],
        keys=[unknown_cosigners[0][0]],
    )
    keys.append(unknown_cosigners[0][0])
    cosigners.append(new_device)

    wallet = wallet_manager.create_wallet(
        name=wallet_name,
        sigs_required=descriptor.multisig_M,
        key_type=descriptor.address_type,
        keys=keys,
        devices=cosigners,
    )

    # Sync the new wallet in bitcoincore to its existing utxos
    wallet.rpc.rescanblockchain(0)

    # We restored the wallet's utxos
    assert wallet.amount_total == 3.3

    # Now do it again, but without the newer "devices" attr
    del wallet_backup["devices"]

    # Clear everything out as if we've never seen this wallet or device before
    wallet_manager.delete_wallet(wallet)
    for device_names in device_manager.devices:
        device = device_manager.devices[device_names]
        device_manager.remove_device(device, wallet_manager=wallet_manager)
    assert wallet.name not in wallet_manager.wallets_names
    assert device.name not in device_manager.devices_names

    # Parse the backed up wallet (code adapted from the new_wallet endpoint)
    (
        wallet_name,
        recv_descriptor,
        cosigners_types,
    ) = WalletImporter.parse_wallet_data_import(wallet_backup)

    descriptor = Descriptor.parse(
        AddChecksum(recv_descriptor.split("#")[0]),
        testnet=is_testnet(specter_regtest_configured.chain),
    )

    (
        keys,
        cosigners,
        unknown_cosigners,
        unknown_cosigners_types,
    ) = descriptor.parse_signers(device_manager.devices, cosigners_types)

    # Now we don't know any of the cosigners' types
    assert len(cosigners_types) == 0
    assert unknown_cosigners_types[0] == DeviceTypes.GENERICDEVICE

    # Re-create all three devices
    for i, (unknown_cosigner_key, label) in enumerate(unknown_cosigners):
        # 'label' will be unknown
        assert label is None
        new_device = device_manager.add_device(
            name=f"{wallet_name} signer {i + 1}",
            device_type=unknown_cosigners_types[i],
            keys=[unknown_cosigner_key],
        )
        keys.append(unknown_cosigner_key)
        cosigners.append(new_device)

    wallet = wallet_manager.create_wallet(
        name=wallet_name,
        sigs_required=descriptor.multisig_M,
        key_type=descriptor.address_type,
        keys=keys,
        devices=cosigners,
    )

    # Sync the new wallet in bitcoincore to its existing utxos
    wallet.rpc.rescanblockchain(0)

    # We restored the wallet's utxos
    assert wallet.amount_total == 3.3<|MERGE_RESOLUTION|>--- conflicted
+++ resolved
@@ -139,14 +139,6 @@
     wm.update(chain="regtest2", rpc=bitcoin_regtest2.get_rpc(), use_threading=True)
     assert wm.wallets_names == ["a_test_wallet"]
 
-<<<<<<< HEAD
-    with pytest.raises(Exception, match="can only be changed with one another") as e:
-        wm.update(chain="regtest3")
-    with pytest.raises(Exception, match="can only be changed with one another") as e:
-        wm.update(rpc=bitcoin_regtest2.get_rpc())
-
-=======
->>>>>>> a739a062
 
 def test_WalletManager_check_duplicate_keys(empty_data_folder):
     wm = WalletManager(
