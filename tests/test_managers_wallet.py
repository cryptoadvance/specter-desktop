import json
import logging
import os
import time
from unittest.mock import MagicMock

import pytest
from cryptoadvance.specter.helpers import is_testnet
from cryptoadvance.specter.process_controller.bitcoind_controller import (
    BitcoindPlainController,
)
from cryptoadvance.specter.util.mnemonic import generate_mnemonic
from cryptoadvance.specter.key import Key
from cryptoadvance.specter.devices import DeviceTypes
from cryptoadvance.specter.managers.wallet_manager import WalletManager
from cryptoadvance.specter.specter_error import SpecterError
from cryptoadvance.specter.util.descriptor import AddChecksum, Descriptor
from cryptoadvance.specter.util.wallet_importer import WalletImporter
from conftest import instantiate_bitcoind_controller


@pytest.mark.slow
def test_WalletManager(
    docker,
    request,
    devices_filled_data_folder,
    device_manager,
    bitcoin_regtest,
):
    wm = WalletManager(
        200100,
        devices_filled_data_folder,
        bitcoin_regtest.get_rpc(),
        "regtest",
        device_manager,
        allow_threading=False,
    )
    # A wallet-creation needs a device
    device = device_manager.get_by_alias("trezor")
    assert device != None
    # Lets's create a wallet with the WalletManager
    wm.create_wallet("a_test_wallet", 1, "wpkh", [device.keys[5]], [device])
    # The wallet-name gets its filename and therefore its alias
    wallet = wm.wallets["a_test_wallet"]
    assert wallet != None
    assert wallet.balance["trusted"] == 0
    assert wallet.balance["untrusted_pending"] == 0
    # this is a sum of both
    assert wallet.amount_total == 0
    address = wallet.getnewaddress()
    bitcoin_regtest.testcoin_faucet(address, amount=3)
    # update the balance
    wallet.update_balance()
    assert wallet.amount_total == 3
    assert wallet.amount_immature == 0

    # You can create a multisig wallet with the wallet manager like this
    second_device = device_manager.get_by_alias("specter")
    multisig_wallet = wm.create_wallet(
        "a_multisig_test_wallet",
        1,
        "wsh",
        [device.keys[7], second_device.keys[0]],
        [device, second_device],
    )

    assert len(wm.wallets) == 2
    assert multisig_wallet != None
    assert multisig_wallet.amount_total == 0
    multisig_address = multisig_wallet.getnewaddress()
    bitcoin_regtest.testcoin_faucet(multisig_address, amount=4)
    # update balance
    multisig_wallet.update_balance()
    assert multisig_wallet.amount_total == 4
    # The WalletManager also has a `wallets_names` property, returning a sorted list of the names of all wallets
    assert wm.wallets_names == ["a_multisig_test_wallet", "a_test_wallet"]

    # You can rename a wallet using the wallet manager using `rename_wallet`, passing the wallet object and the new name to assign to it
    wm.rename_wallet(multisig_wallet, "new_name_test_wallet")
    assert multisig_wallet.name == "new_name_test_wallet"
    assert wm.wallets_names == ["a_test_wallet", "new_name_test_wallet"]

    # you can also delete a wallet by passing it to the wallet manager's `delete_wallet` method
    # it will delete the json and attempt to remove it from Bitcoin Core
    wallet_fullpath = multisig_wallet.fullpath
    assert os.path.exists(wallet_fullpath)
    wm.delete_wallet(multisig_wallet)
    assert not os.path.exists(wallet_fullpath)
    assert len(wm.wallets) == 1

    wm.update()


@pytest.mark.slow
@pytest.mark.bottleneck
def test_WalletManager_2_nodes(
    docker,
    request,
    devices_filled_data_folder,
    device_manager,
    bitcoin_regtest,
    bitcoin_regtest2: BitcoindPlainController,
    caplog,
):
    caplog.set_level(logging.INFO)
    wm = WalletManager(
        200100,
        devices_filled_data_folder,
        bitcoin_regtest.get_rpc(),
        "regtest",
        device_manager,
        allow_threading=True,
    )
    # A wallet-creation needs a device
    device = device_manager.get_by_alias("trezor")
    assert device != None
    # Lets's create a wallet with the WalletManager
    wm.create_wallet("a_test_wallet", 1, "wpkh", [device.keys[5]], [device])
    assert wm.wallets_names == ["a_test_wallet"]

    # A WalletManager implicitely uses the chain as a kind of index
    wm.update(chain="regtest2", rpc=bitcoin_regtest2.get_rpc(), use_threading=False)
    assert wm.wallets_names == []
    wm.create_wallet("a_regtest2_test_wallet", 1, "wpkh", [device.keys[5]], [device])
    assert wm.wallets_names == ["a_regtest2_test_wallet"]
    wm.create_wallet(
        "a_second_regtest2_test_wallet", 1, "wpkh", [device.keys[5]], [device]
    )
    assert wm.wallets_names == [
        "a_regtest2_test_wallet",
        "a_second_regtest2_test_wallet",
    ]

    # you can switch bettween chains witht he update-method
    wm.update(chain="regtest", rpc=bitcoin_regtest.get_rpc())
    assert wm.wallets_names == ["a_test_wallet"]

    # Should also use with threading
    wm.update(chain="regtest2", rpc=bitcoin_regtest2.get_rpc(), use_threading=True)
    assert wm.wallets_names == ["a_test_wallet"]

<<<<<<< HEAD
    # assert False


@pytest.mark.slow
def test_wallet_createpsbt(
    docker, request, devices_filled_data_folder, device_manager, bitcoin_regtest
):
    wm = WalletManager(
        200100,
        devices_filled_data_folder,
        bitcoin_regtest.get_rpc(),
        "regtest",
        device_manager,
        allow_threading=False,
    )
    # A wallet-creation needs a device
    device = device_manager.get_by_alias("specter")
    key = Key.from_json(
        {
            "derivation": "m/48h/1h/0h/2h",
            "original": "Vpub5n9kKePTPPGtw3RddeJWJe29epEyBBcoHbbPi5HhpoG2kTVsSCUzsad33RJUt3LktEUUPPofcZczuudnwR7ZgkAkT6N2K2Z7wdyjYrVAkXM",
            "fingerprint": "08686ac6",
            "type": "wsh",
            "xpub": "tpubDFHpKypXq4kwUrqLotPs6fCic5bFqTRGMBaTi9s5YwwGymE8FLGwB2kDXALxqvNwFxB1dLWYBmmeFVjmUSdt2AsaQuPmkyPLBKRZW8BGCiL",
        }
    )
    wallet = wm.create_wallet("a_second_test_wallet", 1, "wpkh", [key], [device])
    # Let's fund the wallet
    address = wallet.getnewaddress()
    assert address == "bcrt1qtnrv2jpygx2ef3zqfjhqplnycxak2m6ljnhq6z"
    bitcoin_regtest.testcoin_faucet(address, amount=5)
    address = wallet.getnewaddress()
    bitcoin_regtest.testcoin_faucet(address, amount=10)
    address = wallet.getnewaddress()
    bitcoin_regtest.testcoin_faucet(address, amount=15)
    # update the wallet data
    wallet.update_balance()
    assert wallet.amount_total == 30
    unspents = wallet.rpc.listunspent(0)
    # Let's take 3 UTXO:
    selected_coins = [
        {"txid": u["txid"], "vout": u["vout"]}
        for u in [unspents[0], unspents[1], unspents[2]]
    ]
    selected_coins_amount_sum = (
        unspents[0]["amount"] + unspents[1]["amount"] + unspents[2]["amount"]
    )
    number_of_coins_to_spend = (
        selected_coins_amount_sum - 0.1
    )  # Let's spend almost all of them
    random_address = "bcrt1qwxhn49vkppudjcgrd4mylxczgjtuwayg5ckp5s"
    psbt = wallet.createpsbt(
        [random_address],
        [number_of_coins_to_spend],
        True,
        0,
        10,
        selected_coins=selected_coins,
    )
    assert len(psbt["tx"]["vin"]) == 3
    psbt_txs = [tx["txid"] for tx in psbt["tx"]["vin"]]
    for coin in selected_coins:
        assert coin["txid"] in psbt_txs

    # Now let's spend more coins than we have selected. This should result in an exception:
    try:
        psbt = wallet.createpsbt(
            [random_address],
            [number_of_coins_to_spend + 1],
            True,
            0,
            10,
            selected_coins=selected_coins,
        )
        assert False, "should throw an exception!"
    except SpecterError as e:
        pass

    assert wallet.amount_locked_unsigned == selected_coins_amount_sum
    assert len(wallet.rpc.listlockunspent()) == 3
    assert wallet.amount_available == wallet.amount_total - selected_coins_amount_sum

    wallet.delete_pending_psbt(psbt["tx"]["txid"])
    assert wallet.amount_locked_unsigned == 0
    assert len(wallet.rpc.listlockunspent()) == 0
    assert wallet.amount_total == wallet.amount_available
=======
    with pytest.raises(Exception, match="can only be changed with one another") as e:
        wm.update(chain="regtest3")
    with pytest.raises(Exception, match="can only be changed with one another") as e:
        wm.update(rpc=bitcoin_regtest2.get_rpc())
>>>>>>> 9a3f92d6


def test_WalletManager_check_duplicate_keys(empty_data_folder):
    wm = WalletManager(
        200100,
        empty_data_folder,
        MagicMock(),  # needs rpc
        "regtest",
        None,
        allow_threading=False,
    )
    key1 = Key(
        "[f3e6eaff/84h/0h/0h]xpub6C5cCQfycZrPJnNg6cDdUU5efJrab8thRQDBxSSB4gP2J3xGdWu8cqiLvPZkejtuaY9LursCn6Es9PqHgLhBktW8217BomGDVBAJjUms8iG",
        "f3e6eaff",
        "84h/0h/0h",
        "",
        None,
        "xpub6C5cCQfycZrPJnNg6cDdUU5efJrab8thRQDBxSSB4gP2J3xGdWu8cqiLvPZkejtuaY9LursCn6Es9PqHgLhBktW8217BomGDVBAJjUms8iG",
    )
    key2 = Key(
        "[1ef4e492/49h/0h/0h]xpub6CRWp2zfwRYsVTuT2p96hKE2UT4vjq9gwvW732KWQjwoG7v6NCXyaTdz7NE5yDxsd72rAGK7qrjF4YVrfZervsJBjsXxvTL98Yhc7poBk7K",
        "1ef4e492",
        "m/49h/0h/0h",
        "sh-wpkh",
        None,
        "xpub6CRWp2zfwRYsVTuT2p96hKE2UT4vjq9gwvW732KWQjwoG7v6NCXyaTdz7NE5yDxsd72rAGK7qrjF4YVrfZervsJBjsXxvTL98Yhc7poBk7K",
    )
    key3 = Key(
        "[1ef4e492/49h/0h/0h]zpub6qk8ok1ouvwM1NkumKnsteGf1F9UUNshFdFdXEDwph8nQFaj8qEFry2cxoUveZCkPpNxQp4KhQwxuy4R7jXDMMsKkgW2yauC2dHbWYnr2Ee",
        "1ef4e492",
        "m/49h/0h/0h",
        "sh-wpkh",
        None,
        "zpub6qk8ok1ouvwM1NkumKnsteGf1F9UUNshFdFdXEDwph8nQFaj8qEFry2cxoUveZCkPpNxQp4KhQwxuy4R7jXDMMsKkgW2yauC2dHbWYnr2Ee",
    )

    key4 = Key(
        "[6ea15da6/49h/0h/0h]xpub6BtcNhqbaFaoC3oEfKky3Sm22pF48U2jmAf78cB3wdAkkGyAgmsVrgyt1ooSt3bHWgzsdUQh2pTJ867yTeUAMmFDKNSBp8J7WPmp7Df7zjv",
        "6ea15da6",
        "m/49h/0h/0h",
        "sh-wpkh",
        None,
        "xpub6BtcNhqbaFaoC3oEfKky3Sm22pF48U2jmAf78cB3wdAkkGyAgmsVrgyt1ooSt3bHWgzsdUQh2pTJ867yTeUAMmFDKNSBp8J7WPmp7Df7zjv",
    )

    key5 = Key(
        "[6ea15da6/49h/0h/0h]xpub6BtcNhqbaFaoG3xcuncx9xzL3X38FuWXdcdvsdG5Q99Cb4EgeVYPEYaVpX28he6472gEsCokg8v9oMVRTrZNe5LHtGSPcC5ofehYkhD1Kxy",
        "6ea15da6",
        "m/49h/0h/1h",
        "sh-wpkh",
        None,  # slightly different ypub than key4
        "xpub6BtcNhqbaFaoG3xcuncx9xzL3X38FuWXdcdvsdG5Q99Cb4EgeVYPEYaVpX28he6472gEsCokg8v9oMVRTrZNe5LHtGSPcC5ofehYkhD1Kxy",
    )

    # Case 1: Identical keys
    keys = [key1, key1]
    with pytest.raises(SpecterError):
        wm._check_duplicate_keys(keys)
    # Case 2: different keys
    # key2 and 3 are different as they don't have the same xpub. See #1500 for discussion
    keys = [key1, key2, key3]  # key2 xpub is the same than key3 zpub
    with pytest.raises(SpecterError):
        wm._check_duplicate_keys(keys)

    keys = [key4, key5]
    wm._check_duplicate_keys(keys)


def test_wallet_sortedmulti(
    bitcoin_regtest, devices_filled_data_folder, device_manager
):
    wm = WalletManager(
        200100,
        devices_filled_data_folder,
        bitcoin_regtest.get_rpc(),
        "regtest",
        device_manager,
        allow_threading=False,
    )
    device = device_manager.get_by_alias("trezor")
    second_device = device_manager.get_by_alias("specter")
    for i in range(2):
        if i == 0:
            multisig_wallet = wm.create_wallet(
                "a_multisig_test_wallet",
                1,
                "wsh",
                [device.keys[7], second_device.keys[0]],
                [device, second_device],
            )
        else:
            multisig_wallet = wm.create_wallet(
                "a_multisig_test_wallet",
                1,
                "wsh",
                [second_device.keys[0], device.keys[7]],
                [second_device, device],
            )

        address = multisig_wallet.address
        address_info = multisig_wallet.rpc.getaddressinfo(address)
        assert address_info["pubkeys"][0] < address_info["pubkeys"][1]

        another_address = multisig_wallet.getnewaddress()
        another_address_info = multisig_wallet.rpc.getaddressinfo(another_address)
        assert another_address_info["pubkeys"][0] < another_address_info["pubkeys"][1]

        third_address = multisig_wallet.get_address(30)
        third_address_info = multisig_wallet.rpc.getaddressinfo(third_address)
        assert third_address_info["pubkeys"][0] < third_address_info["pubkeys"][1]

        change_address = multisig_wallet.change_address
        change_address_info = multisig_wallet.rpc.getaddressinfo(change_address)
        assert change_address_info["pubkeys"][0] < change_address_info["pubkeys"][1]

        another_change_address = multisig_wallet.get_address(30, change=True)
        another_change_address_info = multisig_wallet.rpc.getaddressinfo(
            another_change_address
        )
        assert (
            another_change_address_info["pubkeys"][0]
            < another_change_address_info["pubkeys"][1]
        )


def test_wallet_labeling(bitcoin_regtest, devices_filled_data_folder, device_manager):
    wm = WalletManager(
        200100,
        devices_filled_data_folder,
        bitcoin_regtest.get_rpc(),
        "regtest",
        device_manager,
        allow_threading=False,
    )
    # A wallet-creation needs a device
    device = device_manager.get_by_alias("specter")
    key = Key.from_json(
        {
            "derivation": "m/48h/1h/0h/2h",
            "original": "Vpub5n9kKePTPPGtw3RddeJWJe29epEyBBcoHbbPi5HhpoG2kTVsSCUzsad33RJUt3LktEUUPPofcZczuudnwR7ZgkAkT6N2K2Z7wdyjYrVAkXM",
            "fingerprint": "08686ac6",
            "type": "wsh",
            "xpub": "tpubDFHpKypXq4kwUrqLotPs6fCic5bFqTRGMBaTi9s5YwwGymE8FLGwB2kDXALxqvNwFxB1dLWYBmmeFVjmUSdt2AsaQuPmkyPLBKRZW8BGCiL",
        }
    )
    wallet = wm.create_wallet("a_second_test_wallet", 1, "wpkh", [key], [device])

    first_address = wallet.address
    assert wallet.getlabel(first_address) == "Address #0"
    wallet.setlabel(first_address, "Random label")
    assert wallet.getlabel(first_address) == "Random label"

    second_address = wallet.getnewaddress()
    wallet.setlabel(second_address, "")
    bitcoin_regtest.testcoin_faucet(second_address, amount=0.6)

    third_address = wallet.getnewaddress()
    wallet.setlabel(third_address, "")
    bitcoin_regtest.testcoin_faucet(third_address, amount=0.4)

    assert sorted(wallet.addresses) == sorted(
        [first_address, second_address, third_address]
    )

    # Make 20 UTXO
    for i in range(0, 20):
        _address = wallet.getnewaddress()
        bitcoin_regtest.testcoin_faucet(_address, amount=0.1)

    # update utxo
    wallet.getdata()
    assert len(wallet.full_utxo) == 22

    # An entry in full_utxo looks something like this:
    # { 'txid': 'fab823558781745179916b4bfdfd65b382bfc0e70e85188f1b9538604202f537',
    #   'vout': 0, 'address': 'bcrt1qmlrraffw0evkjy2yrxmt263ksgfgv2gqhcddrt',
    #   'label': 'Random label', 'scriptPubKey': '0014dfc63ea52e7e5969114419b6b56a368212862900',
    #   'amount': 50.0, 'confirmations': 101, 'spendable': False, 'solvable': True,
    #   'desc': "wpkh([08686ac6/48'/1'/0'/2'/0/0]02fa445808af849209038f422a22e335754fa07a2ece42fc483660606dcda3e0e9)#8q60z40m",
    #   'safe': True, 'time': 1637091575, 'category': 'generate', 'locked': False
    # }


def test_wallet_change_addresses(
    bitcoin_regtest, devices_filled_data_folder, device_manager
):
    wm = WalletManager(
        200100,
        devices_filled_data_folder,
        bitcoin_regtest.get_rpc(),
        "regtest",
        device_manager,
        allow_threading=False,
    )
    # A wallet-creation needs a device
    device = device_manager.get_by_alias("specter")
    key = Key.from_json(
        {
            "derivation": "m/48h/1h/0h/2h",
            "original": "Vpub5n9kKePTPPGtw3RddeJWJe29epEyBBcoHbbPi5HhpoG2kTVsSCUzsad33RJUt3LktEUUPPofcZczuudnwR7ZgkAkT6N2K2Z7wdyjYrVAkXM",
            "fingerprint": "08686ac6",
            "type": "wsh",
            "xpub": "tpubDFHpKypXq4kwUrqLotPs6fCic5bFqTRGMBaTi9s5YwwGymE8FLGwB2kDXALxqvNwFxB1dLWYBmmeFVjmUSdt2AsaQuPmkyPLBKRZW8BGCiL",
        }
    )
    wallet = wm.create_wallet("a_second_test_wallet", 1, "wpkh", [key], [device])

    address = wallet.address
    change_address = wallet.change_address
    assert wallet.addresses == [address]
    assert wallet.change_addresses == [change_address]
    bitcoin_regtest.testcoin_faucet(change_address, amount=0.1)
    wallet.update_balance()
    assert wallet.amount_total == 0.1

    # new change address should be genrated automatically after receiving
    # assert wallet.change_addresses == [change_address, wallet.change_address]
    # This will not work here since Bitcoin Core doesn't count mining rewards in `getreceivedbyaddress`
    # See: https://github.com/bitcoin/bitcoin/issues/14654


def test_singlesig_wallet_backup_and_restore(caplog, specter_regtest_configured):
    """
    Single-sig wallets should be able to be backed up and re-imported with or without
    the "devices" attr in the json backup.
    """
    caplog.set_level(logging.INFO)

    device_manager = specter_regtest_configured.device_manager
    wallet_manager = specter_regtest_configured.wallet_manager

    device = device_manager.get_by_alias("trezor")
    device_type = device.device_type

    # Get the 'wkph' testnet key
    for key in device.keys:
        if key.key_type == "wpkh" and key.xpub.startswith("tpub"):
            break

    # create a wallet
    wallet = wallet_manager.create_wallet(
        name="my_singlesig_test_wallet",
        sigs_required=1,
        key_type=key.key_type,
        keys=[key],
        devices=[device],
    )

    # Wallet was prefunded in specter_regtest_configured fixture, not sure, though, why the amount is 23 and not 20 ...
    amount = wallet.amount_total

    # Save the json backup
    wallet_backup = json.loads(wallet.account_map)
    assert "devices" in wallet_backup

    # Clear everything out as if we've never seen this wallet or device before
    wallet_manager.delete_wallet(wallet)
    device_manager.remove_device(device, wallet_manager=wallet_manager)
    assert wallet.name not in wallet_manager.wallets_names
    assert device.name not in device_manager.devices_names

    # Parse the backed up wallet (code adapted from the new_wallet endpoint)
    (
        wallet_name,
        recv_descriptor,
        cosigners_types,
    ) = WalletImporter.parse_wallet_data_import(wallet_backup)

    descriptor = Descriptor.parse(
        AddChecksum(recv_descriptor.split("#")[0]),
        testnet=is_testnet(specter_regtest_configured.chain),
    )

    (
        keys,
        cosigners,
        unknown_cosigners,
        unknown_cosigners_types,
    ) = descriptor.parse_signers(device_manager.devices, cosigners_types)

    device_name = cosigners_types[0]["label"]
    assert device_name == "Trezor"
    assert unknown_cosigners_types[0] == device_type

    # Re-create the device
    new_device = device_manager.add_device(
        name=device_name,
        device_type=unknown_cosigners_types[0],
        keys=[unknown_cosigners[0][0]],
    )

    keys.append(unknown_cosigners[0][0])
    cosigners.append(new_device)

    wallet = wallet_manager.create_wallet(
        name=wallet_name,
        sigs_required=descriptor.multisig_M,
        key_type=descriptor.address_type,
        keys=keys,
        devices=cosigners,
    )

    # Sync the new wallet in bitcoincore to its existing utxos.
    wallet.rpc.rescanblockchain(0)

    # We restored the wallet's utxos
    wallet.update_balance()
    assert wallet.amount_total == amount

    # Now do it again, but without the newer "devices" attr
    del wallet_backup["devices"]

    # Clear everything out as if we've never seen this wallet or device before
    wallet_manager.delete_wallet(wallet)
    device_manager.remove_device(device, wallet_manager=wallet_manager)
    assert wallet.name not in wallet_manager.wallets_names
    assert device.name not in device_manager.devices_names

    # Parse the backed up wallet (code adapted from the new_wallet endpoint)
    (
        wallet_name,
        recv_descriptor,
        cosigners_types,
    ) = WalletImporter.parse_wallet_data_import(wallet_backup)

    descriptor = Descriptor.parse(
        AddChecksum(recv_descriptor.split("#")[0]),
        testnet=is_testnet(specter_regtest_configured.chain),
    )

    (
        keys,
        cosigners,
        unknown_cosigners,
        unknown_cosigners_types,
    ) = descriptor.parse_signers(device_manager.devices, cosigners_types)

    assert len(cosigners_types) == 0
    assert unknown_cosigners_types[0] == DeviceTypes.GENERICDEVICE

    # Re-create the device
    new_device = device_manager.add_device(
        name=device_name,
        device_type=unknown_cosigners_types[0],
        keys=[unknown_cosigners[0][0]],
    )

    keys.append(unknown_cosigners[0][0])
    cosigners.append(new_device)

    wallet = wallet_manager.create_wallet(
        name=wallet_name,
        sigs_required=descriptor.multisig_M,
        key_type=descriptor.address_type,
        keys=keys,
        devices=cosigners,
    )

    # Sync the new wallet in bitcoincore to its existing utxos
    wallet.rpc.rescanblockchain(0)

    # We restored the wallet's utxos
    wallet.update_balance()
    assert wallet.amount_total == amount


def test_multisig_wallet_backup_and_restore(
    bitcoin_regtest, caplog, specter_regtest_configured
):
    """
    Multisig wallets should be able to be backed up and re-imported
    with or without the "devices" attr in the json backup.
    """
    caplog.set_level(logging.INFO)

    device_manager = specter_regtest_configured.device_manager
    wallet_manager = specter_regtest_configured.wallet_manager

    device = device_manager.get_by_alias("trezor")
    device_type = device.device_type

    # Get the multisig 'wsh' testnet key
    for key in device.keys:
        if key.key_type == "wsh" and key.xpub.startswith("tpub"):
            break

    # Create a pair of hot wallet signers
    hot_wallet_1_device = device_manager.add_device(
        name="hot_key_1", device_type=DeviceTypes.BITCOINCORE, keys=[]
    )
    hot_wallet_1_device.setup_device(file_password=None, wallet_manager=wallet_manager)
    hot_wallet_1_device.add_hot_wallet_keys(
        mnemonic=generate_mnemonic(strength=128),
        passphrase="",
        paths=["m/48h/1h/0h/2h"],
        file_password=None,
        wallet_manager=wallet_manager,
        testnet=True,
        keys_range=[0, 1000],
        keys_purposes=[],
    )
    hot_wallet_2_device = device_manager.add_device(
        name="hot_key_2", device_type=DeviceTypes.BITCOINCORE, keys=[]
    )
    hot_wallet_2_device.setup_device(file_password=None, wallet_manager=wallet_manager)
    hot_wallet_2_device.add_hot_wallet_keys(
        mnemonic=generate_mnemonic(strength=128),
        passphrase="",
        paths=["m/48h/1h/0h/2h"],
        file_password=None,
        wallet_manager=wallet_manager,
        testnet=True,
        keys_range=[0, 1000],
        keys_purposes=[],
    )

    # create the multisig wallet
    wallet = wallet_manager.create_wallet(
        name="my_multisig_test_wallet",
        sigs_required=2,
        key_type=key.key_type,
        keys=[key, hot_wallet_1_device.keys[0], hot_wallet_2_device.keys[0]],
        devices=[device, hot_wallet_1_device, hot_wallet_2_device],
    )

    # Wallet is unfunded
    address = wallet.getnewaddress()
    bitcoin_regtest.testcoin_faucet(address, amount=3.3)
    wallet.update_balance()
    assert wallet.amount_total == 3.3

    # Save the json backup
    wallet_backup = json.loads(wallet.account_map.replace("\\\\", "").replace("'", "h"))
    assert "devices" in wallet_backup

    # Clear everything out as if we've never seen this wallet or device before
    wallet_manager.delete_wallet(wallet)
    device_manager.remove_device(device, wallet_manager=wallet_manager)
    assert wallet.name not in wallet_manager.wallets_names
    assert device.name not in device_manager.devices_names

    # Parse the backed up wallet (code adapted from the new_wallet endpoint)
    (
        wallet_name,
        recv_descriptor,
        cosigners_types,
    ) = WalletImporter.parse_wallet_data_import(wallet_backup)

    descriptor = Descriptor.parse(
        AddChecksum(recv_descriptor.split("#")[0]),
        testnet=is_testnet(specter_regtest_configured.chain),
    )

    (
        keys,
        cosigners,
        unknown_cosigners,
        unknown_cosigners_types,
    ) = descriptor.parse_signers(device_manager.devices, cosigners_types)

    assert cosigners_types[0]["label"] == "Trezor"
    assert cosigners_types[0]["type"] == device_type

    assert cosigners_types[1]["label"] == "hot_key_1"
    assert cosigners_types[1]["type"] == DeviceTypes.BITCOINCORE

    assert cosigners_types[2]["label"] == "hot_key_2"
    assert cosigners_types[2]["type"] == DeviceTypes.BITCOINCORE

    # Re-create the Trezor device
    new_device = device_manager.add_device(
        name=unknown_cosigners[0][1],
        device_type=unknown_cosigners_types[0],
        keys=[unknown_cosigners[0][0]],
    )
    keys.append(unknown_cosigners[0][0])
    cosigners.append(new_device)

    wallet = wallet_manager.create_wallet(
        name=wallet_name,
        sigs_required=descriptor.multisig_M,
        key_type=descriptor.address_type,
        keys=keys,
        devices=cosigners,
    )

    # Sync the new wallet in bitcoincore to its existing utxos
    wallet.rpc.rescanblockchain(0)

    # We restored the wallet's utxos
    assert wallet.amount_total == 3.3

    # Now do it again, but without the newer "devices" attr
    del wallet_backup["devices"]

    # Clear everything out as if we've never seen this wallet or device before
    wallet_manager.delete_wallet(wallet)
    for device_names in device_manager.devices:
        device = device_manager.devices[device_names]
        device_manager.remove_device(device, wallet_manager=wallet_manager)
    assert wallet.name not in wallet_manager.wallets_names
    assert device.name not in device_manager.devices_names

    # Parse the backed up wallet (code adapted from the new_wallet endpoint)
    (
        wallet_name,
        recv_descriptor,
        cosigners_types,
    ) = WalletImporter.parse_wallet_data_import(wallet_backup)

    descriptor = Descriptor.parse(
        AddChecksum(recv_descriptor.split("#")[0]),
        testnet=is_testnet(specter_regtest_configured.chain),
    )

    (
        keys,
        cosigners,
        unknown_cosigners,
        unknown_cosigners_types,
    ) = descriptor.parse_signers(device_manager.devices, cosigners_types)

    # Now we don't know any of the cosigners' types
    assert len(cosigners_types) == 0
    assert unknown_cosigners_types[0] == DeviceTypes.GENERICDEVICE

    # Re-create all three devices
    for i, (unknown_cosigner_key, label) in enumerate(unknown_cosigners):
        # 'label' will be unknown
        assert label is None
        new_device = device_manager.add_device(
            name=f"{wallet_name} signer {i + 1}",
            device_type=unknown_cosigners_types[i],
            keys=[unknown_cosigner_key],
        )
        keys.append(unknown_cosigner_key)
        cosigners.append(new_device)

    wallet = wallet_manager.create_wallet(
        name=wallet_name,
        sigs_required=descriptor.multisig_M,
        key_type=descriptor.address_type,
        keys=keys,
        devices=cosigners,
    )

    # Sync the new wallet in bitcoincore to its existing utxos
    wallet.rpc.rescanblockchain(0)

    # We restored the wallet's utxos
    assert wallet.amount_total == 3.3<|MERGE_RESOLUTION|>--- conflicted
+++ resolved
@@ -139,100 +139,6 @@
     wm.update(chain="regtest2", rpc=bitcoin_regtest2.get_rpc(), use_threading=True)
     assert wm.wallets_names == ["a_test_wallet"]
 
-<<<<<<< HEAD
-    # assert False
-
-
-@pytest.mark.slow
-def test_wallet_createpsbt(
-    docker, request, devices_filled_data_folder, device_manager, bitcoin_regtest
-):
-    wm = WalletManager(
-        200100,
-        devices_filled_data_folder,
-        bitcoin_regtest.get_rpc(),
-        "regtest",
-        device_manager,
-        allow_threading=False,
-    )
-    # A wallet-creation needs a device
-    device = device_manager.get_by_alias("specter")
-    key = Key.from_json(
-        {
-            "derivation": "m/48h/1h/0h/2h",
-            "original": "Vpub5n9kKePTPPGtw3RddeJWJe29epEyBBcoHbbPi5HhpoG2kTVsSCUzsad33RJUt3LktEUUPPofcZczuudnwR7ZgkAkT6N2K2Z7wdyjYrVAkXM",
-            "fingerprint": "08686ac6",
-            "type": "wsh",
-            "xpub": "tpubDFHpKypXq4kwUrqLotPs6fCic5bFqTRGMBaTi9s5YwwGymE8FLGwB2kDXALxqvNwFxB1dLWYBmmeFVjmUSdt2AsaQuPmkyPLBKRZW8BGCiL",
-        }
-    )
-    wallet = wm.create_wallet("a_second_test_wallet", 1, "wpkh", [key], [device])
-    # Let's fund the wallet
-    address = wallet.getnewaddress()
-    assert address == "bcrt1qtnrv2jpygx2ef3zqfjhqplnycxak2m6ljnhq6z"
-    bitcoin_regtest.testcoin_faucet(address, amount=5)
-    address = wallet.getnewaddress()
-    bitcoin_regtest.testcoin_faucet(address, amount=10)
-    address = wallet.getnewaddress()
-    bitcoin_regtest.testcoin_faucet(address, amount=15)
-    # update the wallet data
-    wallet.update_balance()
-    assert wallet.amount_total == 30
-    unspents = wallet.rpc.listunspent(0)
-    # Let's take 3 UTXO:
-    selected_coins = [
-        {"txid": u["txid"], "vout": u["vout"]}
-        for u in [unspents[0], unspents[1], unspents[2]]
-    ]
-    selected_coins_amount_sum = (
-        unspents[0]["amount"] + unspents[1]["amount"] + unspents[2]["amount"]
-    )
-    number_of_coins_to_spend = (
-        selected_coins_amount_sum - 0.1
-    )  # Let's spend almost all of them
-    random_address = "bcrt1qwxhn49vkppudjcgrd4mylxczgjtuwayg5ckp5s"
-    psbt = wallet.createpsbt(
-        [random_address],
-        [number_of_coins_to_spend],
-        True,
-        0,
-        10,
-        selected_coins=selected_coins,
-    )
-    assert len(psbt["tx"]["vin"]) == 3
-    psbt_txs = [tx["txid"] for tx in psbt["tx"]["vin"]]
-    for coin in selected_coins:
-        assert coin["txid"] in psbt_txs
-
-    # Now let's spend more coins than we have selected. This should result in an exception:
-    try:
-        psbt = wallet.createpsbt(
-            [random_address],
-            [number_of_coins_to_spend + 1],
-            True,
-            0,
-            10,
-            selected_coins=selected_coins,
-        )
-        assert False, "should throw an exception!"
-    except SpecterError as e:
-        pass
-
-    assert wallet.amount_locked_unsigned == selected_coins_amount_sum
-    assert len(wallet.rpc.listlockunspent()) == 3
-    assert wallet.amount_available == wallet.amount_total - selected_coins_amount_sum
-
-    wallet.delete_pending_psbt(psbt["tx"]["txid"])
-    assert wallet.amount_locked_unsigned == 0
-    assert len(wallet.rpc.listlockunspent()) == 0
-    assert wallet.amount_total == wallet.amount_available
-=======
-    with pytest.raises(Exception, match="can only be changed with one another") as e:
-        wm.update(chain="regtest3")
-    with pytest.raises(Exception, match="can only be changed with one another") as e:
-        wm.update(rpc=bitcoin_regtest2.get_rpc())
->>>>>>> 9a3f92d6
-
 
 def test_WalletManager_check_duplicate_keys(empty_data_folder):
     wm = WalletManager(
