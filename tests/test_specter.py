--- conflicted
+++ resolved
@@ -56,7 +56,6 @@
         rpcport=18998,
         extra_args=["-acceptnonstdtxn=1", "-maxmempool=5", "-spendzeroconfchange=0"],
     )
-<<<<<<< HEAD
     try:
         assert bitcoind_controller.get_rpc().test_connection()
         rpcconn = bitcoind_controller.rpcconn
@@ -137,142 +136,19 @@
         # update the wallet data
         wallet.get_balance()
         dummy.get_balance()
-=======
-    rpcconn = bitcoind_controller.rpcconn
-    rpc = rpcconn.get_rpc()
-    assert rpc is not None
-    assert rpc.ipaddress != None
-
-    # Note: Our utxo creation is simpler than mempool_limit.py's approach since we're
-    # running in regtest and can just use generatetoaddress().
-
-    # Instantiate a new Specter instance to talk to this bitcoind
-    config = {
-        "rpc": {
-            "autodetect": False,
-            "datadir": "",
-            "user": rpcconn.rpcuser,
-            "password": rpcconn.rpcpassword,
-            "port": rpcconn.rpcport,
-            "host": rpcconn.ipaddress,
-            "protocol": "http",
-        },
-        "auth": {
-            "method": "rpcpasswordaspin",
-        },
-    }
-    specter = Specter(data_folder=devices_filled_data_folder, config=config)
-    specter.check()
-
-    assert specter.info["mempool_info"]["maxmempool"] == 5 * 1000 * 1000  # 5MB
-
-    # Largely copy-and-paste from test_wallet_manager.test_wallet_createpsbt.
-    # TODO: Make a test fixture in conftest.py that sets up already funded wallets
-    # for a bitcoin core hot wallet.
-    wallet_manager = WalletManager(
-        200100,
-        devices_filled_data_folder,
-        rpc,
-        "regtest",
-        device_manager,
-        allow_threading=False,
-    )
-
-    # Create a new device that can sign psbts (Bitcoin Core hot wallet)
-    device = device_manager.add_device(
-        name="bitcoin_core_hot_wallet", device_type="bitcoincore", keys=[]
-    )
-    device.setup_device(file_password=None, wallet_manager=wallet_manager)
-    device.add_hot_wallet_keys(
-        mnemonic=generate_mnemonic(strength=128),
-        passphrase="",
-        paths=["m/49h/0h/0h"],
-        file_password=None,
-        wallet_manager=wallet_manager,
-        testnet=True,
-        keys_range=[0, 1000],
-        keys_purposes=[],
-    )
-
-    wallet = wallet_manager.create_wallet(
-        "bitcoincore_test_wallet", 1, "sh-wpkh", [device.keys[0]], [device]
-    )
-
-    # Fund the wallet. Going to need a LOT of utxos to play with.
-    logging.info("Generating utxos to wallet")
-    address = wallet.getnewaddress()
-    wallet.rpc.generatetoaddress(91, address)
-
-    # newly minted coins need 100 blocks to get spendable
-    # let's mine another 100 blocks to get these coins spendable
-    wallet.rpc.generatetoaddress(101, address)
-
-    # update the wallet data
-    wallet.get_balance()
-
-    # ==== Begin test from mempool_limit.py ====
-    txouts = gen_return_txouts()
-    relayfee = satoshi_round(rpc.getnetworkinfo()["relayfee"])
-
-    logging.info("Check that mempoolminfee is minrelytxfee")
-    assert satoshi_round(rpc.getmempoolinfo()["minrelaytxfee"]) == Decimal("0.00001000")
-    assert satoshi_round(rpc.getmempoolinfo()["mempoolminfee"]) == Decimal("0.00001000")
-
-    txids = []
-    utxos = wallet.rpc.listunspent()
-
-    logging.info("Create a mempool tx that will be evicted")
-    us0 = utxos.pop()
-    inputs = [{"txid": us0["txid"], "vout": us0["vout"]}]
-    outputs = {wallet.getnewaddress(): 0.0001}
-    tx = wallet.rpc.createrawtransaction(inputs, outputs)
-    wallet.rpc.settxfee(str(relayfee))  # specifically fund this tx with low fee
-    txF = wallet.rpc.fundrawtransaction(tx)
-    wallet.rpc.settxfee(0)  # return to automatic fee selection
-    txFS = device.sign_raw_tx(txF["hex"], wallet)
-    txid = wallet.rpc.sendrawtransaction(txFS["hex"])
-
-    # ==== Specter-specific: can't abandon a valid pending tx ====
-    try:
-        wallet.abandontransaction(txid)
-    except SpecterError as e:
-        assert "Cannot abandon" in str(e)
-
-    # ==== Resume test from mempool_limit.py ====
-    # Spam the mempool with big transactions!
-    relayfee = satoshi_round(rpc.getnetworkinfo()["relayfee"])
-    base_fee = float(relayfee) * 100
-    for i in range(3):
-        txids.append([])
-        txids[i] = create_lots_of_big_transactions(
-            wallet, txouts, utxos[30 * i : 30 * i + 30], 30, (i + 1) * base_fee
-        )
-
-    logging.info("The tx should be evicted by now")
-    assert txid not in wallet.rpc.getrawmempool()
-    txdata = wallet.rpc.gettransaction(txid)
-    assert txdata["confirmations"] == 0  # confirmation should still be 0
-
-    # ==== Specter-specific: Verify purge and abandon ====
-    assert wallet.is_tx_purged(txid)
-    wallet.abandontransaction(txid)
-
-    # tx will still be in the wallet but marked "abandoned"
-    txdata = wallet.rpc.gettransaction(txid)
-    for detail in txdata["details"]:
-        if detail["category"] == "send":
-            assert detail["abandoned"]
->>>>>>> 92e3e870
-
-    # Can we now spend those same inputs?
-    outputs = {wallet.getnewaddress(): 0.0001}
-    tx = wallet.rpc.createrawtransaction(inputs, outputs)
-
-    # Fund this tx with a high enough fee
-    relayfee = satoshi_round(rpc.getnetworkinfo()["relayfee"])
-    wallet.rpc.settxfee(str(relayfee * Decimal("3.0")))
-
-<<<<<<< HEAD
+
+        # ==== Begin test from mempool_limit.py ====
+        txouts = gen_return_txouts()
+        relayfee = satoshi_round(rpc.getnetworkinfo()["relayfee"])
+
+        logging.info("Check that mempoolminfee is minrelytxfee")
+        assert satoshi_round(rpc.getmempoolinfo()["minrelaytxfee"]) == Decimal(
+            "0.00001000"
+        )
+        assert satoshi_round(rpc.getmempoolinfo()["mempoolminfee"]) == Decimal(
+            "0.00001000"
+        )
+
         utxos = wallet.rpc.listunspent()
 
         logging.info("Create a mempool tx that will be evicted")
@@ -350,17 +226,4 @@
         assert wallet.get_balance()["untrusted_pending"] > 0
     finally:
         # Clean up
-        bitcoind_controller.stop_bitcoind()
-=======
-    txF = wallet.rpc.fundrawtransaction(tx)
-    wallet.rpc.settxfee(0)  # return to automatic fee selection
-    txFS = device.sign_raw_tx(txF["hex"], wallet)
-    txid = wallet.rpc.sendrawtransaction(txFS["hex"])
-
-    # Should have been accepted by the mempool
-    assert txid in wallet.rpc.getrawmempool()
-    assert wallet.get_balance()["untrusted_pending"] == 0.0001
-
-    # Clean up
-    bitcoind_controller.stop_bitcoind()
->>>>>>> 92e3e870
+        bitcoind_controller.stop_bitcoind()