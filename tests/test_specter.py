import json, logging, pytest
from decimal import Decimal
from cryptoadvance.specter.device import Device
from cryptoadvance.specter.helpers import alias, generate_mnemonic
from cryptoadvance.specter.key import Key
from cryptoadvance.specter.process_controller.bitcoind_controller import (
    BitcoindPlainController,
)
from cryptoadvance.specter.process_controller.node_controller import NodeController
from cryptoadvance.specter.rpc import BitcoinRPC
from cryptoadvance.specter.specter import Specter
from cryptoadvance.specter.specter_error import SpecterError
from cryptoadvance.specter.managers.wallet_manager import WalletManager
from cryptoadvance.specter.wallet import Wallet


def test_alias():
    assert alias("wurst 1") == "wurst_1"
    assert alias("wurst_1") == "wurst_1"
    assert alias("Wurst$ 1") == "wurst_1"


def test_specter(specter_regtest_configured, caplog):
    caplog.set_level(logging.DEBUG)
    specter_regtest_configured.check()
    assert specter_regtest_configured.wallet_manager is not None
    assert specter_regtest_configured.device_manager is not None
    assert specter_regtest_configured.node.host != "None"
    logging.debug("out {}".format(specter_regtest_configured.node.test_rpc()))
    json_return = json.loads(specter_regtest_configured.node.test_rpc()["out"])
    # that might only work if your chain is fresh
    # assert json_return['blocks'] == 100
    assert json_return["chain"] == "regtest"


@pytest.mark.slow
def test_abandon_purged_tx(
    caplog, docker, request, devices_filled_data_folder, device_manager
):
    # Specter should support calling abandontransaction if a pending tx has been purged
    # from the mempool. Test starts a new bitcoind with a restricted mempool to make it
    # easier to spam the mempool and purge our target tx.
    # TODO: Similar test but for maxmempoolexpiry?

    # Copied and adapted from:
    #    https://github.com/bitcoin/bitcoin/blob/master/test/functional/mempool_limit.py
    from bitcoin_core.test.functional.test_framework.util import (
        gen_return_txouts,
        satoshi_round,
        create_lots_of_big_transactions,
    )
    from conftest import instantiate_bitcoind_controller

    caplog.set_level(logging.DEBUG)

    # ==== Specter-specific: do custom setup ====
    # Instantiate a new bitcoind w/limited mempool. Use a different port to not interfere
    # with existing instance for other tests.
    bitcoind_controller = instantiate_bitcoind_controller(
        docker,
        request,
        rpcport=18998,
        extra_args=["-acceptnonstdtxn=1", "-maxmempool=5", "-spendzeroconfchange=0"],
    )
    try:
        assert bitcoind_controller.get_rpc().test_connection()
        rpcconn = bitcoind_controller.rpcconn
        rpc = rpcconn.get_rpc()
        assert rpc is not None
        assert rpc.ipaddress != None

        # Note: Our utxo creation is simpler than mempool_limit.py's approach since we're
        # running in regtest and can just use generatetoaddress().

        # Instantiate a new Specter instance to talk to this bitcoind
        config = {
            "rpc": {
                "autodetect": False,
                "datadir": "",
                "user": rpcconn.rpcuser,
                "password": rpcconn.rpcpassword,
                "port": rpcconn.rpcport,
                "host": rpcconn.ipaddress,
                "protocol": "http",
            },
            "auth": {
                "method": "rpcpasswordaspin",
            },
        }
        specter = Specter(data_folder=devices_filled_data_folder, config=config)
        specter.check()

        assert specter.info["mempool_info"]["maxmempool"] == 5 * 1000 * 1000  # 5MB

        # Largely copy-and-paste from test_wallet_manager.test_wallet_createpsbt.
        # TODO: Make a test fixture in conftest.py that sets up already funded wallets
        # for a bitcoin core hot wallet.
        wallet_manager = WalletManager(
            210100,
            devices_filled_data_folder,
            rpc,
            "regtest",
            device_manager,
            allow_threading=False,
        )

        # Create a new device that can sign psbts (Bitcoin Core hot wallet)
        device = device_manager.add_device(
            name="bitcoin_core_hot_wallet", device_type="bitcoincore", keys=[]
        )
        device.setup_device(file_password=None, wallet_manager=wallet_manager)
        device.add_hot_wallet_keys(
            mnemonic=generate_mnemonic(strength=128),
            passphrase="",
            paths=["m/84h/1h/0h", "m/84h/1h/1h"],
            file_password=None,
            wallet_manager=wallet_manager,
            testnet=True,
            keys_range=[0, 1000],
            keys_purposes=[],
        )

        wallet = wallet_manager.create_wallet(
            "bitcoincore_test_wallet", 1, "wpkh", [device.keys[0]], [device]
        )
        # dummy wallet that will do the mining
        dummy = wallet_manager.create_wallet(
            "bitcoincore_dummy", 1, "wpkh", [device.keys[1]], [device]
        )

        # Fund the wallet. Going to need a LOT of utxos to play with.
        logging.info("Generating utxos to wallet")
        address = wallet.getnewaddress()
        wallet.rpc.generatetoaddress(1, address)
        dummy_address = dummy.getnewaddress()
        dummy.rpc.generatetoaddress(90, dummy_address)

        # newly minted coins need 100 blocks to get spendable
        # let's mine another 100 blocks to get these coins spendable
        dummy.rpc.generatetoaddress(101, dummy_address)

        # update the wallet data
        wallet.update_balance()
        dummy.update_balance()

        # ==== Begin test from mempool_limit.py ====
        txouts = gen_return_txouts()
        relayfee = satoshi_round(rpc.getnetworkinfo()["relayfee"])

        logging.info("Check that mempoolminfee is minrelytxfee")
        assert satoshi_round(rpc.getmempoolinfo()["minrelaytxfee"]) == Decimal(
            "0.00001000"
        )
        assert satoshi_round(rpc.getmempoolinfo()["mempoolminfee"]) == Decimal(
            "0.00001000"
        )

        utxos = wallet.rpc.listunspent()

        logging.info("Create a mempool tx that will be evicted")
        us0 = utxos.pop()
        inputs = [{"txid": us0["txid"], "vout": us0["vout"]}]
        outputs = {wallet.getnewaddress(): 0.0001}
        tx = wallet.rpc.createrawtransaction(inputs, outputs)
        wallet.rpc.settxfee(str(relayfee))  # specifically fund this tx with low fee
        txF = wallet.rpc.fundrawtransaction(tx, {"change_type": "bech32"})
        wallet.rpc.settxfee(0)  # return to automatic fee selection
        psbtF = wallet.rpc.converttopsbt(txF["hex"])
        psbtFF = wallet.rpc.walletprocesspsbt(psbtF)
        signed = device.sign_psbt(psbtFF["psbt"], wallet)
        assert signed["complete"]
        finalized = wallet.rpc.finalizepsbt(signed["psbt"])
        txid = wallet.rpc.sendrawtransaction(finalized["hex"])

        # ==== Specter-specific: can't abandon a valid pending tx ====
        try:
            wallet.abandontransaction(txid)
        except SpecterError as e:
            assert "Cannot abandon" in str(e)

        # ==== Resume test from mempool_limit.py ====
        # Spam the mempool with big transactions!
        txids = []
        dummy_utxos = dummy.rpc.listunspent()
        relayfee = satoshi_round(rpc.getnetworkinfo()["relayfee"])
        base_fee = float(relayfee) * 100
        for i in range(3):
            txids.append([])
            txids[i] = create_lots_of_big_transactions(
                dummy, txouts, dummy_utxos[30 * i : 30 * i + 30], 30, (i + 1) * base_fee
            )

        logging.info("The tx should be evicted by now")
        assert txid not in wallet.rpc.getrawmempool()
        txdata = wallet.rpc.gettransaction(txid)
        assert txdata["confirmations"] == 0  # confirmation should still be 0

        # ==== Specter-specific: Verify purge and abandon ====
        assert wallet.is_tx_purged(txid)
        wallet.abandontransaction(txid)

        # tx will still be in the wallet but marked "abandoned"
        txdata = wallet.rpc.gettransaction(txid)
        for detail in txdata["details"]:
            if detail["category"] == "send":
                assert detail["abandoned"]

        # at this point we should have all the balance in trusted
        # nothing in untrusted
        untrusted = wallet.update_balance()["untrusted_pending"]
        assert untrusted == 0
        # Can we now spend those same inputs?
        outputs = {wallet.getnewaddress(): 0.0001}
        tx = wallet.rpc.createrawtransaction(inputs, outputs)

        # Fund this tx with a high enough fee
        relayfee = satoshi_round(rpc.getnetworkinfo()["relayfee"])
        wallet.rpc.settxfee(str(relayfee * Decimal("3.0")))

        txF = wallet.rpc.fundrawtransaction(tx)
        wallet.rpc.settxfee(0)  # return to automatic fee selection
        psbtF = wallet.rpc.converttopsbt(txF["hex"])
        psbtFF = wallet.rpc.walletprocesspsbt(psbtF)
        signed = device.sign_psbt(psbtFF["psbt"], wallet)
        assert signed["complete"]
        finalized = wallet.rpc.finalizepsbt(signed["psbt"])
        txid = wallet.rpc.sendrawtransaction(finalized["hex"])

        # Should have been accepted by the mempool
        assert txid in wallet.rpc.getrawmempool()
        # Our balance should go to untrusted now as it's unconfirmed
        assert wallet.update_balance()["untrusted_pending"] > 0
    finally:
        # Clean up
<<<<<<< HEAD
        bitcoind_controller.stop_bitcoind()


def test_import_raw_transaction(
    caplog,
    bitcoin_regtest: NodeController,
    specter_regtest_configured: Specter,
    hot_wallet_device_1: Device,
    hot_wallet_device_2: Device,
):

    caplog.set_level(logging.INFO)
    devices = [hot_wallet_device_1, hot_wallet_device_2]
    # device = devices[0]
    wallet_manager = specter_regtest_configured.wallet_manager

    def sign_with_devices(psbtFF, devices=devices):
        signed = psbtFF
        for device in devices:
            signed = device.sign_psbt(signed["psbt"], wallet)
            if signed["complete"]:
                break
        logging.info(f"signed  {psbtFF}")
        assert signed["complete"]
        return signed

    # Let's test that with all the relevant key-types
    for key_type in [
        "sh-wsh",  # Single (Nested)
        "wpkh",  # Single (Segwit)
        # "pkh",    # Single (Legacy)
        "wsh",  # Multisig (Segwit)
        "sh-wpkh",  # Multisig (Nested)
        # "sh",     # Multisig (Legacy)
        "tr",  # Taproot
    ]:

        logging.info(f"begin of loop key_type '{key_type}'")

        # choose the devices
        if key_type in ["sh", "wsh", "sh-wsh"]:  # multisig
            keys = [
                key
                for device in devices
                for key in device.keys
                if key.key_type == key_type
            ]
            used_devices = devices
        else:
            keys = [key for key in devices[0].keys if key.key_type == key_type]
            used_devices = [devices[0]]

        assert keys

        # create the wallet for that key-type
        wallet = wallet_manager.create_wallet(
            f"bitcoincore_test_wallet_{key_type}",
            len(used_devices),
            key_type,
            keys,
            used_devices,
        )

        logging.debug(
            f"created wallet key_type '{key_type}' keys {[key.json for key in keys]}  wallet.account_map {wallet.account_map}"
        )

        # fund it
        bitcoin_regtest.testcoin_faucet(wallet.getnewaddress(), amount=3)
        wallet.save_to_file()

        # Create a raw TX
        outputs = {wallet.getnewaddress(): 1}
        tx = wallet.rpc.createrawtransaction([], outputs)
        txF = wallet.rpc.fundrawtransaction(
            tx, {"changeAddress": wallet.getnewaddress()}
        )
        psbtF = wallet.rpc.converttopsbt(txF["hex"])
        psbtFF = wallet.rpc.walletprocesspsbt(psbtF)
        signed = sign_with_devices(psbtFF)
        finalized_hex = wallet.rpc.finalizepsbt(signed["psbt"])["hex"]

        # convert the tx-hex to psbt
        psbt_base64 = wallet.convert_rawtransaction_to_psbt(finalized_hex)

        # Finally: check that the original TX == recreated raw_transaction
        assert finalized_hex == wallet.rpc.finalizepsbt(psbt_base64)["hex"]
=======
        bitcoind_controller.stop_bitcoind()
>>>>>>> 10a3e5bd
<|MERGE_RESOLUTION|>--- conflicted
+++ resolved
@@ -232,94 +232,4 @@
         assert wallet.update_balance()["untrusted_pending"] > 0
     finally:
         # Clean up
-<<<<<<< HEAD
-        bitcoind_controller.stop_bitcoind()
-
-
-def test_import_raw_transaction(
-    caplog,
-    bitcoin_regtest: NodeController,
-    specter_regtest_configured: Specter,
-    hot_wallet_device_1: Device,
-    hot_wallet_device_2: Device,
-):
-
-    caplog.set_level(logging.INFO)
-    devices = [hot_wallet_device_1, hot_wallet_device_2]
-    # device = devices[0]
-    wallet_manager = specter_regtest_configured.wallet_manager
-
-    def sign_with_devices(psbtFF, devices=devices):
-        signed = psbtFF
-        for device in devices:
-            signed = device.sign_psbt(signed["psbt"], wallet)
-            if signed["complete"]:
-                break
-        logging.info(f"signed  {psbtFF}")
-        assert signed["complete"]
-        return signed
-
-    # Let's test that with all the relevant key-types
-    for key_type in [
-        "sh-wsh",  # Single (Nested)
-        "wpkh",  # Single (Segwit)
-        # "pkh",    # Single (Legacy)
-        "wsh",  # Multisig (Segwit)
-        "sh-wpkh",  # Multisig (Nested)
-        # "sh",     # Multisig (Legacy)
-        "tr",  # Taproot
-    ]:
-
-        logging.info(f"begin of loop key_type '{key_type}'")
-
-        # choose the devices
-        if key_type in ["sh", "wsh", "sh-wsh"]:  # multisig
-            keys = [
-                key
-                for device in devices
-                for key in device.keys
-                if key.key_type == key_type
-            ]
-            used_devices = devices
-        else:
-            keys = [key for key in devices[0].keys if key.key_type == key_type]
-            used_devices = [devices[0]]
-
-        assert keys
-
-        # create the wallet for that key-type
-        wallet = wallet_manager.create_wallet(
-            f"bitcoincore_test_wallet_{key_type}",
-            len(used_devices),
-            key_type,
-            keys,
-            used_devices,
-        )
-
-        logging.debug(
-            f"created wallet key_type '{key_type}' keys {[key.json for key in keys]}  wallet.account_map {wallet.account_map}"
-        )
-
-        # fund it
-        bitcoin_regtest.testcoin_faucet(wallet.getnewaddress(), amount=3)
-        wallet.save_to_file()
-
-        # Create a raw TX
-        outputs = {wallet.getnewaddress(): 1}
-        tx = wallet.rpc.createrawtransaction([], outputs)
-        txF = wallet.rpc.fundrawtransaction(
-            tx, {"changeAddress": wallet.getnewaddress()}
-        )
-        psbtF = wallet.rpc.converttopsbt(txF["hex"])
-        psbtFF = wallet.rpc.walletprocesspsbt(psbtF)
-        signed = sign_with_devices(psbtFF)
-        finalized_hex = wallet.rpc.finalizepsbt(signed["psbt"])["hex"]
-
-        # convert the tx-hex to psbt
-        psbt_base64 = wallet.convert_rawtransaction_to_psbt(finalized_hex)
-
-        # Finally: check that the original TX == recreated raw_transaction
-        assert finalized_hex == wallet.rpc.finalizepsbt(psbt_base64)["hex"]
-=======
-        bitcoind_controller.stop_bitcoind()
->>>>>>> 10a3e5bd
+        bitcoind_controller.stop_bitcoind()