from enum import auto
import tempfile
import time
import tarfile
import os
from unittest.mock import MagicMock

import pytest
from cryptoadvance.specter.managers.node_manager import NodeManager
from cryptoadvance.specter.process_controller.bitcoind_controller import (
    BitcoindPlainController,
)
from cryptoadvance.specter.process_controller.elementsd_controller import (
    ElementsPlainController,
)


@pytest.mark.elm
def test_NodeManager(
    bitcoin_regtest: BitcoindPlainController, elements_elreg: ElementsPlainController
):
    with tempfile.TemporaryDirectory(
        prefix="pytest_NodeManager_datafolder"
    ) as data_folder:
        print(f"data_folder={data_folder}")
        nm = NodeManager(data_folder=data_folder)
        nm.add_external_node(
            "BTC",
            "bitcoin_regtest",
            False,
            "",
            bitcoin_regtest.rpcconn.rpcuser,
            bitcoin_regtest.rpcconn.rpcpassword,
            bitcoin_regtest.rpcconn.rpcport,
            bitcoin_regtest.rpcconn._ipaddress,
            "http",
            external_node=True,
        )
        assert nm.nodes_names == ["Bitcoin Core", "bitcoin_regtest"]
        nm.switch_node("bitcoin_regtest")
<<<<<<< HEAD
        assert nm.active_node.get_rpc().getblockchaininfo()["chain"] == "regtest"
        nm.add_external_node(
=======
        assert nm.active_node.rpc.getblockchaininfo()["chain"] == "regtest"
        nm.add_node(
>>>>>>> 6fbe4b1a
            "ELM",
            "elements_elreg",
            False,
            "",
            elements_elreg.rpcconn.rpcuser,
            elements_elreg.rpcconn.rpcpassword,
            elements_elreg.rpcconn.rpcport,
            elements_elreg.rpcconn._ipaddress,
            "http",
            external_node=True,
        )
        assert nm.nodes_names == ["Bitcoin Core", "bitcoin_regtest", "elements_elreg"]
        nm.switch_node("elements_elreg")
<<<<<<< HEAD
        assert nm.active_node.get_rpc().getblockchaininfo()["chain"] == "elreg"
        nm.delete_node(nm.nodes["Bitcoin Core"], MagicMock())
        nm.get_by_alias
=======
        assert nm.active_node.rpc.getblockchaininfo()["chain"] == "elreg"
        time.sleep(20)
>>>>>>> 6fbe4b1a


""" For some reason this breaks other tests"""


@pytest.mark.skip()
def test_NodeManager_import(bitcoind_path):
    with tempfile.TemporaryDirectory("_some_datafolder_tmp") as data_folder:
        print(f"data_folder={data_folder}")
        nm = NodeManager(data_folder=data_folder, bitcoind_path=bitcoind_path)
        print(os.getcwd())
        # This .bitcoin folder doesn't have a config-file
        btc_tar = tarfile.open(
            "./tests/helpers_testdata/bitcoin_minimum_mainnet_datadir.tgz", "r:gz"
        )
        btc_tar.extractall(os.path.join(data_folder, "somename", ".bitcoin-main"))
        #         # ... so let's create one
        #         with open(
        #             os.path.join(data_folder,"somename",".bitcoin-main","bitcoin.conf"),
        #             "w+",
        #         ) as file:
        #             file.write('''
        # rpcauth=bitcoin:044931c1d498b7c27080d8b981331a65$6ee7929513401c39ca1f7e376e55553c52dcb36a14e8410ac5f514fbf18bedbb
        # server=1
        # listen=1
        # proxy=127.0.0.1:9050
        # bind=127.0.0.1
        # torcontrol=127.0.0.1:9051
        # torpassword=gVzREfuHso6U2OfRRvqT3w
        # fallbackfee=0.0002
        # prune=1000
        #             '''
        #             )

        node = nm.add_internal_node("somename", port=8339)
        try:
            node.start()
            time.sleep(5)
            # assert node.rpc.password == None
            nm.switch_node("somename")
            time.sleep(5)
            assert nm.active_node.rpc.getblockchaininfo()["chain"] == "main"
        finally:
            node.stop()<|MERGE_RESOLUTION|>--- conflicted
+++ resolved
@@ -38,13 +38,8 @@
         )
         assert nm.nodes_names == ["Bitcoin Core", "bitcoin_regtest"]
         nm.switch_node("bitcoin_regtest")
-<<<<<<< HEAD
-        assert nm.active_node.get_rpc().getblockchaininfo()["chain"] == "regtest"
+        assert nm.active_node.rpc.getblockchaininfo()["chain"] == "regtest"
         nm.add_external_node(
-=======
-        assert nm.active_node.rpc.getblockchaininfo()["chain"] == "regtest"
-        nm.add_node(
->>>>>>> 6fbe4b1a
             "ELM",
             "elements_elreg",
             False,
@@ -58,14 +53,8 @@
         )
         assert nm.nodes_names == ["Bitcoin Core", "bitcoin_regtest", "elements_elreg"]
         nm.switch_node("elements_elreg")
-<<<<<<< HEAD
-        assert nm.active_node.get_rpc().getblockchaininfo()["chain"] == "elreg"
+        assert nm.active_node.rpc.getblockchaininfo()["chain"] == "elreg"
         nm.delete_node(nm.nodes["Bitcoin Core"], MagicMock())
-        nm.get_by_alias
-=======
-        assert nm.active_node.rpc.getblockchaininfo()["chain"] == "elreg"
-        time.sleep(20)
->>>>>>> 6fbe4b1a
 
 
 """ For some reason this breaks other tests"""
