import logging
import pytest
from pathlib import Path
from typing import List
from cryptoadvance.specter.device import Device
from cryptoadvance.specter.devices.bitbox02 import BitBox02
from cryptoadvance.specter.specter_error import SpecterInternalException
from cryptoadvance.specter.util.migrations.migration_0001 import SpecterMigration_0001
from cryptoadvance.specter.util.reflection import (
    get_class,
    get_subclasses_for_clazz,
    get_subclasses_for_clazz_in_cwd,
    get_classlist_of_type_clazz_from_modulelist,
    _get_module_from_class,
    get_package_dir_for_subclasses_of,
    search_dirs_in_path,
)
from cryptoadvance.specter.util.specter_migrator import SpecterMigration
from cryptoadvance.specter.util.migrations.migration_0000 import SpecterMigration_0000
from cryptoadvance.specter.services.service import Service
from cryptoadvance.specterext.devhelp.service import DevhelpService
from cryptoadvance.specterext.electrum.service import ElectrumService
from cryptoadvance.specterext.spectrum.service import SpectrumService
from cryptoadvance.specterext.swan.service import SwanService


def test_get_module_from_class():
    assert (
        _get_module_from_class(SpecterMigration).__name__
        == "cryptoadvance.specter.util.specter_migrator"
    )
    assert (
        _get_module_from_class(Service).__name__
        == "cryptoadvance.specter.services.service"
    )


def test_get_class():
    assert type(get_class("cryptoadvance.specter.device.Device")) == type(Device)
    assert get_class("cryptoadvance.specter.node.Node").__name__ == "Node"

    # It doesn't make sense to raise SpecterErrors as the error messages aren't meaningful to the user
    with pytest.raises(
        SpecterInternalException,
        match="Could not find cryptoadvance.specter.node.notExisting",
    ):
        get_class("cryptoadvance.specter.node.notExisting")
    with pytest.raises(
        SpecterInternalException,
        match="Could not find cryptoadvance.notExisting.notExisting",
    ):
        get_class("cryptoadvance.notExisting.notExisting")


def test_get_package_dir_for_subclasses_of():
    assert get_package_dir_for_subclasses_of(SpecterMigration).endswith(
        "cryptoadvance/specter/util/migrations"
    )
    assert get_package_dir_for_subclasses_of(Service).endswith(
        "cryptoadvance/specterext"
    )


def test_get_classlist_from_importlist(caplog):
    caplog.set_level(logging.DEBUG)
    modulelist = [
        "cryptoadvance.specterext.swan.service",
    ]
    classlist = get_classlist_of_type_clazz_from_modulelist(Service, modulelist)
    assert len(classlist) == 1  # Happy to remove that at some point
    assert SwanService in classlist
    classlist = get_classlist_of_type_clazz_from_modulelist(
        Device, ["cryptoadvance.specter.devices.bitbox02"]
    )
    assert len(classlist) == 1
    assert BitBox02 in classlist


def test_get_subclasses_for_clazz_in_cwd(caplog):
    caplog.set_level(logging.DEBUG)
    classlist: List[type] = get_subclasses_for_clazz_in_cwd(
        Service, cwd="./tests/xtestdata_testextensions"
    )
    # damn, this is difficult to test
    # assert len(classlist) == 3


def test_get_subclasses_for_class(caplog):
    caplog.set_level(logging.DEBUG)
    classlist = get_subclasses_for_clazz(SpecterMigration)
    assert len(classlist) >= 3
    classlist = get_subclasses_for_clazz(Service)
<<<<<<< HEAD
    assert len(classlist) == 5  # Happy to remove that at some point
    assert SwanService in classlist
    assert ElectrumService in classlist
    assert DevhelpService in classlist
=======
    assert len(classlist) >= 4
    # checking naively for certain Services would be counterproductive if you import
    # the class. THis needs to work without importing the class!
    # But we can test like this:
    assert "SwanService" in [cls.__name__ for cls in classlist]
    classlist = get_subclasses_for_clazz(Device)
    assert len(classlist) > 5
>>>>>>> 55d157bd
<|MERGE_RESOLUTION|>--- conflicted
+++ resolved
@@ -90,17 +90,10 @@
     classlist = get_subclasses_for_clazz(SpecterMigration)
     assert len(classlist) >= 3
     classlist = get_subclasses_for_clazz(Service)
-<<<<<<< HEAD
-    assert len(classlist) == 5  # Happy to remove that at some point
-    assert SwanService in classlist
-    assert ElectrumService in classlist
-    assert DevhelpService in classlist
-=======
-    assert len(classlist) >= 4
+    assert len(classlist) >= 5
     # checking naively for certain Services would be counterproductive if you import
     # the class. THis needs to work without importing the class!
     # But we can test like this:
     assert "SwanService" in [cls.__name__ for cls in classlist]
     classlist = get_subclasses_for_clazz(Device)
-    assert len(classlist) > 5
->>>>>>> 55d157bd
+    assert len(classlist) > 5