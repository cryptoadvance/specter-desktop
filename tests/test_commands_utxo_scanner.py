--- conflicted
+++ resolved
@@ -49,11 +49,7 @@
         assert_exact_utxo_set(utxos)
 
     else:
-<<<<<<< HEAD
-        # On a non-pruned_node, you don't need any explorer
-=======
         # With a full node, you don't need any explorer
->>>>>>> a7344937
         mycmd = UtxoScanner(wallet)
         mycmd.execute(asyncc=False)
         utxos = wallet.full_utxo
