--- conflicted
+++ resolved
@@ -3,15 +3,17 @@
     call the call-back-method.
 """
 
+import csv
+import json
+import logging
 import os
-import json
-import csv
+import shutil
 import threading
-import logging
+
 from flask import current_app as app
+
+from .specter_error import SpecterError
 from .util.shell import run_shell
-import shutil
-
 
 logger = logging.getLogger(__name__)
 
@@ -73,16 +75,14 @@
                 c = json.load(f)
         # if not - move back backup
         except Exception as e:
-<<<<<<< HEAD
-            logger.exception(e)
-=======
->>>>>>> a2350a77
             # remove damaged file
             if os.path.isfile(path):
                 os.remove(path)
             shutil.copyfile(bkp, path)
-            logger.error(f"Failed to write to file {path}, rolled back to backup")
-            raise e
+            logger.exception(e)
+            raise SpecterError(
+                f"Error:{path} could not be saved. The old version has been restored. Check the logs for details. This is probably a bug."
+            )
 
 
 def write_json_file(content, path, lock=None):
