--- conflicted
+++ resolved
@@ -70,14 +70,10 @@
         checker_threads=True,
         initialize=True,
     ):
-<<<<<<< HEAD
-        """Very basic Initialisation of the Specter Object. Make sure to call specter.initialize() shortly after"""
-=======
         """Very basic Initialisation of the Specter Object. Will, by default call specter.initialize() shortly after
         This might be unwanted (e.g. in server.py) in order to apply specter.service_manager so that all the
         managers can make callbacks in the initialize method.
         """
->>>>>>> 6f72a5cc
         if data_folder.startswith("~"):
             data_folder = os.path.expanduser(data_folder)
         data_folder = os.path.abspath(data_folder)
@@ -114,13 +110,9 @@
         # Migrating from Specter 1.3.1 and lower (prior to the node manager)
         self.migrate_old_node_format()
 
-<<<<<<< HEAD
-        logger.info("Instantiate NodeManager")
-=======
         logger.info(
             f"Instantiate NodeManager with node alias: {self.active_node_alias}."
         )
->>>>>>> 6f72a5cc
         self.node_manager = NodeManager(
             proxy_url=self.proxy_url,
             only_tor=self.only_tor,
