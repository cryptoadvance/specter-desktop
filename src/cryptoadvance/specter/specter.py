--- conflicted
+++ resolved
@@ -16,14 +16,6 @@
 
 import requests
 from requests.exceptions import ConnectionError
-<<<<<<< HEAD
-from .rpc import BitcoinRPC
-from .device_manager import DeviceManager
-from .service_manager import ServiceManager
-from .wallet_manager import WalletManager
-from .user_manager import UserManager
-from .persistence import write_json_file, read_json_file
-=======
 from stem.control import Controller
 from urllib3.exceptions import NewConnectionError
 
@@ -45,9 +37,9 @@
     detect_rpc_confs,
     get_default_datadir,
 )
+from .service_manager import ServiceManager
 from .specter_error import ExtProcTimeoutException, SpecterError
 from .tor_daemon import TorDaemonController
->>>>>>> 4bafc488
 from .user import User
 from .util.checker import Checker
 from .util.price_providers import update_price
@@ -428,15 +420,11 @@
     def update_alt_symbol(self, alt_symbol, user):
         self.config_manager.update_alt_symbol(alt_symbol, user)
 
-<<<<<<< HEAD
     def update_services(self, services):
-        """ takes a list of service_names which should be activated """
+        """takes a list of service_names which should be activated"""
         self.config["services"] = services
         self._save()
 
-=======
-    # mark logic!
->>>>>>> 4bafc488
     def update_merkleproof_settings(self, validate_bool):
         if validate_bool is True and self.info.get("pruned") is True:
             validate_bool = False
