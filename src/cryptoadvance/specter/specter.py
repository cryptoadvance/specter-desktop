--- conflicted
+++ resolved
@@ -11,7 +11,6 @@
 import traceback
 import zipfile
 from io import BytesIO
-<<<<<<< HEAD
 from sys import exit
 from urllib.parse import urlparse
 
@@ -21,13 +20,6 @@
 from stem.control import Controller
 from urllib3.exceptions import NewConnectionError
 
-=======
->>>>>>> 9122cf85
-from .helpers import deep_update, clean_psbt, is_testnet, is_liquid
-from .util.checker import Checker
-from .rpc import autodetect_rpc_confs, detect_rpc_confs, get_default_datadir, RpcError
-from .process_controller.bitcoind_controller import BitcoindPlainController
-<<<<<<< HEAD
 from .helpers import clean_psbt, deep_update, is_liquid, is_testnet
 from .internal_node import InternalNode
 from .liquid.rpc import LiquidRPC
@@ -38,6 +30,7 @@
 from .managers.wallet_manager import WalletManager
 from .node import Node
 from .persistence import read_json_file, write_json_file, write_node
+from .process_controller.bitcoind_controller import BitcoindPlainController
 from .rpc import (
     BitcoinRPC,
     RpcError,
@@ -46,96 +39,16 @@
     get_default_datadir,
 )
 from .specter_error import ExtProcTimeoutException, SpecterError
-=======
->>>>>>> 9122cf85
 from .tor_daemon import TorDaemonController
-from urllib3.exceptions import NewConnectionError
-from requests.exceptions import ConnectionError
-from .rpc import BitcoinRPC
-from .liquid.rpc import LiquidRPC
-<<<<<<< HEAD
-=======
-from .device_manager import DeviceManager
-from .wallet_manager import WalletManager
-from .user_manager import UserManager
->>>>>>> 9122cf85
-from .persistence import write_json_file, read_json_file
 from .user import User
 from .util.checker import Checker
 from .util.price_providers import update_price
 from .util.setup_states import SETUP_STATES
 from .util.tor import get_tor_daemon_suffix
-from .managers.otp_manager import OtpManager
-from .managers.config_manager import ConfigManager
-from embit.liquid.networks import get_network
 
 logger = logging.getLogger(__name__)
 
 
-<<<<<<< HEAD
-=======
-def get_rpc(
-    conf,
-    old_rpc=None,
-    return_broken_instead_none=False,
-    proxy_url="socks5h://localhost:9050",
-    only_tor=False,
-):
-    """
-    Checks if config have changed, compares with old rpc
-    and returns new one if necessary
-    If there is no working rpc-connection, it has to return None
-    If return_broken_instead_none is True, it'll return even a broken connection.
-    """
-    if "autodetect" not in conf:
-        conf["autodetect"] = True
-    rpc = None
-    if conf["autodetect"]:
-        if "port" in conf:
-            rpc_conf_arr = autodetect_rpc_confs(
-                datadir=os.path.expanduser(conf["datadir"]), port=conf["port"]
-            )
-        else:
-            rpc_conf_arr = autodetect_rpc_confs(
-                datadir=os.path.expanduser(conf["datadir"])
-            )
-        if len(rpc_conf_arr) > 0:
-            rpc = BitcoinRPC(**rpc_conf_arr[0], proxy_url=proxy_url, only_tor=only_tor)
-    else:
-        # if autodetect is disabled and port is not defined
-        # we use default port 8332
-        if not conf.get("port", None):
-            conf["port"] = 8332
-        rpc = BitcoinRPC(**conf)
-
-    # check if it's liquid
-    try:
-        res = rpc.getblockchaininfo()
-        if is_liquid(res.get("chain")):
-            # convert to LiquidRPC class
-            rpc = LiquidRPC.from_bitcoin_rpc(rpc)
-    except Exception as e:
-        logger.error(e)
-
-    if return_broken_instead_none:
-        return rpc
-    # check if we have something to compare with
-    if old_rpc is None:
-        return rpc if rpc and rpc.test_connection() else None
-    # check if we have something detected
-    if rpc is None:
-        # check if old rpc is still valid
-        return old_rpc if old_rpc.test_connection() else None
-    # check if something has changed and return new rpc if so.
-    # RPC cookie will have a new password if bitcoind is restarted.
-    if rpc.url == old_rpc.url and rpc.password == old_rpc.password:
-        return old_rpc
-    else:
-        logger.info("rpc config have changed.")
-        return rpc
-
-
->>>>>>> 9122cf85
 class Specter:
     """A central Object mostly holding app-settings"""
 
@@ -200,29 +113,6 @@
         except Exception as e:
             logger.error(e)
 
-<<<<<<< HEAD
-=======
-        if not self.config_manager.data["rpc"].get("external_node", True):
-            try:
-                self.bitcoind.start_bitcoind(
-                    datadir=os.path.expanduser(self.config["internal_node"]["datadir"]),
-                    timeout=15,  # At the initial startup, we don't wait on bitcoind
-                )
-            except ExtProcTimeoutException as e:
-                logger.error(e)
-                e.check_logfile(
-                    os.path.join(self.config["internal_node"]["datadir"], "debug.log")
-                )
-                logger.error(e.get_logger_friendly())
-            except SpecterError as e:
-                logger.error(e)
-                # Likely files of bitcoind were not found. Maybe deleted by the user?
-            finally:
-                try:
-                    self.set_bitcoind_pid(self.bitcoind.node_proc.pid)
-                except Exception as e:
-                    logger.error(e)
->>>>>>> 9122cf85
         self.update_tor_controller()
         self.checker = Checker(lambda: self.check(check_all=True), desc="health")
         self.checker.start()
@@ -597,11 +487,7 @@
 
     @property
     def bitcoin_core_version(self):
-<<<<<<< HEAD
         return self.node.bitcoin_core_version
-=======
-        return self.network_info["subversion"].strip("/").split(":")[-1]
->>>>>>> 9122cf85
 
     @property
     def bitcoin_core_version_raw(self):
