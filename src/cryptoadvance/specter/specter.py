--- conflicted
+++ resolved
@@ -26,11 +26,8 @@
 from .util.price_providers import update_price
 from .util.tor import get_tor_daemon_suffix
 import threading
-<<<<<<< HEAD
-=======
 from urllib.parse import urlparse
 from stem.control import Controller
->>>>>>> c00e41f7
 from .specter_error import SpecterError
 
 logger = logging.getLogger(__name__)
@@ -147,10 +144,8 @@
             "alt_symbol": "BTC",
             "price_provider": "",
             "validate_merkle_proofs": False,
-<<<<<<< HEAD
             "fee_estimator": "mempool",
             "fee_estimator_custom_url": "",
-=======
             "bitcoind": False,
             "bitcoind_internal_version": "",
             "bitcoind_setup": {
@@ -159,7 +154,6 @@
             "torbrowser_setup": {
                 "stage_progress": -1,
             },
->>>>>>> c00e41f7
         }
 
         self.torbrowser_path = os.path.join(
