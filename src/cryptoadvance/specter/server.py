--- conflicted
+++ resolved
@@ -153,19 +153,10 @@
         specter=specter, devstatus_threshold=app.config["SERVICES_DEVSTATUS_THRESHOLD"]
     )
 
-<<<<<<< HEAD
-    def service_manager_cleanup_on_exit(signum, frame):
-        return specter.service_manager.execute_ext_callbacks(
-            callbacks.cleanup_on_exit, signum, frame
-        )
-
-    specter.call_functions_at_cleanup_on_exit.append(service_manager_cleanup_on_exit)
-=======
     specter.initialize()
 
     # HWI
     specter.hwi = HWIBridge()
->>>>>>> 857f25a4
 
     login_manager = LoginManager()
     login_manager.session_protection = app.config.get("SESSION_PROTECTION", "strong")
@@ -282,11 +273,8 @@
 
     scheduler.init_app(app)
     scheduler.start()
-<<<<<<< HEAD
     specter.service_manager.add_required_services_to_users(specter.user_manager.users)
-=======
     logger.info("----> starting service callback_after_serverpy_init_app ")
->>>>>>> 857f25a4
     specter.service_manager.execute_ext_callbacks(
         after_serverpy_init_app, scheduler=scheduler
     )
