import logging
import os
import sys
import secrets
from pathlib import Path

from dotenv import load_dotenv
from flask import Flask, redirect, request, url_for, jsonify, session
from flask_babel import Babel
from flask_login import LoginManager, login_user
from flask_wtf.csrf import CSRFProtect
from cryptoadvance.specter.liquid.rpc import LiquidRPC

from cryptoadvance.specter.rpc import BitcoinRPC

from .helpers import hwi_get_config
from .specter import Specter
from .hwi_server import hwi_server
from .user import User
from .util.version import VersionChecker
from .util.specter_migrator import SpecterMigrator
from werkzeug.middleware.proxy_fix import ProxyFix
from jinja2 import select_autoescape

logger = logging.getLogger(__name__)

env_path = Path(".") / ".flaskenv"
load_dotenv(env_path)

csrf = CSRFProtect()


class SpecterFlask(Flask):
    @property
    def supported_languages(self):
        return self.config["LANGUAGES"]

    def get_language_code(self):
        """
        Helper for Babel and other related language selection tasks.
        """
        if "language_code" in session:
            # Explicit selection
            return session["language_code"]
        else:
            # autodetect
            return request.accept_languages.best_match(self.supported_languages.keys())

    def set_language_code(self, language_code):
        session["language_code"] = language_code
        session["is_language_rtl"] = language_code in self.config["RTL_LANGUAGES"]


def calc_module_name(config):
    """tiny helper to make passing configs more convenient"""
    if "." in config:
        return config
    else:
        return "cryptoadvance.specter.config." + config


def create_app(config=None):

    # Cmdline has precedence over Env-Var
    if config is not None:
        config = calc_module_name(
            os.environ.get("SPECTER_CONFIG")
            if os.environ.get("SPECTER_CONFIG")
            else config
        )
    else:
        # Enables injection of a different config via Env-Variable
        if os.environ.get("SPECTER_CONFIG"):
            config = calc_module_name(os.environ.get("SPECTER_CONFIG"))
        else:
            # Default
            config = "cryptoadvance.specter.config.ProductionConfig"

    if getattr(sys, "frozen", False):

        # Best understood with the snippet below this section:
        # https://pyinstaller.readthedocs.io/en/v3.3.1/runtime-information.html#using-sys-executable-and-sys-argv-0
        template_folder = os.path.join(sys._MEIPASS, "templates")
        static_folder = os.path.join(sys._MEIPASS, "static")
        logger.info("pyinstaller based instance running in {}".format(sys._MEIPASS))
        app = SpecterFlask(
            __name__, template_folder=template_folder, static_folder=static_folder
        )
    else:
        app = SpecterFlask(
            __name__, template_folder="templates", static_folder="static"
        )
    app.jinja_env.autoescape = select_autoescape(default_for_string=True, default=True)
    logger.info(f"Configuration: {config}")
    app.config.from_object(config)
    # Might be convenient to know later where it came from (see Service configuration)
    app.config["SPECTER_CONFIGURATION_CLASS_FULLNAME"] = config
    app.wsgi_app = ProxyFix(
        app.wsgi_app, x_for=1, x_proto=1, x_host=1, x_port=1, x_prefix=1
    )
    csrf.init_app(app)
    app.csrf = csrf

    return app


def init_app(app, hwibridge=False, specter=None):
    """see blogpost 19nd Feb 2020"""
    # First: Migrations
    mm = SpecterMigrator(app.config["SPECTER_DATA_FOLDER"])
    mm.execute_migrations()

    # Login via Flask-Login
    app.logger.info("Initializing LoginManager")
    app.secret_key = app.config["SECRET_KEY"]
    BitcoinRPC.default_timeout = app.config["BITCOIN_RPC_TIMEOUT"]
    LiquidRPC.default_timeout = app.config["LIQUID_RPC_TIMEOUT"]

    if specter is None:
        # the default. If not None, then it got injected for testing
        app.logger.info("Initializing Specter")
        specter = Specter(
            data_folder=app.config["SPECTER_DATA_FOLDER"],
            config=app.config["DEFAULT_SPECTER_CONFIG"],
            internal_bitcoind_version=app.config["INTERNAL_BITCOIND_VERSION"],
            service_devstatus_threshold=app.config["SERVICES_DEVSTATUS_THRESHOLD"],
        )

    login_manager = LoginManager()
    login_manager.session_protection = "strong"
    login_manager.init_app(app)  # Enable Login
    login_manager.login_view = "auth_endpoint.login"  # Enable redirects if unauthorized
    app.config["SESSION_COOKIE_SAMESITE"] = "Strict"

    @login_manager.user_loader
    def user_loader(id):
        return specter.user_manager.get_user(id)

    def login(id, password: str = None):
        user = user_loader(id)
        login_user(user)

        if password:
            # Use the password while we have it to decrypt any protected
            #   user data (e.g. services).
            user.decrypt_user_secret(password)

    app.login = login
    # Attach specter instance so child views (e.g. hwi) can access it
    app.specter = specter
    if specter.config["auth"].get("method") == "none":
        app.logger.info("Login disabled")
        app.config["LOGIN_DISABLED"] = True
    else:
        app.logger.info("Login enabled")
        app.config["LOGIN_DISABLED"] = False
    app.logger.info("Initializing Controller ...")
    app.register_blueprint(hwi_server, url_prefix="/hwi")
    csrf.exempt(hwi_server)
    if not hwibridge:
        with app.app_context():
            from cryptoadvance.specter.server_endpoints import controller
<<<<<<< HEAD
            from cryptoadvance.specter.services import controller
=======
            from cryptoadvance.specter.services import controller as serviceController
>>>>>>> 5232e8e0

            if app.config.get("TESTING") and len(app.view_functions) <= 20:
                # Need to force a reload as otherwise the import is skipped
                # in pytest, the app is created anew for each test
                # But we shouldn't do that if not necessary as this would result in
                # --> View function mapping is overwriting an existing endpoint function
                # see archblog for more about this nasty workaround
                import importlib

                logger.info("Reloading controllers")
                importlib.reload(controller)
                importlib.reload(serviceController)
    else:

        @app.route("/", methods=["GET"])
        def index():
            return redirect(url_for("hwi_server.hwi_bridge_settings"))

    if app.config["SPECTER_API_ACTIVE"]:
        app.logger.info("Initializing REST ...")
        from cryptoadvance.specter.api import api_bp

        app.register_blueprint(api_bp)

    @app.context_processor
    def inject_tor():
        if app.config["DEBUG"]:
            return dict(tor_service_id="", tor_enabled=False)
        return dict(tor_service_id=app.tor_service_id, tor_enabled=app.tor_enabled)

    # --------------------- Babel integration ---------------------
    if getattr(sys, "frozen", False):
        app.config["BABEL_TRANSLATION_DIRECTORIES"] = os.path.join(
            sys._MEIPASS, "translations"
        )
    babel = Babel(app)

    @babel.localeselector
    def get_language_code():
        # Enables Babel to auto-detect current language
        return app.get_language_code()

    @app.route("/set_language", methods=["POST"])
    def set_language_code():
        json_data = request.get_json()
        if (
            "language_code" in json_data
            and json_data["language_code"] in app.supported_languages
        ):
            app.set_language_code(json_data["language_code"])
            return jsonify(success=True)
        else:
            return jsonify(success=False)

    # --------------------- Babel integration ---------------------

    return app


def create_and_init():
    """This method can be used to fill the FLASK_APP-env variable like
    export FLASK_APP="src/cryptoadvance/specter/server:create_and_init()"
    See Development.md to use this for debugging
    """
    app = create_app()
    app.app_context().push()
    init_app(app)
    return app<|MERGE_RESOLUTION|>--- conflicted
+++ resolved
@@ -160,11 +160,7 @@
     if not hwibridge:
         with app.app_context():
             from cryptoadvance.specter.server_endpoints import controller
-<<<<<<< HEAD
-            from cryptoadvance.specter.services import controller
-=======
             from cryptoadvance.specter.services import controller as serviceController
->>>>>>> 5232e8e0
 
             if app.config.get("TESTING") and len(app.view_functions) <= 20:
                 # Need to force a reload as otherwise the import is skipped
