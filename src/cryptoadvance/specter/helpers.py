--- conflicted
+++ resolved
@@ -219,28 +219,17 @@
         current_version = current_version[current_version.find('Version:')+8:]
         current_version = current_version[:current_version.find('\\n')].replace(' ','')
         # master?
-<<<<<<< HEAD
-        if not re.search(r"v?([\d+]).([\d+]).([\d+]).*", current_version):
-            return current_version, latest_version, False
-        return current_version, latest_version, latest_version != current_version
+        if current_version == 'vx.y.z-get-replaced-by-release-script':
+            current_version = 'custom'
+
+        if re.search(r"v?([\d+]).([\d+]).([\d+]).*", current_version):
+            return current_version, latest_version, latest_version != current_version
+        return current_version, latest_version, False
     except Exception as exc:
         # if pip is not installed or we are using python3.6 or below
         # we just don't show the version
         logger.error(exc)
-        return "Unknown version", "Unknown version", False
-=======
-
-        if current_version == 'vx.y.z-get-replaced-by-release-script':
-            current_version = 'custom'
-
-        if re.search(r"v([\d+]).([\d+]).([\d+]).*", current_version):
-            return current_version, latest_version, latest_version != current_version
-        return current_version, latest_version, False
-    except:
-        # if pip is not installed or we are using python3.6 or below
-        # we just don't show the version
         return "unknown", "unknown", False
->>>>>>> d047f0ac
 
 
 def get_users_json(specter):
