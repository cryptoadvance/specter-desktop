import binascii
import collections
import copy
import hashlib
import hmac
import json
import logging
import os
import six
import subprocess
import sys
from collections import OrderedDict
from mnemonic import Mnemonic
from hwilib.serializations import PSBT, CTransaction
from .persistence import read_json_file
from .util.descriptor import AddChecksum
from .util.bcur import bcur_decode
#from .persistence import read_json_file, write_json_file
import threading
from io import BytesIO
import re

logger = logging.getLogger(__name__)

# use this for all fs operations
fslock = threading.Lock()


def locked(customlock=fslock):
    """
    @locked(lock) decorator.
    Make sure you are not calling
    @locked function from another @locked function
    with the same lock argument.
    """

    def wrapper(fn):
        def wrapper_fn(*args, **kwargs):
            with customlock:
                return fn(*args, **kwargs)

        return wrapper_fn

    return wrapper


def alias(name):
    """
    Create a filesystem-friendly alias from a string.
    Replaces space with _ and keeps only alphanumeric chars.
    """
    name = name.replace(" ", "_")
    return "".join(x for x in name if x.isalnum() or x == "_").lower()


def deep_update(d, u):
    for k, v in six.iteritems(u):
        dv = d.get(k, {})
        if not isinstance(dv, collections.Mapping):
            d[k] = v
        elif isinstance(v, collections.Mapping):
            d[k] = deep_update(dv, v)
        else:
            d[k] = v
    return d


def load_jsons(folder, key=None):
    # get all json files (not hidden)
    files = [
        f for f in os.listdir(folder) if f.endswith(".json") and not f.startswith(".")
    ]
    files.sort(key=lambda x: os.path.getmtime(os.path.join(folder, x)))
    dd = OrderedDict()
    for fname in files:
        try:
            d = read_json_file(os.path.join(folder, fname))
            if key is None:
                dd[fname[:-5]] = d
            else:
                d["fullpath"] = os.path.join(folder, fname)
                d["alias"] = fname[:-5]
                dd[d[key]] = d
        except Exception as e:
            logger.error(f"Can't load json file {fname} at path {folder} because {e}")
    return dd

<<<<<<< HEAD
def set_loglevel(app, loglevel_string):
    logger.info("Setting Loglevel to %s (Check the next log-line(s) whether it's effective here)" % loglevel_string)
    loglevels = {
        "WARN": logging.WARN,
        "INFO": logging.INFO,
        "DEBUG" : logging.DEBUG
    }
=======

def which(program):
    """mimics the "which" command in bash but even for stuff not on the path.
    Also has implicit pyinstaller support
    Place your executables like --add-binary '.env/bin/hwi:.'
    ... and they will be found.
    returns a full path of the executable and if a full path is passed,
    it will simply return it if found and executable
    will raise an Exception if not found
    """

    def is_exe(fpath):
        return os.path.isfile(fpath) and os.access(fpath, os.X_OK)

    if getattr(sys, "frozen", False):
        # Best understood with the snippet below this section:
        # https://pyinstaller.readthedocs.io/en/v3.3.1/runtime-information.html#using-sys-executable-and-sys-argv-0
        exec_location = os.path.join(sys._MEIPASS, program)
        if is_exe(exec_location):
            logger.debug("Found %s executable in %s" % (program, exec_location))
            return exec_location

    fpath, program_name = os.path.split(program)
    if fpath:
        if is_exe(program):
            logger.debug("Found %s executable in %s" % (program, program))
            return program
    else:
        for path in os.environ["PATH"].split(os.pathsep):
            exe_file = os.path.join(path, program)
            if is_exe(exe_file):
                logger.debug("Found %s executable in %s" % (program, path))
                return exe_file
    raise Exception("Couldn't find executable %s" % program)


# should work in all python versions
def run_shell(cmd):
    """
    Runs a shell command.
    Example: run(["ls", "-a"])
    Returns: dict({"code": returncode, "out": stdout, "err": stderr})
    """
    try:
        proc = subprocess.Popen(
            cmd,
            stdout=subprocess.PIPE,
            stderr=subprocess.PIPE,
        )
        stdout, stderr = proc.communicate()
        return {"code": proc.returncode, "out": stdout, "err": stderr}
    except:
        return {"code": 0xF00DBABE, "out": b"", "err": b"Can't run subprocess"}


def set_loglevel(app, loglevel_string):
    logger.info("Setting Loglevel to %s" % loglevel_string)
    loglevels = {"WARN": logging.WARN, "INFO": logging.INFO, "DEBUG": logging.DEBUG}
    app.logger.setLevel(loglevels[loglevel_string])
>>>>>>> 57025593
    logging.getLogger().setLevel(loglevels[loglevel_string])
    logger.warn("Loglevel-Test: This is a warn-message!")
    logger.info("Loglevel-Test: This is an info-message!")
    logger.debug("Loglevel-Test: This is an debug-message!")

def get_loglevel(app):
    loglevels = {logging.WARN: "WARN", logging.INFO: "INFO", logging.DEBUG: "DEBUG"}
    return loglevels[app.logger.getEffectiveLevel()]


def hwi_get_config(specter):
    config = {"whitelisted_domains": "http://127.0.0.1:25441/"}
    # if hwi_bridge_config.json file exists - load from it
    if os.path.isfile(os.path.join(specter.data_folder, "hwi_bridge_config.json")):
        with fslock:
            with open(
                os.path.join(specter.data_folder, "hwi_bridge_config.json"), "r"
            ) as f:
                file_config = json.load(f)
                deep_update(config, file_config)
    # otherwise - create one and assign unique id
    else:
        save_hwi_bridge_config(specter, config)
    return config


def save_hwi_bridge_config(specter, config):
    if "whitelisted_domains" in config:
        whitelisted_domains = ""
        for url in config["whitelisted_domains"].split():
            if not url.endswith("/") and url != "*":
                # make sure the url end with a "/"
                url += "/"
            whitelisted_domains += url.strip() + "\n"
        config["whitelisted_domains"] = whitelisted_domains
    with fslock:
        with open(
            os.path.join(specter.data_folder, "hwi_bridge_config.json"), "w"
        ) as f:
            json.dump(config, f, indent=4)


def der_to_bytes(derivation):
    items = derivation.split("/")
    if len(items) == 0:
        return b""
    if items[0] == "m":
        items = items[1:]
    if len(items) > 0 and items[-1] == "":
        items = items[:-1]
    res = b""
    for item in items:
        index = 0
        if item[-1] == "h" or item[-1] == "'":
            index += 0x80000000
            item = item[:-1]
        index += int(item)
        res += index.to_bytes(4, "little")
    return res


def get_devices_with_keys_by_type(app, cosigners, wallet_type):
    devices = []
    prefix = "tpub"
    if app.specter.chain == "main":
        prefix = "xpub"
    for cosigner in cosigners:
        device = copy.deepcopy(cosigner)
        allowed_types = ["", wallet_type]
        device.keys = [
            key
            for key in device.keys
            if key.xpub.startswith(prefix) and key.key_type in allowed_types
        ]
        devices.append(device)
    return devices


def sort_descriptor(rpc, descriptor, index=None, change=False):
    descriptor = descriptor.replace("sortedmulti", "multi")
    if index is not None:
        descriptor = descriptor.replace("*", f"{index}")
    # remove checksum
    descriptor = descriptor.split("#")[0]
    # get address (should be already imported to the wallet)
    address = rpc.deriveaddresses(AddChecksum(descriptor), change=change)[0]

    # get pubkeys involved
    address_info = rpc.getaddressinfo(address)
    if "pubkeys" in address_info:
        pubkeys = address_info["pubkeys"]
    elif "embedded" in address_info and "pubkeys" in address_info["embedded"]:
        pubkeys = address_info["embedded"]["pubkeys"]
    else:
        raise Exception(
            "Could not find 'pubkeys' in address info:\n%s"
            % json.dumps(address_info, indent=2)
        )

    # get xpubs from the descriptor
    arr = descriptor.split("(multi(")[1].split(")")[0].split(",")

    # getting [wsh] or [sh, wsh]
    prefix = descriptor.split("(multi(")[0].split("(")
    sigs_required = arr[0]
    keys = arr[1:]

    # sort them according to sortedmulti
    z = sorted(zip(pubkeys, keys), key=lambda x: x[0])
    keys = [zz[1] for zz in z]
    inner = f"{sigs_required}," + ",".join(keys)
    desc = f"multi({inner})"

    # Write from the inside out
    prefix.reverse()
    for p in prefix:
        desc = f"{p}({desc})"

    return AddChecksum(desc)


def clean_psbt(b64psbt):
    psbt = PSBT()
    psbt.deserialize(b64psbt)
    for inp in psbt.inputs:
        if inp.witness_utxo is not None and inp.non_witness_utxo is not None:
            inp.non_witness_utxo = None
    return psbt.serialize()


def bcur2base64(encoded):
    raw = bcur_decode(encoded.split("/")[-1])
    return binascii.b2a_base64(raw).strip()


def get_txid(tx):
    b = BytesIO(bytes.fromhex(tx))
    t = CTransaction()
    t.deserialize(b)
    for inp in t.vin:
        inp.scriptSig = b""
    t.rehash()
    return t.hash


def get_startblock_by_chain(specter):
    if specter.info["chain"] == "main":
        if not specter.info["pruned"] or specter.info["pruneheight"] < 481824:
            startblock = 481824
        else:
            startblock = specter.info["pruneheight"]
    else:
        if not specter.info["pruned"]:
            startblock = 0
        else:
            startblock = specter.info["pruneheight"]
    return startblock


# Hot wallet helpers
def generate_mnemonic(strength=256):
    # Generate words list
    mnemo = Mnemonic("english")
    words = mnemo.generate(strength=strength)
    return words


# Transaction processing helpers
def parse_utxo(wallet, utxo):
    for tx in utxo:
        tx_data = wallet.rpc.gettransaction(tx["txid"])
        tx["time"] = tx_data["time"]
        if len(tx_data["details"]) > 1:
            for details in tx_data["details"]:
                if details["category"] != "send":
                    tx["category"] = details["category"]
                    break
        else:
            tx["category"] = tx_data["details"][0]["category"]
        if "confirmations" in tx_data:
            tx["confirmations"] = tx_data["confirmations"]
        else:
            tx["confirmations"] = 0
    return utxo<|MERGE_RESOLUTION|>--- conflicted
+++ resolved
@@ -85,7 +85,6 @@
             logger.error(f"Can't load json file {fname} at path {folder} because {e}")
     return dd
 
-<<<<<<< HEAD
 def set_loglevel(app, loglevel_string):
     logger.info("Setting Loglevel to %s (Check the next log-line(s) whether it's effective here)" % loglevel_string)
     loglevels = {
@@ -93,67 +92,6 @@
         "INFO": logging.INFO,
         "DEBUG" : logging.DEBUG
     }
-=======
-
-def which(program):
-    """mimics the "which" command in bash but even for stuff not on the path.
-    Also has implicit pyinstaller support
-    Place your executables like --add-binary '.env/bin/hwi:.'
-    ... and they will be found.
-    returns a full path of the executable and if a full path is passed,
-    it will simply return it if found and executable
-    will raise an Exception if not found
-    """
-
-    def is_exe(fpath):
-        return os.path.isfile(fpath) and os.access(fpath, os.X_OK)
-
-    if getattr(sys, "frozen", False):
-        # Best understood with the snippet below this section:
-        # https://pyinstaller.readthedocs.io/en/v3.3.1/runtime-information.html#using-sys-executable-and-sys-argv-0
-        exec_location = os.path.join(sys._MEIPASS, program)
-        if is_exe(exec_location):
-            logger.debug("Found %s executable in %s" % (program, exec_location))
-            return exec_location
-
-    fpath, program_name = os.path.split(program)
-    if fpath:
-        if is_exe(program):
-            logger.debug("Found %s executable in %s" % (program, program))
-            return program
-    else:
-        for path in os.environ["PATH"].split(os.pathsep):
-            exe_file = os.path.join(path, program)
-            if is_exe(exe_file):
-                logger.debug("Found %s executable in %s" % (program, path))
-                return exe_file
-    raise Exception("Couldn't find executable %s" % program)
-
-
-# should work in all python versions
-def run_shell(cmd):
-    """
-    Runs a shell command.
-    Example: run(["ls", "-a"])
-    Returns: dict({"code": returncode, "out": stdout, "err": stderr})
-    """
-    try:
-        proc = subprocess.Popen(
-            cmd,
-            stdout=subprocess.PIPE,
-            stderr=subprocess.PIPE,
-        )
-        stdout, stderr = proc.communicate()
-        return {"code": proc.returncode, "out": stdout, "err": stderr}
-    except:
-        return {"code": 0xF00DBABE, "out": b"", "err": b"Can't run subprocess"}
-
-
-def set_loglevel(app, loglevel_string):
-    logger.info("Setting Loglevel to %s" % loglevel_string)
-    loglevels = {"WARN": logging.WARN, "INFO": logging.INFO, "DEBUG": logging.DEBUG}
-    app.logger.setLevel(loglevels[loglevel_string])
->>>>>>> 57025593
     logging.getLogger().setLevel(loglevels[loglevel_string])
     logger.warn("Loglevel-Test: This is a warn-message!")
     logger.info("Loglevel-Test: This is an info-message!")
