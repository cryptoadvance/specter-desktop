import binascii
import collections
import copy
import hashlib
import hmac
import json
import logging
import os
import six
import subprocess
import sys
from collections import OrderedDict
from mnemonic import Mnemonic
from hwilib.serializations import PSBT, CTransaction
from .persistence import read_json_file, write_json_file
from .util.bcur import bcur_decode
import threading
from io import BytesIO
import re

logger = logging.getLogger(__name__)

# default lock for @locked()
defaultlock = threading.Lock()


def is_testnet(chain):
    return chain in ["test", "regtest", "signet"]


def locked(customlock=defaultlock):
    """
    @locked(lock) decorator.
    Make sure you are not calling
    @locked function from another @locked function
    with the same lock argument.
    """

    def wrapper(fn):
        def wrapper_fn(*args, **kwargs):
            with customlock:
                return fn(*args, **kwargs)

        return wrapper_fn

    return wrapper


def to_ascii20(name: str) -> str:
    """
    Converts the name to max 20 ascii-only characters.
    """
    # ascii characters have codes from 0 to 127
    # but 127 is "delete" and we don't want it
    return "".join([c for c in name if ord(c) < 127])[:20]


def alias(name):
    """
    Create a filesystem-friendly alias from a string.
    Replaces space with _ and keeps only alphanumeric chars.
    """
    name = name.replace(" ", "_")
    return "".join(x for x in name if x.isalnum() or x == "_").lower()


def deep_update(d, u):
    for k, v in six.iteritems(u):
        dv = d.get(k, {})
        if not isinstance(dv, collections.Mapping):
            d[k] = v
        elif isinstance(v, collections.Mapping):
            d[k] = deep_update(dv, v)
        else:
            d[k] = v
    return d


def load_jsons(folder, key=None):
    # get all json files (not hidden)
    files = [
        f for f in os.listdir(folder) if f.endswith(".json") and not f.startswith(".")
    ]
    files.sort(key=lambda x: os.path.getmtime(os.path.join(folder, x)))
    dd = OrderedDict()
    for fname in files:
        try:
            d = read_json_file(os.path.join(folder, fname))
            if key is None:
                dd[fname[:-5]] = d
            else:
                d["fullpath"] = os.path.join(folder, fname)
                d["alias"] = fname[:-5]
                dd[d[key]] = d
        except Exception as e:
            logger.error(f"Can't load json file {fname} at path {folder} because {e}")
    return dd


def set_loglevel(app, loglevel_string):
    logger.info(
        "Setting Loglevel to %s (Check the next log-line(s) whether it's effective here)"
        % loglevel_string
    )
    loglevels = {"WARN": logging.WARN, "INFO": logging.INFO, "DEBUG": logging.DEBUG}
    logging.getLogger().setLevel(loglevels[loglevel_string])
    logger.warn("Loglevel-Test: This is a warn-message!")
    logger.info("Loglevel-Test: This is an info-message!")
    logger.debug("Loglevel-Test: This is an debug-message!")


def get_loglevel(app):
    loglevels = {logging.WARN: "WARN", logging.INFO: "INFO", logging.DEBUG: "DEBUG"}
    return loglevels[app.logger.getEffectiveLevel()]


def hwi_get_config(specter):
    config = {"whitelisted_domains": "http://127.0.0.1:25441/"}
    # if hwi_bridge_config.json file exists - load from it
    if os.path.isfile(os.path.join(specter.data_folder, "hwi_bridge_config.json")):
        fname = os.path.join(specter.data_folder, "hwi_bridge_config.json")
        file_config = read_json_file(fname)
        deep_update(config, file_config)
    # otherwise - create one and assign unique id
    else:
        save_hwi_bridge_config(specter, config)
    return config


def save_hwi_bridge_config(specter, config):
    if "whitelisted_domains" in config:
        whitelisted_domains = ""
        for url in config["whitelisted_domains"].split():
            if not url.endswith("/") and url != "*":
                # make sure the url end with a "/"
                url += "/"
            whitelisted_domains += url.strip() + "\n"
        config["whitelisted_domains"] = whitelisted_domains
    fname = os.path.join(specter.data_folder, "hwi_bridge_config.json")
    write_json_file(config, fname)


def der_to_bytes(derivation):
    items = derivation.split("/")
    if len(items) == 0:
        return b""
    if items[0] == "m":
        items = items[1:]
    if len(items) > 0 and items[-1] == "":
        items = items[:-1]
    res = b""
    for item in items:
        index = 0
        if item[-1] == "h" or item[-1] == "'":
            index += 0x80000000
            item = item[:-1]
        index += int(item)
        res += index.to_bytes(4, "little")
    return res


def get_devices_with_keys_by_type(app, cosigners, wallet_type):
    devices = []
    prefix = "tpub"
    if app.specter.chain == "main":
        prefix = "xpub"
    for cosigner in cosigners:
        device = copy.deepcopy(cosigner)
        allowed_types = ["", wallet_type]
        if wallet_type == "simple":
            allowed_types += ["sh-wpkh", "wpkh"]
        elif wallet_type == "multisig":
            allowed_types += ["sh-wsh", "wsh"]
        device.keys = [
            key
            for key in device.keys
            if key.xpub.startswith(prefix)
            and (key.key_type in allowed_types or wallet_type == "*")
        ]
        devices.append(device)
    return devices


def clean_psbt(b64psbt):
    psbt = PSBT()
    psbt.deserialize(b64psbt)
    for inp in psbt.inputs:
        if inp.witness_utxo is not None and inp.non_witness_utxo is not None:
            inp.non_witness_utxo = None
    return psbt.serialize()


def bcur2base64(encoded):
    raw = bcur_decode(encoded.split("/")[-1])
    return binascii.b2a_base64(raw).strip()


def get_txid(tx):
    b = BytesIO(bytes.fromhex(tx))
    t = CTransaction()
    t.deserialize(b)
    for inp in t.vin:
        inp.scriptSig = b""
    t.rehash()
    return t.hash


def get_startblock_by_chain(specter):
    if specter.info["chain"] == "main":
        if not specter.info["pruned"] or specter.info["pruneheight"] < 481824:
            startblock = 481824
        else:
            startblock = specter.info["pruneheight"]
    else:
        if not specter.info["pruned"]:
            startblock = 0
        else:
            startblock = specter.info["pruneheight"]
    return startblock


# Hot wallet helpers
def generate_mnemonic(strength=256):
    # Generate words list
    mnemo = Mnemonic("english")
    words = mnemo.generate(strength=strength)
    return words


<<<<<<< HEAD
def parse_wallet_data_import(wallet_data):
    """Parses wallet JSON for import, takes JSON in a supported format
    and returns a tuple of wallet name, wallet descriptor, and cosigners types (if known, electrum only for now)
    Supported formats: Specter, Electrum, Account Map (Fully Noded, Gordian, Sparrow etc.)
    """
    cosigners_types = []
    # specter format
    if "recv_descriptor" in wallet_data:
        wallet_name = wallet_data.get("name", "Imported Wallet")
        recv_descriptor = wallet_data.get("recv_descriptor", None)
    # Electrum multisig
    elif "x1/" in wallet_data:
        i = 1
        xpubs = ""
        while "x{}/".format(i) in wallet_data:
            d = wallet_data["x{}/".format(i)]
            xpubs += "[{}]{}/0/*,".format(
                d["derivation"].replace("m", d["root_fingerprint"]), d["xpub"]
            )
            cosigners_types.append(d["hw_type"])
            i += 1
        xpubs = xpubs.rstrip(",")
        if wallet_data["addresses"]["receiving"][0].startswith("bc") or wallet_data[
            "addresses"
        ]["receiving"][0].startswith("tb"):
            wallet_type = "wsh"
        else:
            wallet_type = "sh-wsh"
        required_sigs = int(wallet_data.get("wallet_type").split("of")[0])
        recv_descriptor = "{}(sortedmulti({}, {}))".format(
            wallet_type, required_sigs, xpubs
        )
        wallet_name = "Electrum {} of {}".format(required_sigs, i - 1)
    # Electrum singlesig
    elif "keystore" in wallet_data:
        wallet_name = wallet_data["keystore"]["label"]
        if wallet_data["addresses"]["receiving"][0].startswith("bc") or wallet_data[
            "addresses"
        ]["receiving"][0].startswith("tb"):
            wallet_type = "wpkh"
        else:
            wallet_type = "sh-wpkh"
        recv_descriptor = "{}({})".format(
            wallet_type,
            "[{}]{}/0/*,".format(
                wallet_data["keystore"]["derivation"].replace(
                    "m", wallet_data["keystore"]["root_fingerprint"]
                ),
                wallet_data["keystore"]["xpub"],
            ),
        )
        cosigners_types = [wallet_data["keystore"]["hw_type"]]
    else:
        wallet_name = wallet_data.get("label", "Imported Wallet")
        recv_descriptor = wallet_data.get("descriptor", None)
    return (wallet_name, recv_descriptor, cosigners_types)
=======
def notify_upgrade(app, flash):
    """If a new version is available, notifies the user via flash
    that there is an upgrade to specter.desktop
    :return the current version
    """
    if app.specter.version.upgrade:
        flash(
            f"Upgrade notification: new version {app.specter.version.latest} is available.",
            "info",
        )
    return app.specter.version.current
>>>>>>> b52027bb
<|MERGE_RESOLUTION|>--- conflicted
+++ resolved
@@ -227,7 +227,6 @@
     return words
 
 
-<<<<<<< HEAD
 def parse_wallet_data_import(wallet_data):
     """Parses wallet JSON for import, takes JSON in a supported format
     and returns a tuple of wallet name, wallet descriptor, and cosigners types (if known, electrum only for now)
@@ -284,7 +283,8 @@
         wallet_name = wallet_data.get("label", "Imported Wallet")
         recv_descriptor = wallet_data.get("descriptor", None)
     return (wallet_name, recv_descriptor, cosigners_types)
-=======
+
+
 def notify_upgrade(app, flash):
     """If a new version is available, notifies the user via flash
     that there is an upgrade to specter.desktop
@@ -295,5 +295,4 @@
             f"Upgrade notification: new version {app.specter.version.latest} is available.",
             "info",
         )
-    return app.specter.version.current
->>>>>>> b52027bb
+    return app.specter.version.current