--- conflicted
+++ resolved
@@ -4,7 +4,6 @@
 	<link rel="shortcut icon" type="image/png" href="/static/img/icon.png"/>
 	<title>Specter Desktop</title>
 	<link rel="stylesheet" type="text/css" href="/static/styles.css?{{rand}}">
-	<script src="/static/vue.min.js"></script>
 </head>
 <body>
 {% include "includes/overlay.html" %}
@@ -58,8 +57,6 @@
 // 	e.addEventListener("click", showLoader);
 // });
 </script>
-<<<<<<< HEAD
-=======
 {% if debug %}
 	<!-- Developer Version of vue.js because debug=true -->
 	<script src="/static/vue.js"></script>
@@ -67,7 +64,6 @@
 	<script src="/static/vue.min.js"></script>
 {% endif %}
 
->>>>>>> c90b5102
 {% block scripts %}
 {% endblock %}
 </body>
