<template id="tx-data">
    <link rel="stylesheet" type="text/css" href="{{ url_for('static', filename='styles.css') }}">
    <style>
        .tx-data-table td {
            text-align: left;
        }
        .tx_info {
            padding: 1em;
            border: 1px solid #506072;
            border-radius: 4px;
            text-align: center;
            margin-bottom: 2em;
        }
    </style>
    <div class="tx-data">
        <h2>Transaction details</h2><br>
        <div class="tx-data-info"></div>
        <div class="note"></div>
    </div>
</template>
  
<script type="text/javascript">
    class TxDataElement extends HTMLElement {
        constructor() {
            super();
            // Create a shadow root
            var shadow = this.attachShadow({mode: 'open'});
            var style = document.getElementById('tx-data').content;
            var clone = style.cloneNode(true);

            this.el = clone.querySelector(".tx-data");
            this.note = clone.querySelector(".note");
            this.info = clone.querySelector(".tx-data-info");
            this.txid = this.getAttribute('data-txid');
            this.wallet = this.getAttribute('data-tx-wallet');
            this.btcUnit = this.getAttribute('data-btc-unit');
            this.price = this.getAttribute('data-price');
            this.symbol = this.getAttribute('data-symbol');
            this.note.innerText = `Loading transaction details...\n\nTransaction ID: ${this.txid}`;
            fetchTxData(this);
        
            // Attach the created element to the shadow dom
            shadow.appendChild(clone);
        }
    }
    async function fetchRawTx(self, txid) {
        let url = `{{ url_for('wallets_endpoint.decoderawtx', wallet_alias='WALLET_ALIAS') }}`.replace("WALLET_ALIAS", self.wallet);
        var formData = new FormData();
        formData.append('txid', txid);
        formData.append('csrf_token', '{{ csrf_token() }}');
        try {
            const response = await fetch(
                url,
                {
                    method: 'POST',
                    body: formData
                }
            );
            if(response.status != 200){
                showError(await response.text());
                return null;
            }
            const jsonResponse = await response.json();
            return jsonResponse;
        } catch(e) {
            self.note.innerText = '{{ _("Failed to load transaction details...") }}';
            console.log("Caught error fetching decoded transaction: ", e);
            showError('{{ _("Failed to fetch data. Please refresh the page and retry.") }}');
        }
        return null;
    }
    async function fetchTxData(self) {
        let jsonResponse = await fetchRawTx(self, self.txid);
        if (jsonResponse !== null && jsonResponse.success) {
            console.log(jsonResponse);
            let rawtx = jsonResponse.rawtx;
            let walletName = jsonResponse.walletName;
            let tx = jsonResponse.tx;
            let walletLink = `{{ url_for('wallets_endpoint.wallet', wallet_alias='WALLET_ALIAS') }}`.replace("WALLET_ALIAS", self.wallet);
            let rawtxHTML = "";
            if(tx.is_purged) {
                rawtxHTML += `
                <div class="warning">
                    <p><b>{{ _( "This transaction (aka \"tx\") could not be found in your node's mempool!") }}</b></p>
                    <p style="text-align:left;">{{ _( "If the bitcoin network is very busy, nodes will start purging the pending txs with the lowest fees. Txs older than two weeks are also purged.") }}</p>
                    <p style="text-align:left;">{{ _( "A purged tx will never complete. Abandoning this tx will clear it from your wallet, making those funds spendable once again.") }}</p>
                    <p style="text-align:left;">{{ _( "But first verify that other nodes have also purged your tx! Enter the tx id into a public block explorer (warning: slight privacy leak). If the tx cannot be found, it is safe to abandon this tx.") }}</p>

                    <br/><br/>
                    <form method="POST" action="${walletLink}history/">
                        <input type="hidden" class="csrf-token" name="csrf_token" value="{{ csrf_token() }}"/>
                        <input type="hidden" name="action" value="abandon_tx"/>
                        <input type="hidden" name="txid" value="${self.txid}"/>
                        <button type="submit" name="action" value="abandontx" class="btn danger centered" style="max-width: 160px;">{{ _("Abandon transaction") }}</button>
                    </form>
                </div>
                `;
            }
            rawtxHTML += `
            <table class="tx-data-table">
            <tbody>
            <tr><td><span class="optional">{{ _("Transaction id") }}:</span><span class="mobile-only">TxID:</span></td><td style="word-break: break-all;"><explorer-link data-type="tx" data-value="${self.txid}"></explorer-link></td></tr>
            <tr><td>From wallet:</td><td><a href=${walletLink}>${walletName}<a></td></tr>
            <tr><td>Size:</td><td>${rawtx.vsize} vbytes <span class="note">(${rawtx.size} bytes)</span></td></tr>
            `;
            if (tx.fee) {
                let fee = tx.fee;
                if(typeof tx.fee == "object"){
                    if("bitcoin" in tx.fee){
                        fee = tx.fee.bitcoin;
                    }
                }
                rawtxHTML += `
                    <tr><td>{{ _("Fee") }}:</td><td>${parseInt(-1e8 * fee)} sats</td></tr>
                    <tr><td>{{ _("Fee rate") }}:</td><td>${parseFloat((-1e8 * fee / rawtx.vsize).toFixed(2)).toString()} sat/vbyte</td></tr>
                `;
            }
            if (tx.confirmations && tx.confirmations > 0) {
                rawtxHTML += `
                    <tr><td>{{ _("Mined at block") }}:</td><td>${tx.blockheight}</td></tr>
                    <tr><td>{{ _("Block hash") }}:</td><td style="word-break: break-all;">${tx.blockhash}</td></tr>
                    <tr><td>{{ _("Block time") }}:</td><td>${new Date(tx.blocktime * 1000)} <span style="font-size: 0.9em;color: #ccc;">(${tx.blocktime})</span></td></tr>
                `;
            }
            rawtxHTML += `
                <tr><td>{{ _("Inputs count") }}:</td><td>${rawtx.vin.length}</td></tr>
                <tr><td>{{ _("Outputs count") }}:</td><td>${rawtx.vout.length}</td></tr>
            `;
            rawtxHTML += `
             </tbody>
             </table>
            `;
            rawtxHTML += `<h3>Inputs</h3>`;
            for (let i in rawtx.vin) {
                let bgColor = '#131a24';
                let addressAndValue = '';
                let jsonResponse = await fetchRawTx(self, rawtx.vin[i].txid);
                if (jsonResponse !== null && jsonResponse.success) {
                    let spentOutput = jsonResponse.rawtx.vout[rawtx.vin[i].vout];
                    let address = (spentOutput.addresses && spentOutput.addresses.length == 1) ? spentOutput.addresses[0] : 'Unknown';
                    if (address == 'Unknown') {
                        address = (spentOutput.scriptPubKey.addresses && spentOutput.scriptPubKey.addresses.length == 1) ? spentOutput.scriptPubKey.addresses[0] : 'Unknown';
                    }
                    if (address == 'Unknown') {
                        address = spentOutput.scriptPubKey.address ? spentOutput.scriptPubKey.address : 'Unknown';
                    }
                    if (address == 'Unknown') {
                        address = spentOutput.address ? spentOutput.address : 'Unknown';
                    }
                    let isMine = await fetchAddressIsMine(self, address);
                    if (isMine) {
                        bgColor = '#925d07';
                    }


                    let value = "Confidential";
                    let price = '';
                    let assetlabel = "";
                    if("assetlabel" in spentOutput){
                        assetlabel = spentOutput.assetlabel;
                    }
                    if (spentOutput.value) {
                        value = parseFloat(spentOutput.value.toFixed(8));
                        if(assetlabel == "LBTC" || assetlabel == ""){
                            if (self.price && self.symbol) {
                                price = `<span class="note">(${self.symbol}${numberWithCommas((parseFloat(self.price) * value).toFixed(2))})</span>`;
                            }

                            if (self.btcUnit == 'sat') {
                                assetlabel = "sat";
                                value = parseInt(value * 1e8);
                            }
                        }
                        value = `${numberWithCommas(value.toString())}`;
                    }

                    addressAndValue = `<br>
<<<<<<< HEAD
                        {{ _("Address") }}: <address-label data-copy-hidden="true" data-address="${address}" data-wallet="${self.wallet}"></address-label><br>
                        {{ _("Value") }}: ${value} ${price}`;
=======
                        Address: <address-label data-copy-hidden="true" data-address="${address}" data-wallet="${self.wallet}"></address-label><br>
                        Value: ${value} ${assetlabel} ${price}`;
>>>>>>> eb695cea
                }

                if ('coinbase' in rawtx.vin[i]) {
                    rawtxHTML += `
                    <p class="tx_info" style="text-align: left; background-color: ${bgColor};">
                        <b>{{ _("Input #") }}${i}</b><br><br>
                        <b>{{ _("Coinbase transaction") }}</b>
                        <br>
                    </p>
                    `;
                    continue;
                }
                rawtxHTML += `
                    <p class="tx_info" style="text-align: left; background-color: ${bgColor};">
                        <b>{{ _("Input #") }}${i}</b><br><br>
                        {{ _("Transaction id") }}: <explorer-link style="word-break: break-all;" data-type="tx" data-value="${rawtx.vin[i].txid}"></explorer-link><br>
                        {{ _("Output #") }}" ${rawtx.vin[i].vout}
                        ${addressAndValue}
                    </p>
                `;
            }

            rawtxHTML += `<h3>{{ _("Outputs") }}</h3>`;
            for (let i in rawtx.vout) {
                let address = rawtx.vout[i].addresses && rawtx.vout[i].addresses.length == 1 ? rawtx.vout[i].addresses[0] : 'Unknown';
                if (address == 'Unknown') {
                    address = rawtx.vout[i].scriptPubKey.addresses && rawtx.vout[i].scriptPubKey.addresses.length == 1 ? rawtx.vout[i].scriptPubKey.addresses[0] : 'Unknown';
                
                }
                if (address == 'Unknown') {
                    address = rawtx.vout[i].scriptPubKey.address ? rawtx.vout[i].scriptPubKey.address : 'Unknown';
                }
                if (address == 'Unknown') {
                    address = rawtx.vout[i].address ? rawtx.vout[i].address : 'Unknown';
                }
                let value = "Confidential";
                let price = '';
                let assetlabel = "";
                if("assetlabel" in rawtx.vout[i]){
                    assetlabel = rawtx.vout[i].assetlabel;
                }
                if (rawtx.vout[i].value) {
                    value = parseFloat(rawtx.vout[i].value.toFixed(8));
                    if(assetlabel == "LBTC" || assetlabel == ""){
                        if (self.price && self.symbol) {
                            price = `<span class="note">(${self.symbol}${numberWithCommas((parseFloat(self.price) * value).toFixed(2))})</span>`;
                        }

                        if (self.btcUnit == 'sat') {
                            assetlabel = "sat";
                            value = parseInt(value * 1e8)
                        }
                    }
                    value = `${numberWithCommas(value.toString())}`;
                }

                let bgColor = '#131a24';
                let isMine = await fetchAddressIsMine(self, address);
                if (isMine) {
                    bgColor = '#154984';
                }

                rawtxHTML += `
                <p class="tx_info" style="text-align: left; background-color: ${bgColor};">
<<<<<<< HEAD
                    <b>{{ _("Output #") }}${i}</b><br><br>
                    {{ _("Address") }}: <address-label data-copy-hidden="true" data-address="${address}" data-wallet="${self.wallet}"></address-label><br>
                    {{ _("Value") }}: ${value} ${price}
=======
                    <b>Output #${i}</b><br><br>
                    Address: <address-label data-copy-hidden="true" data-address="${address}" data-wallet="${self.wallet}"></address-label><br>
                    Value: ${value} ${assetlabel} ${price}
>>>>>>> eb695cea
                </p>
                `;
            }
            
            self.info.innerHTML = rawtxHTML;
            self.note.innerText = "";
            return;
        };
        self.note.innerText = '{{ _("Failed to load transaction details...") }}';
    }
    async function fetchAddressIsMine(self, address) {
        let url = `{{ url_for('wallets_endpoint.addressinfo', wallet_alias='WALLET_ALIAS') }}`.replace("WALLET_ALIAS", self.wallet);
        var formData = new FormData();
        formData.append('address', address)
        formData.append('csrf_token', '{{ csrf_token() }}');
        try {
            const response = await fetch(
                url,
                {
                    method: 'POST',
                    body: formData
                }
            );
            if(response.status != 200){
                showError(await response.text());
                return false;
            }
            const jsonResponse = await response.json();
            if (jsonResponse.success) {
                return jsonResponse.isMine;
            }
        }  catch(e) {
            showError('{{ _("Failed to load address data...") }}');
            showError(e);
        }
        return false;
    }
    customElements.define('tx-data', TxDataElement);
</script><|MERGE_RESOLUTION|>--- conflicted
+++ resolved
@@ -175,13 +175,8 @@
                     }
 
                     addressAndValue = `<br>
-<<<<<<< HEAD
-                        {{ _("Address") }}: <address-label data-copy-hidden="true" data-address="${address}" data-wallet="${self.wallet}"></address-label><br>
-                        {{ _("Value") }}: ${value} ${price}`;
-=======
-                        Address: <address-label data-copy-hidden="true" data-address="${address}" data-wallet="${self.wallet}"></address-label><br>
-                        Value: ${value} ${assetlabel} ${price}`;
->>>>>>> eb695cea
+                        {{ _("Address:") }} <address-label data-copy-hidden="true" data-address="${address}" data-wallet="${self.wallet}"></address-label><br>
+                        {{ _("Value:") }} ${value} ${assetlabel} ${price}`;
                 }
 
                 if ('coinbase' in rawtx.vin[i]) {
@@ -246,15 +241,9 @@
 
                 rawtxHTML += `
                 <p class="tx_info" style="text-align: left; background-color: ${bgColor};">
-<<<<<<< HEAD
-                    <b>{{ _("Output #") }}${i}</b><br><br>
-                    {{ _("Address") }}: <address-label data-copy-hidden="true" data-address="${address}" data-wallet="${self.wallet}"></address-label><br>
-                    {{ _("Value") }}: ${value} ${price}
-=======
-                    <b>Output #${i}</b><br><br>
-                    Address: <address-label data-copy-hidden="true" data-address="${address}" data-wallet="${self.wallet}"></address-label><br>
-                    Value: ${value} ${assetlabel} ${price}
->>>>>>> eb695cea
+                    <b>{{ _("Output #${i}") }}</b><br><br>
+                    {{ _("Address:") }} <address-label data-copy-hidden="true" data-address="${address}" data-wallet="${self.wallet}"></address-label><br>
+                    {{ _("Value:") }} ${value} ${assetlabel} ${price}
                 </p>
                 `;
             }
