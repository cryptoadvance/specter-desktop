<!-- 
    A custom element for showing extra information.
    It makes use of a collapsible design, where some 
    descriptive data is hidden from the user, and can be 
    accessed by clicking on the one-liner title present 
    after 📚 icon.

{#- Usage -

    <text-explainer>
        <span slot="title">One-Liner Text which is visible</span>
        <div slot="content">
            Content that is hidden by default
        </div>
    </text-explainer>

#} 
-->

<template id="text-explainer">
    <link rel="stylesheet" type="text/css" href="{{ url_for('static', filename='styles.css') }}">
    <style>
        #toggle-explainer {
            cursor: pointer;
<<<<<<< HEAD
            max-width: 400px;
            display: flex;
            justify-content: center;
            align-items: center;
        }

        slot[name=title]::slotted(*) {
            margin: 0px 10px;
=======
            max-width: 300px;
            display: flex;
            align-items: center;
            gap: 5px;
>>>>>>> 8a67bb91
        }

        slot[name=content]::slotted(*) {
            width: 100%;
            display: flex;
            flex-direction: column; 
            align-items: center;
        }

        #explainer-body {
            background: var(--cmap-bg-lighter);
            padding: 10px;
            border-radius: 5px;
            border: 1.5px solid var(--cmap-border);
            margin-top: 10px;
        }
    </style>

    <div id="toggle-explainer">
        <span>&#128218;</span>
        <slot name="title"></slot>
        <span id="drop-icon">&#9654;</span>
    </div>
    
    <div id="explainer-body" class="hidden">
        <slot name="content"></slot>
    </div>
    
</template>

<script type="text/javascript">
    class TextExplainerElement extends HTMLElement {
        constructor() {
            super();
            // Create a shadow root
            let shadow = this.attachShadow({mode: 'open'});
            let template = document.getElementById('text-explainer');
            let clone = template.content.cloneNode(true);

            this.$toggleExplainer = clone.querySelector("#toggle-explainer");
            this.$explainerBody = clone.querySelector("#explainer-body");
            this.$dropIcon = clone.querySelector("#drop-icon");

            shadow.appendChild(clone);
        }

        connectedCallback() {
            this.$toggleExplainer.onclick = () => {
                if (this.$explainerBody.classList.contains('hidden')) {
                    this.$explainerBody.classList.remove("hidden");
                    this.$dropIcon.innerHTML = '&#9660;';
                } else {
                    this.$explainerBody.classList.add("hidden");
                    this.$dropIcon.innerHTML = '&#9654;';
                }
			}
        }
    }

    customElements.define('text-explainer', TextExplainerElement);
</script><|MERGE_RESOLUTION|>--- conflicted
+++ resolved
@@ -22,7 +22,6 @@
     <style>
         #toggle-explainer {
             cursor: pointer;
-<<<<<<< HEAD
             max-width: 400px;
             display: flex;
             justify-content: center;
@@ -31,12 +30,6 @@
 
         slot[name=title]::slotted(*) {
             margin: 0px 10px;
-=======
-            max-width: 300px;
-            display: flex;
-            align-items: center;
-            gap: 5px;
->>>>>>> 8a67bb91
         }
 
         slot[name=content]::slotted(*) {
