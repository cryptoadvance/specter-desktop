--- conflicted
+++ resolved
@@ -37,22 +37,12 @@
 					descriptor: {{ wallet.cli.getaddressinfo(wallet.address)['desc']|tojson }},
 				});
 
-<<<<<<< HEAD
 				if (result.success) {
 					if ("{{ wallet.address }}" != result.data &&
 						(("{{ specter.chain }}" != "regtest" || !result.data.startsWith("tb")) ||
 						"{{ wallet.address }}".slice(0, -6) != "bcrt" + result.data.slice(2, -6))
 					) {
-						alert("Addresses did not match! Be careful! Please contact support and beware of using the displayed address!");
-=======
-					if (result.success) {
-						if ("{{ wallet.address }}" != result.data &&
-							(("{{ specter.chain }}" != "regtest" || !result.data.startsWith("tb")) ||
-							"{{ wallet.address }}".slice(0, -6) != "bcrt" + result.data.slice(2, -6))
-						) {
-							showError("Addresses did not match! Be careful! Please contact support and beware of using the displayed address!");
-						}
->>>>>>> 715760d9
+						showError("Addresses did not match! Be careful! Please contact support and beware of using the displayed address!");
 					}
 				}
 				hidePageOverlay();
