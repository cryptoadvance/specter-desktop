<div class="p-4 w-96 hidden" id="node_select_popup" data-style="text-align: left;">
    <h1 class="mb-4">{{ _("Node Configuration") }}</h1>
    {% for node_name in specter.node_manager.nodes_names %}
        {% set node = specter.node_manager.get_by_name(node_name) %}
        <form action="{{url_for('nodes_endpoint.switch_node')}}" id="{{node.alias}}-select-node-form" method="POST">
		    <input type="hidden" class="csrf-token" name="csrf_token" value="{{ csrf_token() }}"/>
		    <input type="hidden" name="node_alias" value="{{ node.alias }}"/>
<<<<<<< HEAD
            <div class="cursor-pointer flex text-white items-center space-x-2 {% if node.alias == specter.node.alias %}active{% endif %}" data-style="cursor: pointer;" onclick="document.getElementById('{{node.alias}}-select-node-form').submit();">
                <div>
                    {% if node.is_liquid %}
                        {% from "components/liquid_svg.jinja" import liquid_svg %}
                        {{ liquid_svg(node.chain, 40) }}
                    {% else %}
                        {% from "components/bitcoin_svg.jinja" import bitcoin_svg %}
                        {{ bitcoin_svg(node.chain, 40) }}
                    {% endif %}
                </div>
                <div class="" data-style="width: 100%;">
                    <div class="leading-0 h-6 text-lg">{{ node.name }}</div>
                    <small class="leading-0">
=======
            <div class="item core node-list-item {% if node.alias == specter.node.alias %}active{% endif %}" style="cursor: pointer;"
            onclick="document.getElementById('{{node.alias}}-select-node-form').submit();">
                {% include node.node_logo_template() %}
                <div style="width: 100%;">
                    {{ node.name }}
                    <br>
                    <small>
>>>>>>> 4e33a4f4
                        {% if node.chain %}
                            {{node.chain | title}}, {{ node.host }}:{{ node.port }}
                        {% else %}
                            {{ _("Node unreachable...") }}
                        {% endif %}
                    </small>
                </div>
                <a class="flex self-center justify-end grow" href="{{ url_for('nodes_endpoint.node_settings', node_alias=node.alias) }}" data-style="text-align: right; width: 100%px;">
                    <img src="{{ url_for('static', filename='img/gear.svg')}}" class="svg-white" data-style="width: 40px; margin-right: 10px;"/>
                </a>
            </div>
        </form>
    {% endfor %}
    <br>
    {{ sidebar_btn(url_for('setup_endpoint.node_type'), 'Connect a new node', 'btn_new_node') }}
</div>

<script type="text/javascript">
    function showNodeSelectPopup(e) {
        if (!e) var e = window.event;
        e.cancelBubble = true;
        if (e.stopPropagation) { 
            e.stopPropagation(); 
            e.preventDefault();
        }
        hidePageOverlay();
        document.getElementById('page_overlay_popup').style.padding = '1.5em 0';
        document.getElementById('page_overlay_popup_cancel_button').classList.add('hidden');
        document.getElementById('side-content').classList.remove('active');
        showPageOverlay('node_select_popup');
    }

    function onCancelOverlay() {
        document.getElementById('page_overlay_popup').style.padding = '1.5em';
        document.getElementById('page_overlay_popup_cancel_button').classList.remove('hidden');

    }
</script><|MERGE_RESOLUTION|>--- conflicted
+++ resolved
@@ -5,29 +5,11 @@
         <form action="{{url_for('nodes_endpoint.switch_node')}}" id="{{node.alias}}-select-node-form" method="POST">
 		    <input type="hidden" class="csrf-token" name="csrf_token" value="{{ csrf_token() }}"/>
 		    <input type="hidden" name="node_alias" value="{{ node.alias }}"/>
-<<<<<<< HEAD
-            <div class="cursor-pointer flex text-white items-center space-x-2 {% if node.alias == specter.node.alias %}active{% endif %}" data-style="cursor: pointer;" onclick="document.getElementById('{{node.alias}}-select-node-form').submit();">
+            <div class="cursor-pointer flex text-white items-center space-x-2 {% if node.alias == specter.node.alias %}active{% endif %}" onclick="document.getElementById('{{node.alias}}-select-node-form').submit();">
+                {% include node.node_logo_template() %}
                 <div>
-                    {% if node.is_liquid %}
-                        {% from "components/liquid_svg.jinja" import liquid_svg %}
-                        {{ liquid_svg(node.chain, 40) }}
-                    {% else %}
-                        {% from "components/bitcoin_svg.jinja" import bitcoin_svg %}
-                        {{ bitcoin_svg(node.chain, 40) }}
-                    {% endif %}
-                </div>
-                <div class="" data-style="width: 100%;">
                     <div class="leading-0 h-6 text-lg">{{ node.name }}</div>
                     <small class="leading-0">
-=======
-            <div class="item core node-list-item {% if node.alias == specter.node.alias %}active{% endif %}" style="cursor: pointer;"
-            onclick="document.getElementById('{{node.alias}}-select-node-form').submit();">
-                {% include node.node_logo_template() %}
-                <div style="width: 100%;">
-                    {{ node.name }}
-                    <br>
-                    <small>
->>>>>>> 4e33a4f4
                         {% if node.chain %}
                             {{node.chain | title}}, {{ node.host }}:{{ node.port }}
                         {% else %}
