--- conflicted
+++ resolved
@@ -28,7 +28,6 @@
         <div class="row">
             <button type="button" onclick="fetchTotalSupply()" class="btn centered">
                 {{ _("Run the numbers!") }}
-<<<<<<< HEAD
                 <tool-tip width="200px">
                     <h4 slot="title">{{ _("Calculate the total Bitcoin supply") }}</h4>
                     <span slot="paragraph">
@@ -36,18 +35,6 @@
                         {{ _("This might take a few minutes...") }}
                     </span>
                 </tool-tip>
-=======
-                <div class="tool-tip">
-                    <i class="tool-tip__icon">i</i>
-                    <p class="tool-tip__info">
-                        <span class="info">
-                            <span class="info__title">{{ _("Calculate the total Bitcoin supply") }}<br><br></span>
-                            {{ _("This will run Bitcoin Core's ")}}<code>gettxoutsetinfo</code>{{ _(" command which will calculate the total amount of Bitcoin's UTXO set.") }}<br><br>
-                            {{ _("This might take a few minutes...") }}<br>
-                        </span>
-                    </p>
-                </div>
->>>>>>> cbf10295
             </button>
         </div><br>
         <script>
