--- conflicted
+++ resolved
@@ -42,13 +42,8 @@
         {% if specter.info["initialblockdownload"] %}
             <p class="warning" style="margin-top: 30px;"><img src="{{ url_for('static', filename='img/info_sign.svg') }}" style="width: 20px;"/><br>{{ _("Bitcoin Core is still syncing...<br>(data might be outdated)") }}</p>
         {% endif %}
-<<<<<<< HEAD
-        {% if specter.network_info.version < 190000 %}
-            <p class="warning" style="margin-top: 30px;"><img src="{{ url_for('static', filename='img/warning_sign.svg') }}" style="width: 20px;"/><br>{{ _("Bitcoin Core version is outdated.<br>Some features might not work...<br>(minimum required: v19.0.0).") }}</p>
-=======
         {% if specter.network_info.version < 200000 %}
-            <p class="warning" style="margin-top: 30px;"><img src="{{ url_for('static', filename='img/warning_sign.svg') }}" style="width: 20px;"/><br>Bitcoin Core version is outdated.<br>Some features might not work...<br>(minimum required: v20.0.0).</p>
->>>>>>> 413a82c3
+            <p class="warning" style="margin-top: 30px;"><img src="{{ url_for('static', filename='img/warning_sign.svg') }}" style="width: 20px;"/><br>{{ _("Bitcoin Core version is outdated.<br>Some features might not work...<br>(minimum required: v20.0.0).") }}</p>
         {% endif %}
             <div 
                 id="active-node" onclick="showPageOverlay('bitcoin_core_info');document.getElementById('side-content').classList.remove('active');" 
