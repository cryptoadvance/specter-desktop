--- conflicted
+++ resolved
@@ -114,11 +114,7 @@
             </div>
         {% endif %}
         {% if specter.chain %}
-<<<<<<< HEAD
-            {{ sidebar_btn(url_for('new_wallet_type'), 'Add new wallet', 'btn_new_wallet') }}
-=======
-            {{ sidebar_btn(url_for('wallets_endpoint.new_wallet_type'), 'Add new wallet') }}
->>>>>>> 2776cb7b
+            {{ sidebar_btn(url_for('wallets_endpoint.new_wallet_type'), 'Add new wallet', 'btn_new_wallet') }}
         {% else %}
             <p class="warning">
             &#9432;<br>Wallets are unavailable if Specter is not connected to Bitcoin Core!<br>
@@ -139,12 +135,7 @@
                     {{ sidebar_device_list_item(specter.device_manager.devices[device_name], device_alias) }}
             {% endfor %}
         </div>
-<<<<<<< HEAD
-        {{ sidebar_btn(url_for('device_setup_wizard'), 'Add new device','btn_new_device') }}
-        <p class="warning mobile-only">&#9432;<br><b>Specter "Watch Only" Mode.</b><br>You are using Specter from a small-screen device for which some functionalities, including sending funds and creating new wallets are not yet supported.</p>
-=======
-        {{ sidebar_btn(url_for('devices_endpoint.new_device'), 'Add new device') }}
->>>>>>> 2776cb7b
+        {{ sidebar_btn(url_for('devices_endpoint.new_device'), 'Add new device','btn_new_device') }}
         <br>
         <div class="footer">
 	        <span>Specter Version: <strong>{{ specter.version.current }}</strong></span>
