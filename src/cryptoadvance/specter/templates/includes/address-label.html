<template id="address-label">
	  <link rel="stylesheet" type="text/css" href="{{ url_for('static', filename='output.css') }}">

    <div style="display: none;"><!--<style>-->
        .address-label-form {
            display: flex;
        }

        .service-icon {
            margin-left: 2px;
            margin-right: 2px;
            height: 18px;
            vertical-align: middle;
        }

        .label {
            word-break: break-all;
            background: none;
            color: #fff;
            font-size: 1em;
            max-width: 80%;
            outline: none;
            margin-top: 1px;
            margin-left: 2px;
            white-space: nowrap;
            overflow: visible;
            caret-color: orange;
        }

        .edit {
            border: none;
            margin: 0;
            cursor: pointer;
            background: rgba(255, 255, 255, 0.08);
            padding: 6px;
            padding-right: 10px;
            display: flex;
            align-items: center;
            flex-direction: row;
            border-radius: 8px;
            height: 30px;
        }

        .cancel,
        .update {
            background: rgba(0, 255, 0, 0.1);
            color: rgba(0, 255, 0, 0.1);
            padding: 6px 6px 8px;
            border-radius: 8px;
            border: none;
            cursor: pointer;
            margin-left: 5px;
            height: 30px;
        }

        .cancel {
            background: none;
            color: white;
            margin-left: 0;
        }

        .hidden {
            display: none;
        }

        .svg-white {
            color: white;
            filter: invert(100%) sepia(0%) saturate(1%) hue-rotate(304deg)
                brightness(102%) contrast(101%);
        }
<<<<<<< HEAD
    </div><!--</style>-->
    <form class="address-label-form">
        <input type="hidden" class="csrf-token" name="csrf_token" value="{{ csrf_token() }}"/><img class="service-icon"><a target="_blank" class="explorer-link"><span class="label" autocomplete="off" spellcheck="false">{{ _("Fetching address label...") }}</span></a>
        <button type="button" class="btn edit" title="Edit label"><img src="{{ url_for('static', filename='img/edit.svg') }}" data-style="width: 22px; margin-bottom:-5px;" class="svg-white"/></button>
        <button type="button" class="btn update hidden">{{ _("Update") }}</button>
        <button type="button" class="btn cancel hidden">{{ _("Cancel") }}</button>
=======
    </style>

    <form class="address-label-form">
        <button type="button" class="btn edit" title="Edit label">
            <img
                src="{{ url_for('static', filename='img/tag.svg') }}"
                style="width: 22px; margin-top: -2px"
                class="svg-white"
            />
            <input
                type="hidden"
                class="csrf-token"
                name="csrf_token"
                value="{{ csrf_token() }}"
            />
            <img class="service-icon" />
            <span class="label" tabindex="-1" autocomplete="off" spellcheck="false" title="Edit label">
                {{ _("Fetching address label...") }}
            </span>
        </button>
        <button type="button" class="btn update hidden" title="Update">
            <img
                src="{{ url_for('static', filename='img/check_thick.svg') }}"
                style="width: 18px"
                class="svg-white"
            />
        </button>
        <button type="button" class="btn cancel hidden" title="Cancel">
            <img
                src="{{ url_for('static', filename='img/cross_thick.svg') }}"
                style="width: 18px"
                class="svg-white"
            />
        </button>
>>>>>>> ab0245ca
    </form>
</template>

<script type="text/javascript">
    class AddressLabelElement extends HTMLElement {
        constructor() {
            super();
            // Create a shadow root
            var shadow = this.attachShadow({ mode: "open" });
            var style = document.getElementById("address-label").content;
            var clone = style.cloneNode(true);
            this.el = clone.querySelector(".address-label-form");
            this.serviceIconImg = clone.querySelector(".service-icon");
            this.label = clone.querySelector(".label");
            this.update = clone.querySelector(".update");
            this.cancel = clone.querySelector(".cancel");
            this.edit = clone.querySelector(".edit");
            // Attach the created element to the shadow dom
            shadow.appendChild(clone);
        }

        static get observedAttributes() {
            return ["data-wallet", "data-address"];
        }

        attributeChangedCallback(name, oldValue, newValue) {
            if (name == "data-address") {
                this.address = newValue;
            }
            if (name == "data-wallet") {
                this.wallet = newValue;
            }
        }

        connectedCallback() {
            // We want to set editable=false only selectively
            this.editable = this.hasAttribute('editable') ? JSON.parse(this.getAttribute('editable')) : true;
            if (!this.editable) {
                this.edit.disabled = true
                this.edit.style.cursor = "default"
            }
            this.address = this.getAttribute("data-address");
            this.wallet = this.getAttribute("data-wallet");
            this.labelValue = this.getAttribute("data-label");
            this.serviceId = this.getAttribute("data-service-id");
            this.isEditing = false;

            if (typeof services !== "undefined" && this.serviceId in services) {
                // `services` globally injected via includes/services-data.html
                this.serviceIconImg.src =
                    "{{ext_url_prefix}}/" +
                    this.serviceId +
                    "/static/" +
                    services[this.serviceId].icon;
            }

            // Set the label - fetch if not specified
            if (this.labelValue) {
                this.label.innerText = this.labelValue;
            } else {
                this.label.innerText = this.address;
                this.fetchAddressLabel();
            }

            // Set title mode for address-label element
            if (this.getAttribute("date-size") == "title") {
                this.isTitle = true;

                this.el.style.fontSize = "1.2em";
                this.el.style.justifyContent = "center";

                this.label.style.fontSize = "1.5em";

                this.edit.style.height = "36px";
            } else {
                this.isTitle = false;
            }

            // Ensure text pasted is not formatted with special formatting.
            this.label.addEventListener("paste", function (event) {
                event.preventDefault();
                document.execCommand(
                    "inserttext",
                    false,
                    event.clipboardData.getData("text/plain")
                );
            });


            // Browsers can interpret releasing the spacebar as a click
            this.label.addEventListener("keyup", (e) => {
                if (e.keyCode == 32) {
                    e.preventDefault()
                }
            })

            // Pressing the spacebar does not work in Firefox by default
            this.label.addEventListener("keydown", (e) => {
                if (navigator.userAgent.indexOf('Firefox') !== -1) {
                    if (e.keyCode == 32) {
                        e.preventDefault()
                        // This inserts a space and moves the cursor to the right
                        document.execCommand('insertHTML', false, '\u00A0');
                    }
                }
            });

            this.label.addEventListener("keydown", (e) => {
                // Escape = cancel
                if (e.keyCode == 27) {
                    e.preventDefault();
                    this.cancelEditing();
                }
                // Return = update
                // Removes default action of new line on return press
                if (e.keyCode == 13) {
                    e.preventDefault();
                    this.updateAddressLabel();
                }
            });

            this.edit.onclick = (e) => {
                let editingStarted = false
                if (!this.isEditing) {
                    this.isEditing = true
                    editingStarted = true
                }
                this.label.setAttribute("contenteditable", "true");
                // Setting contenteditable is already giving focus, just as a safeguard.
                if (!this.label.matches(':focus')) {
                    this.label.focus()
                } 
                // Select all only when we start editing
                if (editingStarted === true) {
                    let selection = window.getSelection()
                    selection.selectAllChildren(this.label)
                }
                if (this.isTitle) {
                    this.label.style["font-size"] = "1.1em";
                }
                this.labelValue = this.label.innerText; //store the value of the element
                this.cancel.classList.remove("hidden");
                this.update.classList.remove("hidden");
                e.stopPropagation()
            };

            this.cancel.onclick = (e) => {
                this.cancelEditing()
                e.stopPropagation()
            };

            this.update.onclick = (e) => {
                this.updateAddressLabel()
                e.stopPropagation()
            };

            this.addEventListener("updateAddressLabel", function (e) {
                if (this.address != e.detail.address) {
                    return;
                }
                this.labelValue = e.detail.label;
                if (!this.isEditing) {
                    if (e.detail.label) {
                        this.label.innerText = e.detail.label;
                    } else {
                        this.label.innerText = e.detail.address;
                    }
                }
            });
        }

        closeEditMode() {
            this.label.removeAttribute("contenteditable");
            if (this.isTitle) {
                this.label.style["font-size"] = "1.5em";
            }
            this.label.style.border = "none";
            this.edit.classList.remove("hidden");
            this.cancel.classList.add("hidden");
            this.update.classList.add("hidden");
            this.isEditing = false;
        }

        cancelEditing() {
            this.label.innerText = this.labelValue;
            this.closeEditMode()
        }

        async updateAddressLabel() {
            if (this.label.innerText) {
                if (await this.setAddressLabel()) {
                    this.labelValue = this.label.innerText;
                    this.closeEditMode();
                    let event = new CustomEvent("updateAddressLabel", {
                        detail: {
                            label: this.labelValue,
                            address: this.address,
                        },
                    });
                    document.dispatchEvent(event);
                } else {
                    showError(
                        `{{ _("Failed to update address label. Please refresh the page and try again.") }}`
                    );
                }
            } else {
                this.closeEditMode();
            }
        }

        async fetchAddressLabel() {
            let url =
                `{{ url_for('wallets_endpoint_api.get_label', wallet_alias='WALLET_ALIAS') }}`.replace(
                    "WALLET_ALIAS",
                    this.wallet
                );
            var formData = new FormData();
            formData.append("address", this.address);
            formData.append("csrf_token", "{{ csrf_token() }}");
            try {
                const response = await fetch(url, {
                    method: "POST",
                    body: formData,
                });
                if (response.status != 200) {
                    showError(await response.text());
                    return;
                }
                const jsonResponse = await response.json();
                if ("label" in jsonResponse) {
                    if (jsonResponse.label) {
                        this.label.innerText = jsonResponse.label;
                    }
                    return;
                }
                showError(
                    `{{ _("Failed to fetch data. Please refresh the page and retry.") }}`
                );
            } catch (e) {
                console.log(
                    `{{ _("Caught error fetching address label") }}: `,
                    e
                );
                showError(
                    `{{ _("Failed to fetch data. Please refresh the page and retry.") }}`
                );
            }
        }

        async setAddressLabel() {
            let url =
                `{{ url_for('wallets_endpoint_api.set_label', wallet_alias='WALLET_ALIAS') }}`.replace(
                    "WALLET_ALIAS",
                    this.wallet
                );
            var formData = new FormData();
            formData.append("address", this.address);
            formData.append("label", this.label.innerText);
            formData.append("csrf_token", "{{ csrf_token() }}");
            try {
                const response = await fetch(url, {
                    method: "POST",
                    body: formData,
                });
                if (response.status != 200) {
                    showError(await response.text());
                    return;
                }
                const jsonResponse = await response.json();
                return jsonResponse.success;
            } catch (e) {
                console.log("Caught error: ", e);
                showError(e);
                return false;
            }
        }
    }
    customElements.define("address-label", AddressLabelElement);
</script><|MERGE_RESOLUTION|>--- conflicted
+++ resolved
@@ -1,7 +1,7 @@
 <template id="address-label">
 	  <link rel="stylesheet" type="text/css" href="{{ url_for('static', filename='output.css') }}">
 
-    <div style="display: none;"><!--<style>-->
+    <style>
         .address-label-form {
             display: flex;
         }
@@ -68,14 +68,6 @@
             filter: invert(100%) sepia(0%) saturate(1%) hue-rotate(304deg)
                 brightness(102%) contrast(101%);
         }
-<<<<<<< HEAD
-    </div><!--</style>-->
-    <form class="address-label-form">
-        <input type="hidden" class="csrf-token" name="csrf_token" value="{{ csrf_token() }}"/><img class="service-icon"><a target="_blank" class="explorer-link"><span class="label" autocomplete="off" spellcheck="false">{{ _("Fetching address label...") }}</span></a>
-        <button type="button" class="btn edit" title="Edit label"><img src="{{ url_for('static', filename='img/edit.svg') }}" data-style="width: 22px; margin-bottom:-5px;" class="svg-white"/></button>
-        <button type="button" class="btn update hidden">{{ _("Update") }}</button>
-        <button type="button" class="btn cancel hidden">{{ _("Cancel") }}</button>
-=======
     </style>
 
     <form class="address-label-form">
@@ -110,7 +102,6 @@
                 class="svg-white"
             />
         </button>
->>>>>>> ab0245ca
     </form>
 </template>
 
