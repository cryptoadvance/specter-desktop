<template id="address-data">
	  <link rel="stylesheet" type="text/css" href="{{ url_for('static', filename='output.css') }}">

    <div style="display: none;"><!--<style>-->
        .address-data-table td {
            text-align: left;
            margin-top: 0;
        }
        .descriptor {
            max-width: 500px;
            white-space: -moz-pre-wrap;
            white-space: -o-pre-wrap;
            white-space: pre-wrap;
            word-wrap: break-word;
            margin: auto;
        }
        .service-icon {
            margin-top: -5px;
            margin-right: 0.5em;
            height: 24px;
            vertical-align: middle;
        }
        .service-btn, .signing-btn  {
            background: var(--cmap-border);
            border: 1px solid transparent;
            border-radius: 4px;
            padding: 8px 15px 8px 10px;
            color: #fff;
            font-size: 1em;
            text-align: center;
            display: flex;
            align-items: center;
            justify-content: center;
            cursor: pointer;
            min-height: 33px;
        }
        .signing-btn {
            max-width: 315px;
        }
        .service-btn:hover, .signing-btn:hover {
            border: 1px solid var(--main-color);
            background: var(--cmap-border);
        }
<<<<<<< HEAD
    </div><!--</style>-->
=======
        tr {
            vertical-align: center;
        }
    </style>
>>>>>>> ab0245ca
    <div class="address-data">
        <h1>{{ _("Address details") }}</h1><br>
        <div class="address-data-info"></div>
        <div class="note"></div>
    </div>
</template>
  
<script type="text/javascript">
    class AddressDataElement extends HTMLElement {
        constructor() {
            super();
            // Create a shadow root
            var shadow = this.attachShadow({mode: 'open'});
            var style = document.getElementById('address-data').content;
            var clone = style.cloneNode(true);

            this.el = clone.querySelector(".address-data");
            this.note = clone.querySelector(".note");
            this.info = clone.querySelector(".address-data-info");

            // Read input "data-*" attributes
            this.isVerifyQR = this.getAttribute('data-verify-qr') == 'True';
            this.isVerifyHwi = this.getAttribute('data-verify-hwi') == 'True';
            this.used = (this.getAttribute('data-used') == 'true');
            this.utxo = this.getAttribute('data-utxo');
            this.amount = this.getAttribute('data-amount');
            this.amountPrice = this.getAttribute('data-amount-price');
            this.address = this.getAttribute('data-address');
            this.label = this.getAttribute('data-label');
            this.serviceId = this.getAttribute('data-service-id');
            this.wallet = this.getAttribute('data-address-wallet');

            this.note.innerText = `{{ _("Loading address") }}: ${this.address} {{ _("details") }}...`;
            this.fetchAddressData();
        
            // Attach the created element to the shadow dom
            shadow.appendChild(clone);
        }

        async fetchAddressData() {
            let url = `{{ url_for('wallets_endpoint_api.addressinfo', wallet_alias='WALLET_ALIAS') }}`.replace("WALLET_ALIAS", this.wallet);
            var formData = new FormData();
            formData.append('address', this.address);
<<<<<<< HEAD
            formData.append('csrf_token', '{{ csrf_token() }}');
            try {
                const response = await fetch(
                    url,
                    {
                        method: 'POST',
                        body: formData
                    }
                );
                if(response.status != 200){
                    showError(await response.text());
                    return;
                }
                const jsonResponse = await response.json();
                console.log(jsonResponse)
                if (jsonResponse.success) {
                    let descriptor = jsonResponse.descriptor;
                    let xpubs_descriptor = jsonResponse.xpubs_descriptor;
                    let derivation_path = jsonResponse.derivation_path;
                    let addressIndex = jsonResponse.index;
                    let isChange = jsonResponse.change;
                    let walletName = jsonResponse.walletName;
                    let address = jsonResponse.address;
                    let walletLink = `{{ url_for('wallets_endpoint.wallet', wallet_alias='WALLET_ALIAS') }}`.replace("WALLET_ALIAS", this.wallet);
                    let addressInfoHTML = `
                        <qr-code data-style="margin: auto;" value="bitcoin:${address}" width="256"></qr-code><br>
                        <table class="address-data-table">
                        <tbody>
                        <tr><td>{{ _("Address") }}:</td><td data-style="word-break: break-all;"><explorer-link data-type="address" data-value="${address}"></explorer-link></td></tr>
                        <tr><td>{{ _("Label") }}:</td><td><address-label data-copy-hidden="true" data-address="${address}" data-wallet="${this.wallet}" data-label="${this.label}" data-service-id="${this.serviceId}"></address-label><br></td></tr>
                        <tr><td>{{ _("From wallet") }}:</td><td><a href=${walletLink}>${walletName}<a></td></tr>
                        <tr><td>{{ _("Address index") }}:</td><td>${addressIndex}</td></tr>
                        <tr><td>{{ _("Is change address") }}:</td><td>${isChange ? '{{ _("Yes") }}' : '{{ _("No") }}'}</td></tr>
                        <tr><td>{{ _("Used") }}:</td><td>${this.used ? 'Yes' : 'No'}</td></tr>
                        <tr><td>{{ _("UTXO count") }}:</td><td>${this.utxo}</td></tr>
                        <tr><td>{{ _("Amount") }}:</td><td>${this.amount} <span class="amount-price note ${this.amountPrice ? '' : 'hidden'}">${this.amountPrice}</span></td></tr>
                    `;
=======
            const jsonResponse = await send_request(url, 'POST', "{{ csrf_token() }}", formData);
            if (jsonResponse.success) {
                let descriptor = jsonResponse.descriptor;
                let xpubs_descriptor = jsonResponse.xpubs_descriptor;
                let derivation_path = jsonResponse.derivation_path;
                let addressIndex = jsonResponse.index;
                let isChange = jsonResponse.change;
                let walletName = jsonResponse.walletName;
                let address = jsonResponse.address;
                let walletLink = `{{ url_for('wallets_endpoint.wallet', wallet_alias='WALLET_ALIAS') }}`.replace("WALLET_ALIAS", this.wallet);
                let addressInfoHTML = `
                    <qr-code style="margin: auto;" value="bitcoin:${address}" width="256"></qr-code><br>
                    <table class="address-data-table">
                    <tbody>
                    <tr><td>{{ _("Address") }}:</td><td style="word-break: break-all;"><explorer-link data-type="address" data-value="${address}"></explorer-link></td></tr>
                    <tr><td>{{ _("Label") }}:</td><td><address-label data-copy-hidden="true" data-address="${address}" data-wallet="${this.wallet}" data-label="${this.label}" data-service-id="${this.serviceId}"></address-label><br></td></tr>
                    <tr><td>{{ _("From wallet") }}:</td><td><a href=${walletLink}>${walletName}<a></td></tr>
                    <tr><td>{{ _("Address index") }}:</td><td>${addressIndex}</td></tr>
                    <tr><td>{{ _("Is change address") }}:</td><td>${isChange ? '{{ _("Yes") }}' : '{{ _("No") }}'}</td></tr>
                    <tr><td>{{ _("Used") }}:</td><td>${this.used ? 'Yes' : 'No'}</td></tr>
                    <tr><td>{{ _("UTXO count") }}:</td><td>${this.utxo}</td></tr>
                    <tr><td>{{ _("Amount") }}:</td><td>${this.amount} <span class="amount-price note ${this.amountPrice ? '' : 'hidden'}">${this.amountPrice}</span></td></tr>
                `;
>>>>>>> ab0245ca

                if ((typeof services !== 'undefined') && (this.serviceId in services)) {
                    // `services` obj made globally available in services-data.html
                    addressInfoHTML += `<tr><td>{{ _("Service") }}:</td><td><img class="service-icon" src='{{ext_url_prefix}}/${this.serviceId}/static/${services[this.serviceId].icon}'>${services[this.serviceId].name}</td></tr>`;
                } else {
                    let associateServiceUrl = `{{ url_for('services_endpoint.associate_addr', wallet_alias='WALLET_ALIAS', address='ADDRESS') }}`.replace('WALLET_ALIAS', this.wallet).replace('ADDRESS', jsonResponse.address);
                    addressInfoHTML += `<tr><td>{{ _("Service") }}:</td><td><button type="button" id="associate-btn" class="service-btn" onclick="location.href='${associateServiceUrl}';">&#128229;&nbsp;{{ _("Associate with a service") }}</button></td></tr>`;
                };

<<<<<<< HEAD
                    // Message signing feature restricted to singlesig wallets using a Specter DIY
                    {% set device = wallet.devices[0] %}
                    {% if wallet.is_singlesig and device.hwi_support or wallet.is_singlesig and device.supports_qr_message_signing %}
                    let redirectUrl = `{{ url_for('devices_endpoint.device', device_alias=device.alias, origin='wallet', address='ADDRESS', derivation_path='DERIVATION_PATH') }}`.replace('ADDRESS', address).replace('DERIVATION_PATH', derivation_path);
                    addressInfoHTML += `<tr><td>{{ _("Message signing") }}:</td><td>
                        <button type="button" id="msg-signing-btn" class="signing-btn" onclick="location.href='${redirectUrl}';">
                            <div data-style="word-wrap: anywhere">&#128396;&nbsp;{{ _("Sign a message with your") }} {{ device.name }} {{ _("device") }}</div>
                        </button></td></tr>`;
                    {% endif %}

                    addressInfoHTML += `
                        </td></tr>
                        </tbody>
                        </table>
                    `;

                    if (this.isVerifyHwi) { 
                        addressInfoHTML += `
                        <br>
                        <button type="button" onclick='hidePageOverlay();displayAddressOnDevice("${address}", "${descriptor}", "${xpubs_descriptor}")' class="btn" data-style="min-width:200px; max-width:300px; margin: auto;">{{ _("Verify address on device") }}</button>`;
                    }

                    if (this.isVerifyQR) { 
                        addressInfoHTML += `
                        <p>{{ _("Or scan this QR code") }}:</p>
                        <qr-code value="bitcoin:${address}?index=${addressIndex}" width="256" scalable></qr-code><br>`;
                    }
=======
                // Message signing feature restricted to singlesig wallets using a Specter DIY
                {% set device = wallet.devices[0] %}
                {% if wallet.is_singlesig and device.hwi_support or wallet.is_singlesig and device.supports_qr_message_signing %}
                let redirectUrl = `{{ url_for('devices_endpoint.device', device_alias=device.alias, origin='wallet', address='ADDRESS', derivation_path='DERIVATION_PATH') }}`.replace('ADDRESS', address).replace('DERIVATION_PATH', derivation_path);
                addressInfoHTML += `<tr><td>{{ _("Message signing") }}:</td><td>
                    <button type="button" id="msg-signing-btn" class="signing-btn" onclick="location.href='${redirectUrl}';">
                        <div style="word-wrap: anywhere">&#128396;&nbsp;{{ _("Sign a message with your") }} {{ device.name }} {{ _("device") }}</div>
                    </button></td></tr>`;
                {% endif %}

                addressInfoHTML += `
                    </td></tr>
                    </tbody>
                    </table>
                `;
>>>>>>> ab0245ca

                if (this.isVerifyHwi) { 
                    addressInfoHTML += `
                    <br>
                    <button type="button" onclick='hidePageOverlay();displayAddressOnDevice("${address}", "${descriptor}", "${xpubs_descriptor}")' class="btn" style="min-width:200px; max-width:300px; margin: auto;">{{ _("Verify address on device") }}</button>`;
                }

                if (this.isVerifyQR) { 
                    addressInfoHTML += `
                    <p>{{ _("Or scan this QR code") }}:</p>
                    <qr-code value="bitcoin:${address}?index=${addressIndex}" width="256" scalable></qr-code><br>`;
                }

                addressInfoHTML += `
                <br>
                <h2>{{ _("Address descriptor") }}</h2>
                <br>
                <div>
                    <span class="switch-text">{{ _("Show raw public keys") }}&nbsp;</span>
                    <label class="switch">
                        <input type="checkbox" class="descriptor-switch" checked>
                        <span class="slider"></span>
                    </label><br><br>
                </div>
                <pre class="descriptor"><code class="explorer-link" onclick='copyText(unescape("${escape(descriptor)}"), "{{ _("Copied address descriptor") }}")'>${descriptor}</code></pre>
                `;
                this.info.innerHTML = addressInfoHTML;
                this.note.innerText = "";

                this.info.querySelector('.descriptor-switch').onchange = (e) => {
                    if (e.target.checked) {
                        this.info.querySelector(".descriptor").innerHTML = `<code class="explorer-link" onclick='copyText(unescape("${escape(descriptor)}"), "{{ _("Copied address descriptor") }}")'>${descriptor}</code>`;
                    } else {
                        this.info.querySelector(".descriptor").innerHTML = `<code class="explorer-link" onclick='copyText(unescape("${escape(xpubs_descriptor)}"), "{{ _("Copied address descriptor") }}")'>${xpubs_descriptor}</code>`;
                    }
                }

                return;
            }
        }
    }
    customElements.define('address-data', AddressDataElement);
</script><|MERGE_RESOLUTION|>--- conflicted
+++ resolved
@@ -41,14 +41,7 @@
             border: 1px solid var(--main-color);
             background: var(--cmap-border);
         }
-<<<<<<< HEAD
     </div><!--</style>-->
-=======
-        tr {
-            vertical-align: center;
-        }
-    </style>
->>>>>>> ab0245ca
     <div class="address-data">
         <h1>{{ _("Address details") }}</h1><br>
         <div class="address-data-info"></div>
@@ -92,45 +85,6 @@
             let url = `{{ url_for('wallets_endpoint_api.addressinfo', wallet_alias='WALLET_ALIAS') }}`.replace("WALLET_ALIAS", this.wallet);
             var formData = new FormData();
             formData.append('address', this.address);
-<<<<<<< HEAD
-            formData.append('csrf_token', '{{ csrf_token() }}');
-            try {
-                const response = await fetch(
-                    url,
-                    {
-                        method: 'POST',
-                        body: formData
-                    }
-                );
-                if(response.status != 200){
-                    showError(await response.text());
-                    return;
-                }
-                const jsonResponse = await response.json();
-                console.log(jsonResponse)
-                if (jsonResponse.success) {
-                    let descriptor = jsonResponse.descriptor;
-                    let xpubs_descriptor = jsonResponse.xpubs_descriptor;
-                    let derivation_path = jsonResponse.derivation_path;
-                    let addressIndex = jsonResponse.index;
-                    let isChange = jsonResponse.change;
-                    let walletName = jsonResponse.walletName;
-                    let address = jsonResponse.address;
-                    let walletLink = `{{ url_for('wallets_endpoint.wallet', wallet_alias='WALLET_ALIAS') }}`.replace("WALLET_ALIAS", this.wallet);
-                    let addressInfoHTML = `
-                        <qr-code data-style="margin: auto;" value="bitcoin:${address}" width="256"></qr-code><br>
-                        <table class="address-data-table">
-                        <tbody>
-                        <tr><td>{{ _("Address") }}:</td><td data-style="word-break: break-all;"><explorer-link data-type="address" data-value="${address}"></explorer-link></td></tr>
-                        <tr><td>{{ _("Label") }}:</td><td><address-label data-copy-hidden="true" data-address="${address}" data-wallet="${this.wallet}" data-label="${this.label}" data-service-id="${this.serviceId}"></address-label><br></td></tr>
-                        <tr><td>{{ _("From wallet") }}:</td><td><a href=${walletLink}>${walletName}<a></td></tr>
-                        <tr><td>{{ _("Address index") }}:</td><td>${addressIndex}</td></tr>
-                        <tr><td>{{ _("Is change address") }}:</td><td>${isChange ? '{{ _("Yes") }}' : '{{ _("No") }}'}</td></tr>
-                        <tr><td>{{ _("Used") }}:</td><td>${this.used ? 'Yes' : 'No'}</td></tr>
-                        <tr><td>{{ _("UTXO count") }}:</td><td>${this.utxo}</td></tr>
-                        <tr><td>{{ _("Amount") }}:</td><td>${this.amount} <span class="amount-price note ${this.amountPrice ? '' : 'hidden'}">${this.amountPrice}</span></td></tr>
-                    `;
-=======
             const jsonResponse = await send_request(url, 'POST', "{{ csrf_token() }}", formData);
             if (jsonResponse.success) {
                 let descriptor = jsonResponse.descriptor;
@@ -154,7 +108,6 @@
                     <tr><td>{{ _("UTXO count") }}:</td><td>${this.utxo}</td></tr>
                     <tr><td>{{ _("Amount") }}:</td><td>${this.amount} <span class="amount-price note ${this.amountPrice ? '' : 'hidden'}">${this.amountPrice}</span></td></tr>
                 `;
->>>>>>> ab0245ca
 
                 if ((typeof services !== 'undefined') && (this.serviceId in services)) {
                     // `services` obj made globally available in services-data.html
@@ -164,35 +117,6 @@
                     addressInfoHTML += `<tr><td>{{ _("Service") }}:</td><td><button type="button" id="associate-btn" class="service-btn" onclick="location.href='${associateServiceUrl}';">&#128229;&nbsp;{{ _("Associate with a service") }}</button></td></tr>`;
                 };
 
-<<<<<<< HEAD
-                    // Message signing feature restricted to singlesig wallets using a Specter DIY
-                    {% set device = wallet.devices[0] %}
-                    {% if wallet.is_singlesig and device.hwi_support or wallet.is_singlesig and device.supports_qr_message_signing %}
-                    let redirectUrl = `{{ url_for('devices_endpoint.device', device_alias=device.alias, origin='wallet', address='ADDRESS', derivation_path='DERIVATION_PATH') }}`.replace('ADDRESS', address).replace('DERIVATION_PATH', derivation_path);
-                    addressInfoHTML += `<tr><td>{{ _("Message signing") }}:</td><td>
-                        <button type="button" id="msg-signing-btn" class="signing-btn" onclick="location.href='${redirectUrl}';">
-                            <div data-style="word-wrap: anywhere">&#128396;&nbsp;{{ _("Sign a message with your") }} {{ device.name }} {{ _("device") }}</div>
-                        </button></td></tr>`;
-                    {% endif %}
-
-                    addressInfoHTML += `
-                        </td></tr>
-                        </tbody>
-                        </table>
-                    `;
-
-                    if (this.isVerifyHwi) { 
-                        addressInfoHTML += `
-                        <br>
-                        <button type="button" onclick='hidePageOverlay();displayAddressOnDevice("${address}", "${descriptor}", "${xpubs_descriptor}")' class="btn" data-style="min-width:200px; max-width:300px; margin: auto;">{{ _("Verify address on device") }}</button>`;
-                    }
-
-                    if (this.isVerifyQR) { 
-                        addressInfoHTML += `
-                        <p>{{ _("Or scan this QR code") }}:</p>
-                        <qr-code value="bitcoin:${address}?index=${addressIndex}" width="256" scalable></qr-code><br>`;
-                    }
-=======
                 // Message signing feature restricted to singlesig wallets using a Specter DIY
                 {% set device = wallet.devices[0] %}
                 {% if wallet.is_singlesig and device.hwi_support or wallet.is_singlesig and device.supports_qr_message_signing %}
@@ -208,7 +132,6 @@
                     </tbody>
                     </table>
                 `;
->>>>>>> ab0245ca
 
                 if (this.isVerifyHwi) { 
                     addressInfoHTML += `
