--- conflicted
+++ resolved
@@ -84,45 +84,6 @@
             let url = `{{ url_for('wallets_endpoint_api.addressinfo', wallet_alias='WALLET_ALIAS') }}`.replace("WALLET_ALIAS", this.wallet);
             var formData = new FormData();
             formData.append('address', this.address);
-<<<<<<< HEAD
-            formData.append('csrf_token', '{{ csrf_token() }}');
-            try {
-                const response = await fetch(
-                    url,
-                    {
-                        method: 'POST',
-                        body: formData
-                    }
-                );
-                if(response.status != 200){
-                    showError(await response.text());
-                    return;
-                }
-                const jsonResponse = await response.json();
-                console.log(jsonResponse)
-                if (jsonResponse.success) {
-                    let descriptor = jsonResponse.descriptor;
-                    let xpubs_descriptor = jsonResponse.xpubs_descriptor;
-                    let derivation_path = jsonResponse.derivation_path;
-                    let addressIndex = jsonResponse.index;
-                    let isChange = jsonResponse.change;
-                    let walletName = jsonResponse.wallet_name;
-                    let address = jsonResponse.address;
-                    let walletLink = `{{ url_for('wallets_endpoint.wallet', wallet_alias='WALLET_ALIAS') }}`.replace("WALLET_ALIAS", this.wallet);
-                    let addressInfoHTML = `
-                        <qr-code style="margin: auto;" value="bitcoin:${address}" width="256"></qr-code><br>
-                        <table class="address-data-table">
-                        <tbody>
-                        <tr><td>{{ _("Address") }}:</td><td style="word-break: break-all;"><explorer-link data-type="address" data-value="${address}"></explorer-link></td></tr>
-                        <tr><td>{{ _("Label") }}:</td><td><address-label data-copy-hidden="true" data-address="${address}" data-wallet="${this.wallet}" data-label="${this.label}" data-service-id="${this.serviceId}"></address-label><br></td></tr>
-                        <tr><td>{{ _("From wallet") }}:</td><td><a href=${walletLink}>${walletName}<a></td></tr>
-                        <tr><td>{{ _("Address index") }}:</td><td>${addressIndex}</td></tr>
-                        <tr><td>{{ _("Is change address") }}:</td><td>${isChange ? '{{ _("Yes") }}' : '{{ _("No") }}'}</td></tr>
-                        <tr><td>{{ _("Used") }}:</td><td>${this.used ? 'Yes' : 'No'}</td></tr>
-                        <tr><td>{{ _("UTXO count") }}:</td><td>${this.utxo}</td></tr>
-                        <tr><td>{{ _("Amount") }}:</td><td>${this.amount} <span class="amount-price note ${this.amountPrice ? '' : 'hidden'}">${this.amountPrice}</span></td></tr>
-                    `;
-=======
             const jsonResponse = await send_request(url, 'POST', "{{ csrf_token() }}", formData);
             if (jsonResponse.success) {
                 let descriptor = jsonResponse.descriptor;
@@ -130,7 +91,7 @@
                 let derivation_path = jsonResponse.derivation_path;
                 let addressIndex = jsonResponse.index;
                 let isChange = jsonResponse.change;
-                let walletName = jsonResponse.walletName;
+                let walletName = jsonResponse.wallet_name;
                 let address = jsonResponse.address;
                 let walletLink = `{{ url_for('wallets_endpoint.wallet', wallet_alias='WALLET_ALIAS') }}`.replace("WALLET_ALIAS", this.wallet);
                 let addressInfoHTML = `
@@ -146,7 +107,6 @@
                     <tr><td>{{ _("UTXO count") }}:</td><td>${this.utxo}</td></tr>
                     <tr><td>{{ _("Amount") }}:</td><td>${this.amount} <span class="amount-price note ${this.amountPrice ? '' : 'hidden'}">${this.amountPrice}</span></td></tr>
                 `;
->>>>>>> 9fc3ea87
 
                 if ((typeof services !== 'undefined') && (this.serviceId in services)) {
                     // `services` obj made globally available in services-data.html
