--- conflicted
+++ resolved
@@ -1,48 +1,5 @@
 <template id="tx-row">
-<<<<<<< HEAD
     <link rel="stylesheet" type="text/css" href="{{ url_for('static', filename='output.css') }}">
-=======
-    <style>
-        .svg-send {
-            filter: invert(63%) sepia(67%) saturate(851%) hue-rotate(346deg) brightness(107%) contrast(92%);
-        }
-        .svg-receive, .svg-immature, .svg-generate {
-            filter: invert(61%) sepia(48%) saturate(3609%) hue-rotate(189deg) brightness(91%) contrast(94%);
-        }
-        .svg-selftransfer, .svg-mixed {
-            filter: invert(77%) sepia(68%) saturate(3384%) hue-rotate(44deg) brightness(112%) contrast(74%);
-        }
-        .svg-cancelled {
-            filter: invert(20%) sepia(32%) saturate(4838%) hue-rotate(332deg) brightness(81%) contrast(97%);
-        }
-        .tx-row:hover {
-            background-color: var(--cmap-bg-lightest);
-            vertical-align: middle;
-        }
-        .tx-row {
-            vertical-align: middle;
-        }
-/*        .frozen {
-            background: #48535d
-        #546773;
-        }
-        .frozen:hover {
-            background: #48535d
-        #546773;
-        } */
-        .address {
-            overflow: hidden;
-            text-overflow: ellipsis;
-        }
-        .service-icon {
-            margin-right: 0.5em;
-            height:24px;
-            vertical-align: middle;
-        }
-        .coin_select_checkbox {
-            vertical-align: middle;
-        }
->>>>>>> ab0245ca
 
     <!-- <div style="display: none;"><!--<style>-1->-->
     <!--     .svg-send {-->
