<template id="tx-row">
    <style>
        .frozen {
            background: #546773;
        }
        .svg-send {
            filter: invert(63%) sepia(67%) saturate(851%) hue-rotate(346deg) brightness(107%) contrast(92%);
        }
        .svg-receive, .svg-immature, .svg-generate {
            filter: invert(61%) sepia(48%) saturate(3609%) hue-rotate(189deg) brightness(91%) contrast(94%);
        }
        .svg-selftransfer, .svg-mixed {
            filter: invert(77%) sepia(68%) saturate(3384%) hue-rotate(44deg) brightness(112%) contrast(74%);
        }
        .svg-cancelled {
            filter: invert(20%) sepia(32%) saturate(4838%) hue-rotate(332deg) brightness(81%) contrast(97%);
        }

        .tx-row:hover {
            background-color: var(--cmap-bg-lightest);
        }
        .address {
            overflow: hidden;
            text-overflow: ellipsis;
        }
        .service-icon {
            margin-top: -5px;
            margin-right: 0.5em;
            height:24px;
            vertical-align: middle;
        }
    </style>
    <link rel="stylesheet" type="text/css" href="{{ url_for('static', filename='styles.css') }}">
    <tr class="tx-row">
        <td id="column-callbackaction" class="callbackaction">
            <input class="checkbox coin_select_checkbox" type="checkbox" name="coinselect" value="" >
        </td>
        <td id="column-category">
            <img class="category" style="vertical-align: middle; margin-right: 10px;"/>
            <img class="frozen-img hidden svg-white" style="vertical-align: middle; height: 28px;" src="{{ url_for('static', filename='img/snowflake.svg') }}"/>
        </td>
        <td id="column-txid" class="tx scroll optional txid">
            <span class="explorer-link"></span>
        </td>
<<<<<<< HEAD
        <td class="tx optional address"></td>
        <td><span class="amount"></span> <span class="amount-price note hidden">()</span></td>
        <td class="time"></td>
        <td>
=======
        <td id="column-label" class="tx optional address"></td>
        <td id="column-amount">
            <span class="amount"></span> 
            <span class="amount-price note hidden">()</span>
        </td>
        <td id="column-time" class="time"></td>
        <td id="column-confirmations" >
>>>>>>> 8742e9f7
            <span class="confirmations"></span>
            <button class="rbf btn optional hidden" style="width: 130px; float: right;" type="button">{{ _("Speed up") }}</button>
            <button class="rbf-cancel danger btn optional hidden" style="width: 130px; float: right; margin-right: 10px;" type="button">{{ _("Cancel transaction") }}</button>
        </td>
        <td class="hidden optional blockhash"></td>
        <td id="column-action"><input class="select-tx-value" type="hidden" value=""><img style="vertical-align: middle;" class="select-tx-img" src="{{ url_for('static', filename='img/checkbox-untick.svg') }}" width="25px"></tool-tip></td>
    </tr>
</template>

<script type="text/javascript">
    class TxRowElement extends HTMLElement {
        constructor() {
            super();
            // Create a shadow root
            var shadow = this.attachShadow({mode: 'open'});
            var style = document.getElementById('tx-row').content;
            var clone = style.cloneNode(true);
            this.el = clone.querySelector(".tx-row");

            this.callbackaction = clone.querySelector(".callbackaction");
            this.category = clone.querySelector(".category");
            this.txid = clone.querySelector(".txid .explorer-link");
            this.address = clone.querySelector(".address");
            this.serviceIcon = clone.querySelector(".service-icon");
            this.amountText = clone.querySelector(".amount");
            this.amountPrice = clone.querySelector(".amount-price");
            this.time = clone.querySelector(".time");
            this.confirmations = clone.querySelector(".confirmations");
            this.blockhash = clone.querySelector(".blockhash");        
            this.rbf = clone.querySelector(".rbf");
            this.rbfCancel = clone.querySelector(".rbf-cancel");
            this.selectTxValue = clone.querySelector(".select-tx-value");
            this.selectTxImg = clone.querySelector(".select-tx-img");
            this.frozenImg = clone.querySelector(".frozen-img");

            // Attach the created element to the shadow dom
            shadow.appendChild(clone);
        }

        connectedCallback() {
            this.tx = JSON.parse(this.getAttribute('data-tx'));
            this.wallet = this.getAttribute('data-wallet');
            this.showBlockhash = this.getAttribute('data-show-blockhash') == 'true';
            this.btcUnit = this.getAttribute('data-btc-unit');
            this.price = this.getAttribute('data-price');
            this.symbol = this.getAttribute('data-symbol');
            this.mode = this.getAttribute('data-mode');
            this.hideSensitiveInfo = this.getAttribute('data-hide-sensitive-info') == 'true';

            // Set data for customaction
            this.callbackaction.childNodes[1].value=`${this.tx['txid']},${this.tx['vout']}`
            this.callbackaction.childNodes[1].amount = `${this.tx['amount']}` // a bit hackish, doing that to have access via this in next line
            this.callbackaction.childNodes[1].addEventListener("change", (e) => {
                let event = new CustomEvent('txRowCustomSelected', { detail: {
                        txid: this.tx.txid,
                        vout: this.tx.vout,
                        amount: this.amount
                    } }
                );
                this.dispatchEvent(event);
            })
            
            // Set category image
            this.category.src = this.getCategoryImg(this.tx.category, this.tx.confirmations > 0);
            this.category.classList.add('svg-' + this.tx.category)
            
            // TODO:
            // Setup tx popup for mobile
            if (this.tx.locked) {
                this.el.classList.add('frozen');
                this.frozenImg.classList.remove('hidden')
            }


            // Set txid
            this.txid.innerHTML = this.hideSensitiveInfo ? '############################################' : this.tx.txid.slice(0,11) + '&hellip;';
            if (!this.hideSensitiveInfo) {
                this.txid.onclick = () => {
                    showTxData(
                        this.btcUnit,
                        this.price,
                        this.symbol,
                        this.tx.txid,
                        this.wallet
                    );
                }
            }

            if (window.innerWidth < 690) {
                this.el.onclick = () => {
                    showTxData(
                        this.btcUnit,
                        this.price,
                        this.symbol,
                        this.tx.txid,
                        this.wallet
                    );
                }
            }

            // Set address-label
            if (Array.isArray(this.tx.address)) {
                this.address.innerText = this.hideSensitiveInfo ? '#########' : `${this.tx.address.length} {{ _("Recipients") }}`;
            } else {
                if (this.hideSensitiveInfo) {
                    this.address.innerHTML = '#########';
                } else {
                    if ("service_id" in this.tx) {
                        this.address.innerHTML = `<img class="service-icon" src="/svc/${this.tx.service_id}/static/${services[this.tx.service_id].icon}">`;
                    }
                    if (this.tx.label !== undefined) {
                        this.address.innerHTML += this.tx.label;
                    } else {
                        this.address.innerHTML += this.tx.address;
                    }
                }
            }
            
            // Set amount
            if (Array.isArray(this.tx.amount)) {
                this.amount = parseFloat(this.tx.amount.reduce((a, b) => a + b, 0).toFixed(8))
            } else {
                this.amount = parseFloat(this.tx.amount.toFixed(8));
            }

            if (!this.price || !this.symbol || this.amount == 1e-8 || this.hideSensitiveInfo) {
                this.amountPrice.innerText = '';
                this.amountPrice.classList.add('hidden');
            } else {
                if (this.symbol == "$" || this.symbol == "£") {
                    this.amountPrice.innerText = `(${this.symbol}${numberWithCommas((parseFloat(this.price) * this.amount).toFixed(2))})`;
                } else {
                    this.amountPrice.innerText = `(${numberWithCommas((parseFloat(this.price) * this.amount).toFixed(2))}${this.symbol})`;
                }
                if(!("assetlabel" in this.tx) || this.tx.assetlabel == "LBTC"){
                    this.amountPrice.classList.remove('hidden');
                }
            }

            if (this.btcUnit == 'sat' && this.amount != 1e-8) {
                this.amount = parseInt(this.amount * 1e8);
            }

            if (this.amount == 1e-8 ) { //|| this.amount == 0) {
                this.amountText.innerText = '{{ _("Confidential") }}';
            } else {
                if(this.hideSensitiveInfo){
                    this.amountText.innerHTML = '#########';
                }else{
                    this.amountText.innerHTML = `${numberWithCommas(this.amount.toString())}`;
                    if("assetlabel" in this.tx){ // liquid
                        if (Array.isArray(this.tx.assetlabel)) { // multiple assets
                            let unique_assets = this.tx.assetlabel.filter((v, i, a) => { return a.indexOf(v) === i });
                            if (unique_assets.length == 1){
                                this.amountText.innerHTML += ` <asset-label data-asset="${this.tx.asset[0]}" data-label="${this.tx.assetlabel[0]}"></asset-label>`;
                            }else{
                                this.amountText.innerHTML = `${unique_assets.length} assets`;
                            }
                        }else{
                            this.amountText.innerHTML += ` <asset-label data-asset="${this.tx.asset}" data-label="${this.tx.assetlabel}"></asset-label>`;
                        }
                    }
                }
            }

            // Set confirmations
            if (this.tx.confirmations > 0) {
                this.confirmations.innerHTML = this.hideSensitiveInfo ? '########' : `${this.tx.confirmations}`;
            } else if (this.tx.confirmations == 0) {
                this.el.classList.add('unconfirmed');
                this.confirmations.innerHTML = this.hideSensitiveInfo ? '########' : `{{ _("Unconfirmed") }}`;
            } else {
                this.confirmations.innerHTML = this.hideSensitiveInfo ? '########' : `{{ _("Cancelled (replaced by sender)") }}`;
                this.category.src = `{{ url_for('static', filename='img') }}/cross.svg`;
                this.category.classList.remove('svg-' + this.tx.category);
                this.category.classList.add('svg-cancelled');
            }

            if ((this.tx.category == "send" || this.tx.category == "selftransfer") && this.tx["bip125-replaceable"] == "yes") {
                this.rbf.classList.remove('hidden');
                if (this.tx.category == "selftransfer") {
                    this.rbfCancel.classList.add('hidden');
                } else {
                    this.rbfCancel.classList.remove('hidden');
                    this.rbfCancel.onclick = () => {
                        this.rbfPopup('cancel');
                    }
                }
                this.rbf.onclick = () => {
                    this.rbfPopup('speedup');
                }
            } else {
                this.rbf.classList.add('hidden');
                this.rbfCancel.classList.add('hidden');
            }
            
            // Set time
            this.time.innerText = this.hideSensitiveInfo ? '###########' : (new Date(this.tx.time * 1000)).toLocaleString()

            // Show blockhash
            if (this.showBlockhash) {
                this.blockhash.classList.remove('hidden');
                if (
                    this.tx.blockhash &&
                    this.tx.validated_blockhash &&
                    this.tx.validated_blockhash == this.tx.blockhash
                ) {
                    this.blockhash.innerHTML = this.hideSensitiveInfo ? '############################################' : `
                    <explorer-link style="word-break: break-all;" data-type="block" data-value="${this.tx.blockhash}"></explorer-link><br>
                    `;
                }
            } else {
                this.blockhash.classList.add('hidden');
            }

            // Select tx option
            if (this.mode == 'utxo') {
                this.selectTxImg.classList.remove('hidden');
                this.selectTxImg.onclick = () => {
                    this.selectTxImg.src = this.selectTxValue.value ? `{{ url_for('static', filename='img/checkbox-untick.svg') }}` : `{{ url_for('static', filename='img/checkbox-tick.svg') }}`;
                    this.selectTxValue.value = this.selectTxValue.value ? "" : "true";
                    let event = new CustomEvent('txRowSelected', { detail: {
                        selected: this.selectTxValue.value == "true",
                        txid: this.tx.txid,
                        vout: this.tx.vout,
                        amount: this.amount
                    } });
                    this.dispatchEvent(event);
                }
            } else {
                this.selectTxImg.classList.add('hidden');
            }

            // Hide columns
            this.hideColumns = this.getAttribute("hide-columns")
            if (this.hideColumns != "null") {
                this.hideColumns.split(" ").forEach((column_name) => {
                    if (column_name) {
                        this.shadowRoot.getElementById("column-"+ column_name).remove()
                    }
                })
            }
        }

        /** 
         * Returns a json from this item
         */
        getTxItem() {
            return this.tx
        }

        isSelected() {
            return this.callbackaction.childNodes[1].checked
        }

        unselect() {
            this.callbackaction.childNodes[1].checked = false
        }

        select() {
            this.callbackaction.childNodes[1].checked = true
        }

        rbfPopup(rbfType) {
            let txDataPopup = document.getElementById('tx-popup');
            let url = `{{ url_for('wallets_endpoint.send_new', wallet_alias='WALLET_ALIAS') }}`.replace("WALLET_ALIAS", this.wallet);
            let newFee = parseFloat((((this.tx.fee * -1) / this.tx.vsize) * 1e8).toFixed(2));
            if (newFee <= 1.02) {
                newFee = 1;
            }
            // TODO: get fee diff from specter
            newFee += 2;
            txDataPopup.innerHTML = `
            <form action="${url}" method="POST">
            <h1>${rbfType == 'cancel' ? '{{ _("Cancel") }}' : '{{ _("Speed up") }}'} {{ _("the Transaction") }}</h1>
            <p>{{ _("You can") }} ${rbfType == 'cancel' ? `{{ _("cancel") }}` : `{{ _("speed up") }}`} {{ _("the transaction by increasing its fee rate") }}${rbfType == 'cancel' ? ` {{ _("and sending the funds back to yourself") }}` : ''}:</p>
            <input type="hidden" name="rbf_tx_id" value='${this.tx.txid}' />
            <input type="number" min="${newFee}" value="${newFee}" class="fee_rate" name="rbf_fee_rate" id="rbf_fee_rate" min="1" step="any" autocomplete="off"> sat/vbyte
            <input type="hidden" class="csrf-token" name="csrf_token" value="{{ csrf_token() }}"/>
            <br>
            <br>
            <button type="submit" name="action" value="${rbfType == 'cancel' ? 'rbf_cancel' : 'rbf'}" class="btn centered ${rbfType == 'cancel' ? 'danger' : ''}">${rbfType == 'cancel' ? `{{ _("Cancel transaction") }}` : `{{ _("Speed up!") }}`}</button>
            <br>
            <span class="toggle_advanced_rbf" style="cursor: pointer;">{{ _("Advanced") }} {% if show_advanced_settings %}&#9660;{% else %}&#9654;{% endif %}</span>
            <div class="advanced_rbf hidden warning">
                <p style="max-width: 400px;">{{ _("If you would like further customization, you can click here to fully edit the transaction.") }}<br>{{ _("(advanced, not recommended for new users)") }}</p>
                <button type="submit" name="action" value="rbf_edit" class="btn centered">{{ _("Edit the transaction (advanced)") }}</button>
            </div>
            </form>
            `;
            txDataPopup.querySelector('.toggle_advanced_rbf').onclick = () => {
                let advancedButton = txDataPopup.querySelector('.toggle_advanced_rbf')
                let advancedSettings = txDataPopup.querySelector('.advanced_rbf')
                if (advancedSettings.classList.contains('hidden')) {
                    advancedSettings.classList.remove('hidden')
                    advancedButton.innerHTML = `{{ _("Advanced") }} &#9660;`;
                } else {
                    advancedSettings.classList.add('hidden')
                    advancedButton.innerHTML = `{{ _("Advanced") }} &#9654;`;
                }
            }

            showPageOverlay('tx-popup');
        }

        getCategoryImg(category, isConfirmed) {
            if (!isConfirmed) {
                return `{{ url_for('static', filename='img') }}/clock.svg`;
            }
            switch (category) {
                case "send":
                    return `{{ url_for('static', filename='img') }}/send.svg`;
                case "receive":
                case "immature":
                case "generate":
                    return `{{ url_for('static', filename='img') }}/receive.svg`;
                case "selftransfer":
                    return `{{ url_for('static', filename='img') }}/transfer.svg`;
                case "mixed":
                    return `{{ url_for('static', filename='img') }}/mixed.svg`;
            }
        }
    }
    customElements.define('tx-row', TxRowElement);
</script><|MERGE_RESOLUTION|>--- conflicted
+++ resolved
@@ -42,12 +42,6 @@
         <td id="column-txid" class="tx scroll optional txid">
             <span class="explorer-link"></span>
         </td>
-<<<<<<< HEAD
-        <td class="tx optional address"></td>
-        <td><span class="amount"></span> <span class="amount-price note hidden">()</span></td>
-        <td class="time"></td>
-        <td>
-=======
         <td id="column-label" class="tx optional address"></td>
         <td id="column-amount">
             <span class="amount"></span> 
@@ -55,7 +49,6 @@
         </td>
         <td id="column-time" class="time"></td>
         <td id="column-confirmations" >
->>>>>>> 8742e9f7
             <span class="confirmations"></span>
             <button class="rbf btn optional hidden" style="width: 130px; float: right;" type="button">{{ _("Speed up") }}</button>
             <button class="rbf-cancel danger btn optional hidden" style="width: 130px; float: right; margin-right: 10px;" type="button">{{ _("Cancel transaction") }}</button>
