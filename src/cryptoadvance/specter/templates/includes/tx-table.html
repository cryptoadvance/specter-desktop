--- conflicted
+++ resolved
@@ -657,9 +657,6 @@
            return false
         }
 
-<<<<<<< HEAD
-        // Fetches txlist from the Specter API and loads the result into TxRowElements
-=======
         update() {
             if (this.getAttribute('tx-data')) {
                 // faking a jsonResponse for the render-method
@@ -677,7 +674,6 @@
         /**
          * Fetches txlist from the Specter API and loads the result into TxRowElements
         */
->>>>>>> ad601013
         async fetchTxItems() {
             this.callId++;
             // Select the correct URL based on the list type and selected wallet
@@ -845,142 +841,6 @@
                     this.paginationBack.classList.remove('pagination-disabled');
                 }
 
-<<<<<<< HEAD
-                        let dispatchLater = false
-
-                        // Get txids of pending PSBTs
-                        var pending_psbts = await this.fetchWalletData();
-                        var pending_psbts_txids = []
-                        const keys = Object.keys(pending_psbts)
-                        keys.forEach((key, index) => {
-                            let txid = (pending_psbts[key]["inputs"][0]["txid"]);
-                            pending_psbts_txids.push(txid);
-
-                        });
-                        for (let txRow of this.shadowRoot.querySelectorAll('tx-row')) { 
-                            // EventListener when hovering over checkboxes
-                            txRow.selectTxImg.addEventListener("mouseover", () => {
-                                this.actionTeaserDiv.style.color = 'orange';
-                            })
-                            txRow.selectTxImg.addEventListener("mouseout", () => {
-                                this.actionTeaserDiv.style.color = 'grey';
-                            })
-                            // EventListener when hovering over categories
-                            txRow.category.addEventListener("mouseover", () => {
-                                console.log()
-                                if (txRow.tx.confirmations == 0) {
-                                txRow.iconInfoText.innerText = `${txRow.tx.category} (unconfirmed)`
-                                } 
-                                else {
-                                txRow.iconInfoText.innerText = txRow.tx.category
-                                }  
-                            })
-                            // Adding additional text to special UTXO in coin selection and UTXO list                 
-                            if (txRow.tx.locked && pending_psbts_txids.includes(txRow.tx.txid) == false) {
-                                // Replaces checkbox for locked UTXO in coin selection by snowflake image
-                                txRow.callbackaction.innerHTML = ""
-                                // Need to clone otherwise we're ripping the node from the UTXO overview
-                                let frozenImgClone = txRow.frozenImg.cloneNode()
-                                txRow.callbackaction.append(frozenImgClone)
-                                // Adding "Locked" in coin selection and UTXO overview 
-                                txRow.callbackaction.append("Locked")
-                                txRow.categoryCell.append("Locked")
-                            }
-                            if (txRow.tx.locked && pending_psbts_txids.includes(txRow.tx.txid) == true) {
-                                txRow.callbackaction.innerHTML = ""
-                                let frozenImgClone = txRow.frozenImg.cloneNode()
-                                txRow.callbackaction.append(frozenImgClone)
-                                // Adding "Unsigned" in coin selection and UTXO overview 
-                                txRow.callbackaction.append("Unsigned")
-                                txRow.categoryCell.append("Unsigned")
-                            }
-                            if (txRow.tx.confirmations == 0) {
-                                // Only necessary to add this to the coin selection 
-                                txRow.callbackaction.append("Unconfirmed")
-                            }
-                            // Preselect if necessary
-                            if (this.checkForSelectedCoin(txRow.tx.txid)) {
-                                txRow.select()
-                                dispatchLater = true
-                            }
-                            // Listening for (un-) selecting coin selection checkboxes
-                            txRow.addEventListener('coinSelectRowSelected', (e) => {
-                                this.fireCustomSelectedEvent()
-                            })
-                            
-                            // Listening for (un-) selecting standard checkboxes
-                            txRow.addEventListener('txRowSelected', (e) => {
-                                let selectedRow = e.target; 
-                                if (e.detail.selected) {
-                                    this.selectedRows.push({
-                                        txid: e.detail.txid,
-                                        vout: e.detail.vout,
-                                        amount: e.detail.amount.toFixed(8),
-                                        locked: e.detail.locked, 
-                                    });
-                                } else {
-                                    // Remove unselected rows from array
-                                    this.selectedRows = this.selectedRows.filter(row => !(row.txid === e.detail.txid && row.vout === e.detail.vout))
-                                }
-                                // Returns true if a selected UTXO is locked
-                                function checkLocked(row) {
-                                    return row.locked == true
-                                }
-                                // Returns true if a selected UTXO is unsigned-locked
-                                function checkUnsignedLocked(row) {
-                                    if (row.locked == true && pending_psbts_txids.includes(row.txid) == true) {
-                                        return true
-                                    }
-                                }
-
-                                // Locked UTXO is selected
-                                if (this.selectedRows.some(checkLocked) && !this.selectedRows.some(checkUnsignedLocked)) {
-                                    this.composeTxForm.classList.add('hidden');
-                                    this.actionTeaserDiv.classList.add("hidden");
-                                    this.selectedRowsActionBox.classList.remove('hidden');
-                                    this.freezeTxForm.classList.remove('hidden');
-                                    for (let txRow of this.shadowRoot.querySelectorAll('tx-row')) {
-                                        if ((!txRow.tx.locked || pending_psbts_txids.includes(txRow.tx.txid) == true)) {
-                                            txRow.selectTxImg.classList.add("hidden")
-                                            txRow.selectTxImg.src = "{{ url_for('static', filename='img/checkbox-untick.svg') }}"
-                                            // Remove rows that were selected previously
-                                            this.selectedRows = this.selectedRows.filter(row => (row.locked))
-                                        }
-                                    }
-                                }
-                                // Unsigned-locked UTXO is selected
-                                else if (this.selectedRows.some(checkUnsignedLocked)) {
-                                    this.composeTxForm.classList.add('hidden');
-                                    this.freezeTxForm.classList.add('hidden');
-                                    this.selectedRowsActionBox.classList.remove('hidden');
-                                    this.managePSBTBtn.classList.remove('hidden');
-                                    this.actionTeaserDiv.classList.add("hidden");
-                                    for (let txRow of this.shadowRoot.querySelectorAll('tx-row')) {
-                                        if ((!pending_psbts_txids.includes(txRow.tx.txid) == true)) {
-                                            txRow.selectTxImg.classList.add("hidden")
-                                            txRow.selectTxImg.src = "{{ url_for('static', filename='img/checkbox-untick.svg') }}"
-                                            // Remove rows that were selected previously
-                                            this.selectedRows = this.selectedRows.filter(row => (checkUnsignedLocked(row)))
-                                        }
-                                    }
-                                }
-                                else {
-                                    this.selectedRowsActionBox.classList.remove('hidden');
-                                    this.composeTxForm.classList.remove('hidden');
-                                    this.freezeTxForm.classList.remove('hidden');
-                                    this.managePSBTBtn.classList.add('hidden');
-                                    this.actionTeaserDiv.classList.add("hidden");
-                                    for (let txRow of this.shadowRoot.querySelectorAll('tx-row')) {
-                                            txRow.selectTxImg.classList.remove("hidden")
-                                    }
-                                }
-                                if (this.selectedRows.length == 0) {
-                                    this.composeTxForm.classList.add('hidden');
-                                    this.freezeTxForm.classList.add('hidden');
-                                    this.managePSBTBtn.classList.add('hidden');
-                                    this.actionTeaserDiv.classList.remove("hidden");
-                                }
-=======
                 // Disable pagination next button if on the last page
                 if (this.idx + 1 == this.pageCount) {
                     this.paginationNext.classList.add('pagination-disabled');
@@ -993,32 +853,138 @@
 
                 // if preselectedCoins are there, we need to dispatch an event
                 let dispatchLater = false
-                for (let txRow of this.shadowRoot.querySelectorAll('tx-row')) {
+
+                // Get txids of pending PSBTs
+                var pending_psbts = this.fetchWalletData();
+                var pending_psbts_txids = []
+                const keys = Object.keys(pending_psbts)
+                keys.forEach((key, index) => {
+                    let txid = (pending_psbts[key]["inputs"][0]["txid"]);
+                    pending_psbts_txids.push(txid);
+
+                });
+                for (let txRow of this.shadowRoot.querySelectorAll('tx-row')) { 
+                    // EventListener when hovering over checkboxes
+                    txRow.selectTxImg.addEventListener("mouseover", () => {
+                        this.actionTeaserDiv.style.color = 'orange';
+                    })
+                    txRow.selectTxImg.addEventListener("mouseout", () => {
+                        this.actionTeaserDiv.style.color = 'grey';
+                    })
+                    // EventListener when hovering over categories
+                    txRow.category.addEventListener("mouseover", () => {
+                        console.log()
+                        if (txRow.tx.confirmations == 0) {
+                        txRow.iconInfoText.innerText = `${txRow.tx.category} (unconfirmed)`
+                        } 
+                        else {
+                        txRow.iconInfoText.innerText = txRow.tx.category
+                        }  
+                    })
+                    // Adding additional text to special UTXO in coin selection and UTXO list                 
+                    if (txRow.tx.locked && pending_psbts_txids.includes(txRow.tx.txid) == false) {
+                        // Replaces checkbox for locked UTXO in coin selection by snowflake image
+                        txRow.callbackaction.innerHTML = ""
+                        // Need to clone otherwise we're ripping the node from the UTXO overview
+                        let frozenImgClone = txRow.frozenImg.cloneNode()
+                        txRow.callbackaction.append(frozenImgClone)
+                        // Adding "Locked" in coin selection and UTXO overview 
+                        txRow.callbackaction.append("Locked")
+                        txRow.categoryCell.append("Locked")
+                    }
+                    if (txRow.tx.locked && pending_psbts_txids.includes(txRow.tx.txid) == true) {
+                        txRow.callbackaction.innerHTML = ""
+                        let frozenImgClone = txRow.frozenImg.cloneNode()
+                        txRow.callbackaction.append(frozenImgClone)
+                        // Adding "Unsigned" in coin selection and UTXO overview 
+                        txRow.callbackaction.append("Unsigned")
+                        txRow.categoryCell.append("Unsigned")
+                    }
+                    if (txRow.tx.confirmations == 0) {
+                        // Only necessary to add this to the coin selection 
+                        txRow.callbackaction.append("Unconfirmed")
+                    }
                     // Preselect if necessary
                     if (this.checkForSelectedCoin(txRow.tx.txid)) {
                         txRow.select()
                         dispatchLater = true
                     }
-                    txRow.addEventListener('txRowCustomSelected', (e) => {
+                    // Listening for (un-) selecting coin selection checkboxes
+                    txRow.addEventListener('coinSelectRowSelected', (e) => {
                         this.fireCustomSelectedEvent()
                     })
                     
-                    txRow.addEventListener('txRowSelected', e=>{
-                        let selectedRow = e.target;
+                    // Listening for (un-) selecting standard checkboxes
+                    txRow.addEventListener('txRowSelected', (e) => {
+                        let selectedRow = e.target; 
                         if (e.detail.selected) {
                             this.selectedRows.push({
                                 txid: e.detail.txid,
                                 vout: e.detail.vout,
-                                amount: e.detail.amount.toFixed(8)
->>>>>>> ad601013
+                                amount: e.detail.amount.toFixed(8),
+                                locked: e.detail.locked, 
                             });
                         } else {
+                            // Remove unselected rows from array
                             this.selectedRows = this.selectedRows.filter(row => !(row.txid === e.detail.txid && row.vout === e.detail.vout))
                         }
+                        // Returns true if a selected UTXO is locked
+                        function checkLocked(row) {
+                            return row.locked == true
+                        }
+                        // Returns true if a selected UTXO is unsigned-locked
+                        function checkUnsignedLocked(row) {
+                            if (row.locked == true && pending_psbts_txids.includes(row.txid) == true) {
+                                return true
+                            }
+                        }
+
+                        // Locked UTXO is selected
+                        if (this.selectedRows.some(checkLocked) && !this.selectedRows.some(checkUnsignedLocked)) {
+                            this.composeTxForm.classList.add('hidden');
+                            this.actionTeaserDiv.classList.add("hidden");
+                            this.selectedRowsActionBox.classList.remove('hidden');
+                            this.freezeTxForm.classList.remove('hidden');
+                            for (let txRow of this.shadowRoot.querySelectorAll('tx-row')) {
+                                if ((!txRow.tx.locked || pending_psbts_txids.includes(txRow.tx.txid) == true)) {
+                                    txRow.selectTxImg.classList.add("hidden")
+                                    txRow.selectTxImg.src = "{{ url_for('static', filename='img/checkbox-untick.svg') }}"
+                                    // Remove rows that were selected previously
+                                    this.selectedRows = this.selectedRows.filter(row => (row.locked))
+                                }
+                            }
+                        }
+                        // Unsigned-locked UTXO is selected
+                        else if (this.selectedRows.some(checkUnsignedLocked)) {
+                            this.composeTxForm.classList.add('hidden');
+                            this.freezeTxForm.classList.add('hidden');
+                            this.selectedRowsActionBox.classList.remove('hidden');
+                            this.managePSBTBtn.classList.remove('hidden');
+                            this.actionTeaserDiv.classList.add("hidden");
+                            for (let txRow of this.shadowRoot.querySelectorAll('tx-row')) {
+                                if ((!pending_psbts_txids.includes(txRow.tx.txid) == true)) {
+                                    txRow.selectTxImg.classList.add("hidden")
+                                    txRow.selectTxImg.src = "{{ url_for('static', filename='img/checkbox-untick.svg') }}"
+                                    // Remove rows that were selected previously
+                                    this.selectedRows = this.selectedRows.filter(row => (checkUnsignedLocked(row)))
+                                }
+                            }
+                        }
+                        else {
+                            this.selectedRowsActionBox.classList.remove('hidden');
+                            this.composeTxForm.classList.remove('hidden');
+                            this.freezeTxForm.classList.remove('hidden');
+                            this.managePSBTBtn.classList.add('hidden');
+                            this.actionTeaserDiv.classList.add("hidden");
+                            for (let txRow of this.shadowRoot.querySelectorAll('tx-row')) {
+                                    txRow.selectTxImg.classList.remove("hidden")
+                            }
+                        }
                         if (this.selectedRows.length == 0) {
-                            this.selectedRowsActionBox.classList.add('hidden');
-                        } else {
-                            this.selectedRowsActionBox.classList.remove('hidden');
+                            this.composeTxForm.classList.add('hidden');
+                            this.freezeTxForm.classList.add('hidden');
+                            this.managePSBTBtn.classList.add('hidden');
+                            this.actionTeaserDiv.classList.remove("hidden");
                         }
                     });
                 }
@@ -1027,16 +993,9 @@
                 }
             }
         }
-<<<<<<< HEAD
      
         // If this event is fired, then some row got ticked/unticked in the custom-selection-column
         // This is picked up by coin selection
-=======
-        
-        /** 
-        * If this event is fired, then some row got ticked/unticked in the custom-selection-column
-        */
->>>>>>> ad601013
         fireCustomSelectedEvent() {
             let event = new CustomEvent('CustomSelected')
             this.dispatchEvent(event);
