--- conflicted
+++ resolved
@@ -154,16 +154,6 @@
     <table class="tx-table">
         <thead>
             <tr>
-<<<<<<< HEAD
-                <th value="category" class="category-header"><div class="category-arrow"></div></th>
-                <th value="txid" class="optional txid-header">TxID<div class="txid-arrow"></div></th>
-                <th value="label" class="optional label-header">{{ _("Label") }}<div class="label-arrow"></div></th>
-                <th value="amount" class="amount-header">{{ _("Amount") }}<div class="amount-arrow"></div></th>
-                <th value="time" class="time-header">{{ _("Time") }}<div class="time-arrow up-arrow"></div></th>
-                <th value="confirmations" class="confirmations-header">{{ _("Confs") }}<div class="confirmations-arrow"></div></th>
-                <th value="blockhash" class="optional hidden blockhash-header">
-                    {% include "includes/merkletooltip.html" %}
-=======
                 <th value="callbackaction" class="column-callbackaction customaction-header"></th>
                 <th value="category" class="column-category category-header"><div class="category-arrow"></div></th>
                 <th value="txid"     class="column-txid optional txid-header">TxID<div class="txid-arrow"></div></th>
@@ -172,7 +162,6 @@
                 <th value="time"     class="column-time time-header">{{ _("Time") }}<div class="time-arrow up-arrow"></div></th>
                 <th value="confirmations" class="column-confirmations confirmations-header">{{ _("Confirmations") }}<div class="confirmations-arrow"></div></th>
                 <th value="blockhash" class="column-blockhash optional hidden blockhash-header">
->>>>>>> 5232e8e0
                     {{ _("Block Hash") }}
                     {% include "includes/merkletooltip.html" %}
                 </th>
@@ -231,11 +220,8 @@
      *  - Showing amounts in either BTC or sats (set attribute `btc-unit` to either "btc" or "sat")
      *  - Showing prices next to the amounts (set attribute `price` to the BTC price and symbol to the symbol of the currency you're pricing at)
      *  - Showing validated blockhash column (set attribute `blockhash` to either "true" or "false")
-<<<<<<< HEAD
      *  - Limiting txs/utxos to just those associated with the specified `data-service-id`.
-=======
      *  - Hide columns by hide-columns="category time"
->>>>>>> 5232e8e0
     */
     class TxTableElement extends HTMLElement {
         constructor() {
@@ -457,10 +443,7 @@
         }
 
         static get observedAttributes() {
-<<<<<<< HEAD
-            return ['blockhash', 'btc-unit', 'price', 'symbol', 'type', 'hide-sensitive-info', 'wallet', 'service-id'];
-=======
-            return ['blockhash', 'btc-unit', 'price', 'symbol', 'type', 'hide-sensitive-info', 'wallet', 'selected-coins'];
+            return ['blockhash', 'btc-unit', 'price', 'symbol', 'type', 'hide-sensitive-info', 'wallet', 'service-id', 'selected-coins'];
         }
 
         connectedCallback() {
@@ -507,7 +490,6 @@
                     }
                 })
             })
->>>>>>> 5232e8e0
         }
 
         /**
@@ -524,40 +506,6 @@
          * - wallet: The wallet alias (null to get all wallets combined)
         */
         attributeChangedCallback(attrName, oldValue, newValue) {
-<<<<<<< HEAD
-            if (this.getAttribute('blockhash') == 'true' && this.getAttribute('type') == "txlist" && this.getAttribute('wallet')) {
-                    this.blockhashHeader.classList.remove('hidden');
-                    this.blockhashEmpty.classList.remove('hidden');
-                    this.blockhashSummary.classList.remove('hidden');
-            } else {
-                this.blockhashHeader.classList.add('hidden');
-                this.blockhashEmpty.classList.add('hidden');
-                this.blockhashSummary.classList.add('hidden');
-            }
-            if (
-                this.blockhash != this.getAttribute('blockhash') ||
-                this.btcUnit != this.getAttribute('btc-unit') ||
-                this.price != this.getAttribute('price') ||
-                this.symbol != this.getAttribute('symbol') ||
-                this.listType != this.getAttribute('type') ||
-                this.hideSensitiveInfo != this.getAttribute('hide-sensitive-info') ||
-                this.wallet != this.getAttribute('wallet') ||
-                this.wallet != this.getAttribute('service-id')
-            ) {
-                this.blockhash = this.getAttribute('blockhash');
-                this.btcUnit = this.getAttribute('btc-unit');
-                this.price = this.getAttribute('price');
-                this.symbol = this.getAttribute('symbol');
-                this.listType = this.getAttribute('type');
-                this.hideSensitiveInfo = this.getAttribute('hide-sensitive-info') == 'true';
-                this.wallet = this.getAttribute('wallet');
-                this.serviceId = this.getAttribute('service-id');
-                if (!this.listType) {
-                    return
-                }
-                console.log(`attributeChangedCallback ${attrName} fetch`);
-                this.fetchTxItems();
-=======
             if (attrName != "selected-coins") {
                 if (this.getAttribute('blockhash') == 'true' && this.getAttribute('type') == "txlist" && this.getAttribute('wallet')) {
                         this.blockhashHeader.classList.remove('hidden');
@@ -575,7 +523,8 @@
                     this.symbol != this.getAttribute('symbol') ||
                     this.listType != this.getAttribute('type') ||
                     this.hideSensitiveInfo != this.getAttribute('hide-sensitive-info') ||
-                    this.wallet != this.getAttribute('wallet')
+                    this.wallet != this.getAttribute('wallet') ||
+                    this.serviceId != this.getAttribute('service-id')
                 ) {
                     this.blockhash = this.getAttribute('blockhash');
                     this.btcUnit = this.getAttribute('btc-unit');
@@ -584,6 +533,7 @@
                     this.listType = this.getAttribute('type');
                     this.hideSensitiveInfo = this.getAttribute('hide-sensitive-info') == 'true';
                     this.wallet = this.getAttribute('wallet');
+                    this.serviceId = this.getAttribute('service-id');
                     if (!this.listType) {
                         return
                     }
@@ -598,7 +548,6 @@
                     let txid = txid_vout.split(/,/)[0]
                     return txid
                 })
->>>>>>> 5232e8e0
             }
         }
 
