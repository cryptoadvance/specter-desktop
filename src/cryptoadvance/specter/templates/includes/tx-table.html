<!-- 
    Custom element for showing a table of transactions.
    Can be configured to show:
     - The transaction history of a wallet (set attribute `type` to "txlist" and `wallet` to the wallet's alias)
     - The UTXO list of a wallet (set attribute `type` to "utxo" and `wallet` to the wallet's alias)
     - The transaction history of all the user's wallets (set attribute `type` to "txlist" and `wallet` to null)
     - The UTXO list of all the user's wallets (set attribute `type` to "utxo" and `wallet` to null)
    The uses Specter's API to fetch transactions every time the user changes its parameters.
    These parameters are configured using components included in this table element:
     - Tabs for switching between History (`type="txlist"`) and UTXO (`type="utxo"`) list types
     - Sorting transactions by any column (ascending or descending)
     - Search bar to filter transactions using free text search
     - Configuring limit for transactions displayed per page
     - Pagination, jumping between pages and showing the total pages count
     - Export - export the full (unfiltered) list from which the table is drawing its data as CSV (optionally with price history)
    
    The table also supports:
     - Showing amounts in either BTC or sats (set attribute `btc-unit` to either "btc" or "sat")
     - Showing prices next to the amounts (set attribute `price` to the BTC price and symbol to the symbol of the currency you're pricing at)
     - Showing validated blockhash column (set attribute `blockhash` to either "true" or "false")
     - Limiting txs/utxos to just those associated with the specified `data-service-id`.
     - Hide columns by hide-columns="category time"
     - Enable scrollbar
     - Toggle for scrollbar

{#- Usage -

<tx-table
    btc-unit="{{ specter.unit }}"
    hide-sensitive-info="{{ specter.hide_sensitive_info | lower }}"
    type="utxo" 
    hide-columns="category time txid confirmations action" 
    blockhash="true" 
    hide-switcher="true"
    wallet="{{ wallet.alias }}"
    scrollbar-height="333px"
    scrollbar-default="off"
    compact-switch="true">
</tx-table>
#} 
-->

<template id="tx-table">

    <link rel="stylesheet" type="text/css" href="{{ url_for('static', filename='styles.css') }}">
    <style>
        tx-row {
            display: contents;
        }
        .pagination-container {
            text-align: center;
            width: 100%;
        }
        .pagination-next, .pagination-back {
            cursor: pointer;
        }
        input::-webkit-outer-spin-button,
        input::-webkit-inner-spin-button {
            -webkit-appearance: none;
            margin: 0;
        }
        /* Firefox */
        input[type=number] {
            -moz-appearance: textfield;
        }
        .pagination-idx {
            min-width: 50px;
            max-width: 50px;
            width: 50px;
            margin: 7px 7px 7px 3px;
            text-align: center;
            height: 35px;
        }
        .search-container {
            width: 100%;
            display: flex;
            justify-content: center;
            align-items: center;
            margin-bottom: 0.5em;
        }
        .search {
            margin: auto;
        }
        .up-arrow {
            width: 0;
            height: 0;
            border: solid 5px transparent;
            background: transparent;
            border-bottom: solid 7px #fff;
            border-top-width: 0;
            cursor: pointer;
            float: right;
            margin-right: 50px;
            margin-top: 5px;
        }
        .down-arrow {
            width: 0;
            height: 0;
            border: solid 5px transparent;
            background: transparent;
            border-top: solid 7px #fff;
            border-bottom-width: 0;
            margin-top:1px;
            cursor: pointer;
            float: right;
            margin-right: 50px;
            margin-top: 5px;
        }
        .export-container {
            max-width: 50%;
            margin: 20px auto;
            border: 1px solid #fff;
            padding: 20px;
            text-align: center;
            border-radius: 7px;
        }
        .export {
            max-width: 200px;
            margin: auto;
        }
        .selected-rows-action-box {
            float: right;
        }
        .selected-rows-action-box .btn {
            width: 200px;
            margin: 5px;
            height: 38px;
        }
        .action-teaser {
            max-width: 20em;
            border: 1px solid var(--cmap-border);
            background-color: var(--cmap-bg-lighter);
            padding: 0.8em;
            text-align: center;
            font-size: 15px;
            line-height: 12px;
            font-weight: 50;
            color: grey;
        }
        .freeze-tx-btn {
            border: 1px solid var(--cmap-border);
            border-radius: 0.5em;
            background-color: var(--cmap-bg-lighter);
            padding: 0.8em;
            text-align: center;
            font-weight: 250;
        }
        .freeze-tx-btn:hover {
            background-color: var(--cmap-bg-lightest);
            border: 1px solid var(--main-color);
        }
        .compose-tx-btn {
            border: 1px solid var(--cmap-border);
            border-radius: 0.5em;
            background-color: var(--cmap-bg-lighter);
            padding: 0.8em;
            text-align: center;
            font-weight: 250;
        }
        .compose-tx-btn:hover {
            background-color: var(--cmap-bg-lightest);
            border: 1px solid var(--main-color);
        }
        .manage-psbt-btn {
            border: 1px solid var(--cmap-border);
            border-radius: 0.5em;
            background-color: var(--cmap-bg-lighter);
            padding: 0.8em;
            text-align: center;
            font-weight: 250;
        }
        .manage-psbt-btn:hover {
            background-color: var(--cmap-bg-lightest);
            border: 1px solid var(--main-color);
        }
        .table-container {
            width:  100%;
        }
        .scrollbar {
            min-height: 350px;
            overflow-y: scroll;
            scrollbar-color: hsl(217, 10%, 80%) var(--cmap-border); 
            scrollbar-width: thin; 
        }
        .table-container::-webkit-scrollbar {
            width: 0.4em;
        }
        .table-container::-webkit-scrollbar-track {
            background: var(--cmap-bg);
            border-radius: 100vw;
            margin-top: 4em;
        }
        .table-container::-webkit-scrollbar-thumb {
            background: hsl(217, 10%, 80%);
            border-radius: 100vw;
        }
        .table-container::-webkit-scrollbar-thumb:hover {
            background: white;
        }
        .scrollbar-checkbox-div {
            margin-left: 15px;
        }
        input:checked + .slider {
            background-color: var(--cmap-border);
        }
    </style>

    <nav class="switcher row">
        <button
            type="button"
            class="txlist-view-btn btn radio left">
            {{ _("History") }}
        </button>
        <button
            type="button"
            class="utxo-view-btn btn radio right">
            UTXO
        </button>
    </nav>
    <div class="pagination-container">
        <a class="pagination-back pagination-arrow pagination-disabled">&#8249;</a>
        {{ _("Page") }} <input class="pagination-idx" type="number" step="1" min="1" value="1"></input><span class="pagination-counter"></span>
        <a class="pagination-next pagination-arrow pagination-disabled">&#8250;</a>
        <br>
    </div>
    <div class="search-container">
        <!--Left part of the toolbar-->
        <div style="flex: 0 0 200px">
            {% include "includes/page-limit-select.html" %}
        </div>
         <!--Middle part of the toolbar-->
        <div style="flex-grow: 0.5">
            <input class="search" type="text" placeholder="Search..."></input>
        </div>
        <div style="flex: 0 0 50px">
            <tool-tip title="Search options">
                {{ _("anything in the address, tx, label, confirmations or amount") }}<br>
                {{ _('search like') }} <code>%d.%m.%Y %H:%M</code> {{ _('if you want to search in the time field') }}<br>
                {{ _("<code> 1</code> for anything more than 1 BTC and likewise <code>< 1</code> (don't forget the space)") }}<br>
            </tool-tip>
        </div>
        <!--Right part of the toolbar-->
        <div id="action-teaser" class="action-teaser hidden" style="flex-grow: 1"> 
            <span id="action-teaser-text" class="action-teaser-text">Select checkboxes for actions</span>
        </div>
        <div class="selected-rows-action-box row hidden">
            <form class="freeze-tx-form" method="POST">
                <input type="hidden" class="csrf-token" name="csrf_token" value="{{ csrf_token() }}"/>
                <button type="button" class="btn freeze-tx-btn">
                <tool-tip title="Freezing UTXOs">
                    {{ _("Freezing a UTXO will make Specter disallow spending it.") }}<br><br>
                    {{ _("This is useful especially for dealing with a dust attack, where you don't want to accidentally spend the dust received.") }}
                </tool-tip>&nbsp;&nbsp;
                Un/Freeze UTXOs
            </button>
            </form>
            <form class="compose-tx-form" method="POST">
                <input type="hidden" class="csrf-token" name="csrf_token" value="{{ csrf_token() }}"/>
                <button type="button" class="btn compose-tx-btn">{{ _("Create new transaction") }}</button>
            </form>
            <a id="manage-psbt-btn" type="button" class="btn manage-psbt-btn hidden" href="">{{ _("Manage unsigned PSBT") }}</a>
        </div>
        <div id="scrollbar-checkbox-div" class="scrollbar-checkbox-div row hidden">
            {{ _("Compact table") }} &nbsp;&nbsp;
            <label class="switch">
                <input type="checkbox" id="scrollbar-checkbox" class="scrollbar-checkbox" name="scrollbar-checkbox">
                <span class="slider"></span>
            </label>
        </div>
    </div>
    <div class="export-container hidden">
        <h1>{{ _("Export transactions to CSV") }}</h1>
        <div class="{% if not specter.price_check or not (specter.alt_rate and specter.alt_symbol) %}hidden{% endif %}">
        {{ _("Fetch historical price data") }}:
        <label class="switch">
        <input type="checkbox" class="export-prices">
        <span class="slider"></span>
        </label><br><br>
        <div class="note">
            {{ _("If enabled, specter will try to fetch historical prices for each transaction date from the configured price provider.") }}
            <br><b>{{ _("This has privacy implications!") }}</b>
        </div><br>
        </div>
        <a class="export btn" download>{{ _("Export") }}</a>
    </div>
<<<<<<< HEAD
    <table class="tx-table">
        <thead>
            <tr>
                <th value="category" class="category-header"><div class="category-arrow"></div></th>
                <th value="txid" class="optional txid-header">TxID<div class="txid-arrow"></div></th>
                <th value="label" class="optional label-header">{{ _("Label") }}<div class="label-arrow"></div></th>
                <th value="amount" class="amount-header">{{ _("Amount") }}<div class="amount-arrow"></div></th>
                <th value="time" class="time-header">{{ _("Time") }}<div class="time-arrow up-arrow"></div></th>
                <th value="confirmations" class="confirmations-header">{{ _("Confirmations") }}<div class="confirmations-arrow"></div></th>
                <th value="blockhash" class="optional hidden blockhash-header">
                    {{ _("Block Hash") }}
                    {% include "includes/merkletooltip.html" %}
                </th>
                <th style="width: 50px; padding: 10px;"><button type="button" class="export-btn btn" style="width: 50px;">{{ _("Export") }}</button></th>
            </tr>
    </thead>
    <tr class="empty">
        <td></td>
        <td>{{ _("Fetching transactions...") }}</td>
        <td class="optional"></td>
        <td class="optional"></td>
        <td></td>
        <td></td>
        <td class="optional hidden blockhash-empty"></td>
        <td></td>
    </tr>
    <tr class="summary-row hidden">
        <td></td>
        <td class="summary-tx-count"></td>
        <td class="optional"></td>
        <td class="summary-amount"></td>
        <td class="optional"></td>
        <td></td>
        <td class="optional hidden blockhash-summary"></td>
        <td></td>
    </tr>
	<tbody class="tx-tbody">
	</tbody>
    </table>
=======
    <div id="table-container" class="table-container">
        <table class="tx-table">
            <thead>
                <tr>
                    <th value="callbackaction" class="column-callbackaction customaction-header"></th>
                    <th value="category" class="column-category category-header"><div class="category-arrow"></div></th>
                    <th value="txid"     class="column-txid optional txid-header">TxID<div class="txid-arrow"></div></th>
                    <th value="label"    class="column-label optional label-header">{{ _("Label") }}<div class="label-arrow"></div></th>
                    <th value="amount"   class="column-amount amount-header">{{ _("Amount") }}<div class="amount-arrow"></div></th>
                    <th value="time"     class="column-time time-header">{{ _("Time") }}<div class="time-arrow up-arrow"></div></th>
                    <th value="confirmations" class="column-confirmations confirmations-header">{{ _("Confirmations") }}<div class="confirmations-arrow"></div></th>
                    <th value="blockhash" class="column-blockhash optional hidden blockhash-header">
                        {{ _("Block Hash") }}
                        {% include "includes/merkletooltip.html" %}
                    </th>
                    <th class="column-action" style="width: 50px; padding: 10px;">
                        <button type="button" class="export-btn btn" style="width: 50px;">
                            {{ _("Export") }}
                        </button>
                    </th>
                </tr>
            </thead>
        <tr class="empty">
            <td class="column-callbackaction"></td>
            <td class="column-category"></td>
            <td class="column-txid">{{ _("Fetching transactions...") }}</td>
            <td class="column-label optional"></td>
            <td class="column-amount optional"></td>
            <td class="column-time" ></td>
            <td class="column-confirmations"></td>
            <td class="column-blockhash optional hidden blockhash-empty"></td>
            <td class="column-action"></td>
        </tr>
        <tr class="summary-row hidden">
            <td class="column-callbackaction"></td>
            <td class="column-category" ></td>
            <td class="column-txid summary-tx-count"></td>
            <td class="column-label optional"></td>
            <td class="column-amount summary-amount"></td>
            <td class="column-time optional"></td>
            <td class="column-confirmations"> </td>
            <td class="column-blockhash optional hidden blockhash-summary"></td>
            <td class="column-action"></td>
        </tr>
    	<tbody class="tx-tbody">
    	</tbody>
        </table>
    </div>
>>>>>>> ac67cbdc
</template>

<script type="text/javascript">
    class TxTableElement extends HTMLElement {
        constructor() {
            super();
            // Create a shadow root
            var shadow = this.attachShadow({mode: 'open'});
            var style = document.getElementById('tx-table').content;
            var clone = style.cloneNode(true);
            this.el = clone.querySelector(".tx-table");
            this.tbody = clone.querySelector(".tx-tbody");
            this.tableContainer = clone.getElementById("table-container")

            // Empty row element
            this.emptyRow = clone.querySelector(".empty");

            // Blockhash header and empty column
            this.blockhashHeader = clone.querySelector(".blockhash-header");
            this.blockhashEmpty = clone.querySelector(".blockhash-empty");
            this.blockhashSummary = clone.querySelector(".blockhash-summary");

            // Tabs (History/ UTXO)
            this.txlistViewBtn = clone.querySelector(".txlist-view-btn");
            this.utxoViewBtn = clone.querySelector(".utxo-view-btn");

            // Pagination
            this.paginationNext = clone.querySelector(".pagination-next");
            this.paginationBack = clone.querySelector(".pagination-back");
            this.paginationContainer = clone.querySelector(".pagination-container");
            this.paginationCounter = clone.querySelector(".pagination-counter");
            this.paginationIdxInput = clone.querySelector(".pagination-idx");
            this.pageLimitSelect = clone.querySelector(".page-limit-select");

            // Search bar element
            this.searchInput = clone.querySelector(".search");

            // Sorting headers and arrows
            this.categoryHeader = clone.querySelector(".category-header");
            this.txidHeader = clone.querySelector(".txid-header");
            this.labelHeader = clone.querySelector(".label-header");
            this.amountHeader = clone.querySelector(".amount-header");
            this.timeHeader = clone.querySelector(".time-header");
            this.confirmationsHeader = clone.querySelector(".confirmations-header");
            this.categoryArrow = clone.querySelector(".category-arrow");
            this.txidArrow = clone.querySelector(".txid-arrow");
            this.labelArrow = clone.querySelector(".label-arrow");
            this.amountArrow = clone.querySelector(".amount-arrow");
            this.timeArrow = clone.querySelector(".time-arrow");
            this.confirmationsArrow = clone.querySelector(".confirmations-arrow");

            // Summary row
            this.summaryRow = clone.querySelector(".summary-row");
            this.summaryTxCount = clone.querySelector(".summary-tx-count");
            this.summaryAmount = clone.querySelector(".summary-amount");

            // Export button
            this.exportBtn = clone.querySelector(".export-btn");
            this.exportContainer = clone.querySelector(".export-container");
            this.export = clone.querySelector(".export");
            this.exportPricesSwitch = clone.querySelector(".export-prices");

            // Selected rows
            this.selectedRowsActionBox = clone.querySelector(".selected-rows-action-box");
            this.composeTxForm = clone.querySelector(".compose-tx-form");
            this.composeTxBtn = clone.querySelector(".compose-tx-btn");
            this.freezeTxForm = clone.querySelector(".freeze-tx-form");
            this.freezeTxBtn = clone.querySelector(".freeze-tx-btn");
            this.managePSBTBtn = clone.getElementById("manage-psbt-btn")
            this.selectedRows = [];

            // Action teaser
            this.actionTeaserDiv = clone.getElementById("action-teaser") 
            this.actionTeaserText = clone.getElementById("action-teaser-text")

            // Scrollbar checkbox
            this.scrollbarCheckboxDiv = clone.getElementById("scrollbar-checkbox-div")
            this.scrollbarCheckbox = clone.getElementById("scrollbar-checkbox")

            // CustomAction Preselection default
            this.selectedCoins = []
            
			this.txlistViewBtn.onclick = () => {
				if (!this.txlistViewBtn.classList.contains("checked")) {
                    this.idx = 0
					this.utxoViewBtn.classList.remove("checked");
					this.txlistViewBtn.classList.add("checked");
					this.setAttribute("type","txlist");
                    this.actionTeaserDiv.classList.add("hidden");
				}
			}

			this.utxoViewBtn.onclick = () => {
				if (!this.utxoViewBtn.classList.contains("checked")) {
                    this.idx = 0
					this.txlistViewBtn.classList.remove("checked");
					this.utxoViewBtn.classList.add("checked");
					this.setAttribute("type","utxo");
                    // The action teaser should not be visible on wallets overview 
                    if (this.wallet != null) { 
                    this.actionTeaserDiv.classList.remove("hidden");
                    }
				}
            }
            
            // Init call id to avoid fetch returning after another one triggered
            this.callId = 0

            // Initialize default sort, search, limit and page parameters
            this.idx = 0;
            this.limit = 50;
            this.search = "";
            this.sortby = "time";
            this.sortdir = "desc";
            this.pageCount = 1;
            
            // Next page action
            this.paginationNext.onclick = () => {
                this.idx++;
                console.log("paginationNext fetch");
                this.update();         
            }

            // Previous page action
            this.paginationBack.onclick = () => {
                this.idx--;
                console.log("paginationBack fetch");
                this.update();
            }

            // Listen to changes in page number selection input
            this.paginationIdxInput.onchange = () => {
                let newIdx = parseInt(this.paginationIdxInput.value);
                if (isNaN(newIdx) || (newIdx < 1 || newIdx > this.pageCount)) {
                    this.paginationIdxInput.value = this.idx + 1;
                    return;
                }
                this.idx = newIdx - 1;
                console.log("paginationIdxInput fetch");
                this.update();
            }

            // Listen to changes in search bar
            this.searchInput.onchange = () => {
                this.search = this.searchInput.value;
                this.export.href = this.export.href.split('?')[0] + `?exportPrices=${this.exportPricesSwitch.checked}&search=${this.search}&sortby=${this.sortby}&sortdir=${this.sortdir}`;
                console.log("searchInput fetch");
                this.update();
            }

            // Listen to changes in page limit
            this.pageLimitSelect.onchange = () => {
                this.limit = this.pageLimitSelect.value;
                console.log("pageLimitSelect fetch");
                this.update();
            }

            // Setup sorting functionality for each column of the table header
            let sortHeaders = [
                this.categoryHeader,
                this.txidHeader,
                this.labelHeader,
                this.amountHeader,
                this.timeHeader,
                this.confirmationsHeader
            ];

            for (let header of sortHeaders) {
                header.onclick = () => {
                    if (header.classList.toString().indexOf(this.sortby) != -1) {
                        // flip direction
                        this.el.querySelector(`.${this.sortby}-arrow`).classList.remove(this.sortdir == 'asc' ? 'down-arrow' : 'up-arrow');
                        this.el.querySelector(`.${this.sortby}-arrow`).classList.add(this.sortdir == 'asc' ? 'up-arrow' : 'down-arrow');
                        this.sortdir = this.sortdir == 'asc' ? 'desc' : 'asc';
                        this.export.href = this.export.href.split('?')[0] + `?exportPrices=${this.exportPricesSwitch.checked}&search=${this.search}&sortby=${this.sortby}&sortdir=${this.sortdir}`;
                    } else {
                        sortHeaders.forEach(el => {
                            let existingArrow = el.querySelector(`.${this.sortby}-arrow`)
                            if (existingArrow) {
                                existingArrow.classList.remove('up-arrow');
                                existingArrow.classList.remove('down-arrow');
                            }
                        });
                        this.sortby = header.getAttribute('value');
                        this.el.querySelector(`.${this.sortby}-arrow`).classList.add(this.sortdir == 'asc' ? 'down-arrow' : 'up-arrow');
                        this.export.href = this.export.href.split('?')[0] + `?exportPrices=${this.exportPricesSwitch.checked}&search=${this.search}&sortby=${this.sortby}&sortdir=${this.sortdir}`;
                    }
                    console.log("header fetch")
                }
            }

            // Export data
            this.exportBtn.onclick = () => {
                if (this.exportBtn.innerText == 'Done') {
                    this.exportContainer.classList.add('hidden');
                    this.exportBtn.innerText = 'Export';
                } else {
                    this.exportContainer.classList.remove('hidden');
                    this.exportBtn.innerText = 'Done';
                }
            }

            this.export.onclick = () => {
                this.exportContainer.classList.add('hidden');
                this.exportBtn.innerText = 'Export';
            }
            
            // Export prices switch toggle
            this.exportPricesSwitch.onchange = () => {
                this.export.href = this.export.href.split('?')[0] + `?exportPrices=${this.exportPricesSwitch.checked}&search=${this.search}&sortby=${this.sortby}&sortdir=${this.sortdir}`;
            }

            // Create transaction with selected UTXO
            this.composeTxBtn.onclick = () => {
                for (let tx of this.selectedRows) {
                    this.composeTxForm.innerHTML += `
                        <input type="checkbox" checked class="hidden" name="coinselect" value="${tx.txid}, ${tx.vout}">
                    `
                }
                this.composeTxForm.action = `{{ url_for('wallets_endpoint.send_new', wallet_alias='WALLET_ALIAS') }}`.replace("WALLET_ALIAS", this.wallet);
                this.composeTxForm.submit();
            }

            // Freeze selected UTXO
            this.freezeTxBtn.onclick = () => {
                for (let tx of this.selectedRows) {
                    this.freezeTxForm.innerHTML += `
                        <input type="checkbox" checked class="hidden" name="selected_utxo" value="${tx.txid}:${tx.vout}">
                    `
                }
                this.freezeTxForm.innerHTML += `<input type="hidden" name="action" value="freezeutxo"/>`
                this.freezeTxForm.action = `{{ url_for('wallets_endpoint.history', wallet_alias='WALLET_ALIAS') }}`.replace("WALLET_ALIAS", this.wallet);
                this.freezeTxForm.submit();

            }

            // Attach the created element to the shadow dom
            shadow.appendChild(clone);
        }

        static get observedAttributes() {
            return ['blockhash', 'btc-unit', 'price', 'symbol', 'type', 'hide-sensitive-info', 'wallet', 'service-id', 'selected-coins', 'scrollbar-height', 'scrollbar-default', 'compact-switch'];
        }

        connectedCallback() {
            // Manage PSBT
            this.managePSBTBtn.href = `{{ url_for('wallets_endpoint.send_pending', wallet_alias='WALLET_ALIAS') }}`.replace("WALLET_ALIAS", this.wallet);

            // Listerning for changes in compact table
            this.scrollbarCheckbox.addEventListener("click", () => {
                if (this.scrollbarCheckbox.checked) {
                    this.tableContainer.classList.add("scrollbar")
                }
                else {
                 this.tableContainer.classList.remove("scrollbar")   
                }
            })

            this.hideColumns = this.getAttribute("hide-columns") ?? "callbackaction"
            if (this.hideColumns && this.hideColumns != "null") {
                this.hideColumns.split(" ").forEach((column_name) => {
                    if (column_name !== null) {
                        this.shadowRoot.querySelectorAll(".column-"+ column_name).forEach((element) => {
                            element.remove()
                        })
                    }
                })
            }
            // Hide the switcher
            this.hideSwitcher = this.getAttribute("hide-switcher")
            if (this.hideSwitcher && this.hideSwitcher.toLowerCase() == "true") {
                this.shadowRoot.querySelector(".switcher").classList.add('hidden')
            }
            this.update();
        }

        getSelectedTxs() {
            var selectedTxs = []
            this.shadowRoot.querySelectorAll(".txrowitem").forEach((item) => {
                if (item.isSelected()) {
                    selectedTxs.push(item.tx)
                }
            })
            return selectedTxs
        }

        unselect_all() {
            this.shadowRoot.querySelectorAll(".txrowitem").forEach((item) => {
                item.unselect()
            })
        }

        // TODO: Remove? Not used anywhere and looks incomplete
        select_coins(selected_coins) {
            this.shadowRoot.querySelectorAll(".txrowitem").forEach((item) => {
                selected_coins.forEach((selected_coin) => {
                    selected_coin.split(/,/)
                    if (item.isSelected()) {

                    }
                })
            })
        }

        /**
         * 
         * Listens to changes on the following attributes:
         * - blockhash: Should show blockhash column. Either "true" or "false"
         * - btc-unit: Bitcoin unit to display amounts with. Either "btc" or "sat"
         * - price: BTC price for price calculations
         * - symbol: Currency symbol for price calculations
         * - type: Transactions list type to load. Either "txlist" or "utxo"
         * - hide-sensitive-info: Mask user sensitive info. Either "true" or "false"
         * - wallet: The wallet alias (null to get all wallets combined)
         * - scrollbar-height: Height of the table container with the scrollbar
         * - scrollbar-default: Whether scrollbar is enabled by default
         * - compact-switch: Offer a switch to change between long and compact list
        */
        attributeChangedCallback(attrName, oldValue, newValue) {
            this.tableContainer.style.height = this.getAttribute("scrollbar-height")
            if (this.getAttribute("scrollbar-default") == "on") {
                this.tableContainer.classList.add("scrollbar")
            } 
            if (this.getAttribute("compact-switch") == "true") {
                this.scrollbarCheckboxDiv.classList.remove("hidden")
            }
            if (attrName != "selected-coins") {
                if (this.getAttribute('blockhash') == 'true' && this.getAttribute('type') == "txlist" && this.getAttribute('wallet')) {
                        this.blockhashHeader.classList.remove('hidden');
                        this.blockhashEmpty.classList.remove('hidden');
                        this.blockhashSummary.classList.remove('hidden');
                } else {
                    this.blockhashHeader.classList.add('hidden');
                    this.blockhashEmpty.classList.add('hidden');
                    this.blockhashSummary.classList.add('hidden');
                }
                if (
                    this.blockhash != this.getAttribute('blockhash') ||
                    this.btcUnit != this.getAttribute('btc-unit') ||
                    this.price != this.getAttribute('price') ||
                    this.symbol != this.getAttribute('symbol') ||
                    this.listType != this.getAttribute('type') ||
                    this.hideSensitiveInfo != this.getAttribute('hide-sensitive-info') ||
                    this.wallet != this.getAttribute('wallet') ||
                    this.serviceId != this.getAttribute('service-id')
                ) {
                    this.blockhash = this.getAttribute('blockhash');
                    this.btcUnit = this.getAttribute('btc-unit');
                    this.price = this.getAttribute('price');
                    this.symbol = this.getAttribute('symbol');
                    this.listType = this.getAttribute('type');
                    this.hideSensitiveInfo = this.getAttribute('hide-sensitive-info') == 'true';
                    this.wallet = this.getAttribute('wallet');
                    this.serviceId = this.getAttribute('service-id');
                    if (!this.listType) {
                        return
                    }
                    if (oldValue) {
                        this.update();
                    }
                    
                }
            }
            if (attrName == "selected-coins" && newValue != undefined && newValue != "undefined") {
                
                let selectedCoins = JSON.parse(newValue)
                this.selectedCoins = selectedCoins.map((txid_vout) => {
                    // For easier comparison, we're removing the vout
                    let txid = txid_vout.split(/,/)[0]
                    return txid
                })
            }
        }

        /**
         * searches this.selectedCoins for a transactionId and removes that if found and returns True in that case.
         * Explanation: An initial pre ticking of the checkboxes is not that easy as the state of the component is
         * created dynamically. This also involves the preselected checkboxes which get set by setAttribute("selected-coins",...)
         * In order to solve this, this.selectedCoins is an array of txids which nedd to be checked and they get "consumed" when the 
         * the check is positive.
         */
        checkForSelectedCoin(txid) {
           if (this.selectedCoins != []) {
               let filtered = this.selectedCoins.filter((value, index, arr) => {
                   return value != txid
               })
               if (filtered.length == this.selectedCoins.length) {
                   return false
               } else {
                   console.log(`Found txid: ${txid}`)
                   this.selectedCoins = filtered
                   return true
               }
           } 
           return false
        }

        update() {
            if (this.getAttribute('tx-data')) {
                // faking a jsonResponse for the render-method
                let jsonResponse = {
                    pageCount: 1,
                    txlist: this.getAttribute('tx-data')
                }
                let showBlockhash = !this.blockhashHeader.classList.contains('hidden');
                this.render(jsonResponse, showBlockhash)
            } else {
                this.fetchTxItems()
            }
        }

        /**
         * Fetches txlist from the Specter API and loads the result into TxRowElements
        */
        async fetchTxItems() {
            this.callId++;
            // Select the correct URL based on the list type and selected wallet
            let url;
            switch (this.listType) {
                case "txlist":
                    if (this.wallet) {
                        this.export.href = `{{ url_for('wallets_endpoint_api.tx_history_csv', wallet_alias='WALLET_ALIAS') }}`.replace("WALLET_ALIAS", this.wallet);
                        url = `{{ url_for('wallets_endpoint_api.txlist', wallet_alias='WALLET_ALIAS') }}`.replace("WALLET_ALIAS", this.wallet);
                    } else {
                        this.export.href = `{{ url_for('wallets_endpoint_api.wallet_overview_txs_csv') }}`;
                        url = `{{ url_for('wallets_endpoint_api.wallets_overview_txlist') }}`;
                    }
                    break;
                case "utxo":
                    if (this.wallet) {
                        this.export.href = `{{ url_for('wallets_endpoint_api.utxo_csv', wallet_alias='WALLET_ALIAS') }}`.replace("WALLET_ALIAS", this.wallet);
                        url = `{{ url_for('wallets_endpoint_api.utxo_list', wallet_alias='WALLET_ALIAS') }}`.replace("WALLET_ALIAS", this.wallet);
                    } else {
                        this.export.href = `{{ url_for('wallets_endpoint_api.wallet_overview_utxo_csv') }}`;
                        url = `{{ url_for('wallets_endpoint_api.wallets_overview_utxo_list') }}`;
                    }
                    break
                default:
                    this.export.href = ``
                    this.emptyRow.children[1].innerText = '{{ _("Failed to fetch transactions...") }} ';
                    return
            }

            if (this.export.href != '') {
                this.export.href += `?exportPrices=${this.exportPricesSwitch.checked}&search=${this.search}&sortby=${this.sortby}&sortdir=${this.sortdir}`;
            }

            // Prepare form data with all relevant parameters
            var formData = new FormData();
            formData.append('idx', this.idx);
            formData.append('limit', this.limit);
            formData.append('search', this.search);
            formData.append('sortby', this.sortby);
            formData.append('sortdir', this.sortdir);
            if (this.serviceId) {
                formData.append('service_id', this.serviceId);
            }
            formData.append('csrf_token', '{{ csrf_token() }}');
            console.log(url)
            try {
                let callId = this.callId;
                const response = await fetch(
                    url,
                    {
                        method: 'POST',
                        body: formData
                    }
                );
                if (callId != this.callId) {
                    return;
                }
                if(response.status != 200){
                    showError(await response.text());
                    return;
                }
                const jsonResponse = await response.json();
                let showBlockhash = !this.blockhashHeader.classList.contains('hidden');
                if ("txlist" in jsonResponse) {
                    this.render(jsonResponse, showBlockhash)
                    return
                };
                showError(`{{ _("Failed to fetch transactions list.") }}`)
            } catch(e) {
                console.log("Caught error: ", e);
                showError(`{{ _("Failed to fetch transactions list.") }}: ${e}`);
            }
        }
        
        async render(jsonResponse, showBlockhash) {
            // jsonresponse is something like:
            // {
            //  "pageCount": 1, 
            //  "txlist": "[{\"txid\": \"1f2b4f9b6762ab37d3b0495cda51d8733c68a5e3a01356f0a67f215a29b2f05e\", \"blockhash\": \"05d7c1f7c4fa2a530e0916dcd15551657c22f4c30df175292b0c0b0f320adc10\", \"blockheight\": 722, \"time\": 1644162928, \"conflicts\": [], \"bip125-replaceable\": \"no\", \"vsize\": null, \"category\": \"receive\", \"address\": \"bcrt1qc3z4j7kksr3wm2heaahzx62yjrj8fn83s7x3ps\", \"amount\": 20.0, \"ismine\": true, \"confirmations\": 132, \"label\": \"Address #7\", \"validated_blockhash\": \"\", \"wallet_alias\": \"myhot_2\"}, {\"txid\": \"aafaecb085944a6fce4556885c1f10c1cd97bac146a2a0e676a2b12bcf428d3b\", \"blockhash\": \"201eea173347cdc8e8effeaf96053b5867860cec163f3eacec7c8918c94bdaaa\", \"blockheight\": 721, \"time\": 1644162928, \"conflicts\": [], \"bip125-replaceable\": \"no\", \"vsize\": null, \"category\": \"receive\", \"address\": \"bcrt1qyncynwdxmeynk245wa3f4urul3nm2v0ulfueek\", \"amount\": 20.0, \"ismine\": true, \"confirmations\": 133, \"label\": \"Address #6\", \"validated_blockhash\": \"\", \"wallet_alias\": \"myhot_2\"}, {\"txid\": \"bf34b090996dfcd2971c88f645edd4a0a0ad180e15096389d8841cf2bac0ecde\", \"blockhash\": \"07952e41edea8a9507722531e922b9d217518d6116ba4fba47c9e62ce12dee9e\", \"blockheight\": 305, \"time\": 1644159720, \"conflicts\": [], \"bip125-replaceable\": \"no\", \"vsize\": null, \"category\": \"receive\", \"address\": \"bcrt1qyncynwdxmeynk245wa3f4urul3nm2v0ulfueek\", \"amount\": 20.0, \"ismine\": true, \"confirmations\": 549, \"label\": \"Address #6\", \"validated_blockhash\": \"\", \"wallet_alias\": \"myhot_2\"}]"
            //  }

            // Clean up from existing transaction list
            this.summaryRow.classList.add('hidden');
            this.emptyRow.children[1].innerText = '{{ _("Fetching transactions...") }}';
            this.emptyRow.classList.remove('hidden');
            this.tbody.querySelectorAll('tx-row').forEach((row) => {row.remove()});
            if (!this.listType) {
                this.emptyRow.children[1].innerText = '{{ _("Failed to fetch transactions...") }}';
                return
            }

            if (this.listType == "txlist") {
                this.txlistViewBtn.classList.add("checked");
            } else {
                this.utxoViewBtn.classList.add("checked");
            }

            // Populate the table with TXRowElement objects using the fetched txlist
            if (jsonResponse.txlist) {
                let txlist = JSON.parse(jsonResponse.txlist);
                let summaryTxCount = 0;
                let summaryAmount = 0;
                let summaryPrice = 0;
                for (let tx of txlist) {
                    let txRow = document.createRange().createContextualFragment(`
                    <tx-row class="txrowitem"
                        data-btc-unit="${this.btcUnit ? this.btcUnit : 'btc'}"
                        data-price="${this.price ? this.price : 0}"
                        data-symbol="${this.symbol ? this.symbol : ''}"
                        data-tx='${JSON.stringify(tx).replace(/[\(]/g, "&lpar;").replace(/[\)]/g, "&rpar;").replace(/[\/]/g, "&sol;").replace(/[\']/g, "&apos;")}'
                        data-wallet="${(this.wallet ? this.wallet : tx.wallet_alias)}"
                        data-show-blockhash="${showBlockhash}"
                        data-mode="${this.getAttribute('type') + (this.wallet ? "" : "-overview")}"
                        data-hide-sensitive-info="${this.hideSensitiveInfo}"
                        hide-columns="${this.hideColumns}">
                        </tx-row>
                    `)
                    this.tbody.append(txRow);
                    summaryTxCount++;
                    summaryAmount += parseFloat(this.tbody.children[this.tbody.children.length - 1].shadowRoot.querySelector('.amount').innerText.replace(',', ''));
                    summaryPrice += parseFloat(this.tbody.children[this.tbody.children.length - 1].shadowRoot.querySelector('.amount-price').innerText.replace(`(${this.symbol}`, '').replace(')', '').replace(',', ''));
                }

                if (summaryTxCount > 0 && this.search) {
                    this.summaryTxCount.innerText = `Transactions count: ${summaryTxCount}`;
                    this.summaryAmount.innerHTML = `Total amount: ${numberWithCommas(summaryAmount.toFixed(8))}`;
                    if (summaryPrice) {
                        this.summaryAmount.innerHTML += ` <span class="note">(${this.symbol}${numberWithCommas(summaryPrice.toFixed(2))})</span>`
                    }
                    this.summaryRow.classList.remove('hidden');
                }
                // Pagination
                this.pageCount = jsonResponse.pageCount;
                // Show empty row if no transaction found
                if (this.pageCount == 0 || txlist.length == 0) {
                    this.emptyRow.classList.remove('hidden');
                    this.emptyRow.children[1].innerText = '{{ _("No transactions found...") }}';
                    this.pageCount = 1;
                } else {
                    this.emptyRow.classList.add('hidden');
                }

                // If index is greater than the pages count fetch again for the last page
                if (this.idx >= this.pageCount) {
                    this.idx = this.pageCount - 1;
                    console.log("index greater than pages count fetch");
                    this.fetchTxItems()
                }

                this.paginationIdxInput.value = this.idx + 1;

                // If there are multiple pages show the pagination bar
                if (this.pageCount > 1) {
                    this.paginationContainer.classList.remove('hidden');
                    this.paginationCounter.innerText = `of ${this.pageCount}`;
                    this.paginationIdxInput.max = this.pageCount;
                } else {
                    this.paginationContainer.classList.add('hidden');
                }

                // Disable pagination back button if on the first page
                if (this.idx == 0) {
                    this.paginationBack.classList.add('pagination-disabled');
                } else {
                    this.paginationBack.classList.remove('pagination-disabled');
                }

                // Disable pagination next button if on the last page
                if (this.idx + 1 == this.pageCount) {
                    this.paginationNext.classList.add('pagination-disabled');
                } else {
                    this.paginationNext.classList.remove('pagination-disabled');
                }

                this.selectedRows = [];
                this.selectedRowsActionBox.classList.add('hidden');

                // if preselectedCoins are there, we need to dispatch an event
                let dispatchLater = false

                // Get txids of pending PSBTs
                if (this.wallet) {
                    var pending_psbts = await this.fetchWalletData();
                    var pending_psbts_txids = []
                    const keys = Object.keys(pending_psbts)
                    keys.forEach((key, index) => {
                        for (let input of pending_psbts[key]["inputs"]) {
                            let txid = input["txid"]
                            pending_psbts_txids.push(txid)
                        }
                    });
                } else {
                    pending_psbts = []
                }
                for (let txRow of this.shadowRoot.querySelectorAll('tx-row')) { 
                    // EventListener when hovering over checkboxes
                    txRow.selectTxImg.addEventListener("mouseover", () => {
                        this.actionTeaserDiv.style.color = 'orange';
                    })
                    txRow.selectTxImg.addEventListener("mouseout", () => {
                        this.actionTeaserDiv.style.color = 'grey';
                    })
                    // EventListener when hovering over categories
                    txRow.category.addEventListener("mouseover", () => {
                        if (txRow.tx.confirmations == 0) {
                        txRow.iconInfoText.innerText = `${txRow.tx.category} (unconfirmed)`
                        } 
                        else {
                        txRow.iconInfoText.innerText = txRow.tx.category
                        }  
                    })
                    // Adding additional text to special UTXO in coin selection and UTXO list                 
                    if (txRow.tx.locked && pending_psbts_txids.includes(txRow.tx.txid) == false) {
                        // Replaces checkbox for locked UTXO in coin selection by snowflake image
                        txRow.callbackaction.innerHTML = ""
                        // Need to clone otherwise we're ripping the node from the UTXO overview
                        let frozenImgClone = txRow.frozenImg.cloneNode()
                        txRow.callbackaction.append(frozenImgClone)
                        // Adding "Frozen" in coin selection and UTXO overview 
                        txRow.callbackaction.append("Frozen")
                        txRow.categoryCell.append("Frozen")
                    }
                    if (txRow.tx.locked && pending_psbts_txids.includes(txRow.tx.txid) == true) {
                        txRow.callbackaction.innerHTML = ""
                        let frozenImgClone = txRow.frozenImg.cloneNode()
                        txRow.callbackaction.append(frozenImgClone)
                        // Adding "Unsigned" in coin selection and UTXO overview 
                        txRow.callbackaction.append("Unsigned")
                        txRow.categoryCell.append("Unsigned")
                    }
                    if (txRow.tx.confirmations == 0) {
                        var el = txRow.callbackaction.childNodes
                        var nodeArray = Array.from(el)
                        function checkNodes(node) {
                            return node.textContent == "Frozen" || node.textContent == "Unsigned"
                        }
                        if (nodeArray.some(checkNodes)) {
                                txRow.callbackaction.append(" & unconfirmed");
                            }
                        else {
                                txRow.callbackaction.append("Unconfirmed");
                            }
                    }
         
                    // Preselect if necessary
                    if (this.checkForSelectedCoin(txRow.tx.txid)) {
                        txRow.select()
                        dispatchLater = true
                    }
                    // Listening for (un-) selecting coin selection checkboxes
                    txRow.addEventListener('coinSelectRowSelected', (e) => {
                        this.fireCustomSelectedEvent()
                    })
                    
                    // Listening for (un-) selecting standard checkboxes
                    txRow.addEventListener('txRowSelected', (e) => {
                        let selectedRow = e.target; 
                        if (e.detail.selected) {
                            this.selectedRows.push({
                                txid: e.detail.txid,
                                vout: e.detail.vout,
                                amount: e.detail.amount.toFixed(8),
                                locked: e.detail.locked, 
                            });
                        } else {
                            // Remove unselected rows from array
                            this.selectedRows = this.selectedRows.filter(row => !(row.txid === e.detail.txid && row.vout === e.detail.vout))
                        }
                        // Returns true if a selected UTXO is locked
                        function checkLocked(row) {
                            return row.locked == true
                        }
                        // Returns true if a selected UTXO is unsigned-locked
                        function checkUnsignedLocked(row) {
                            if (row.locked == true && pending_psbts_txids.includes(row.txid) == true) {
                                return true
                            }
                        }

                        // Locked UTXO is selected
                        if (this.selectedRows.some(checkLocked) && !this.selectedRows.some(checkUnsignedLocked)) {
                            this.composeTxForm.classList.add('hidden');
                            this.actionTeaserDiv.classList.add("hidden");
                            this.selectedRowsActionBox.classList.remove('hidden');
                            this.freezeTxForm.classList.remove('hidden');
                            for (let txRow of this.shadowRoot.querySelectorAll('tx-row')) {
                                if ((!txRow.tx.locked || pending_psbts_txids.includes(txRow.tx.txid) == true)) {
                                    txRow.selectTxImg.classList.add("hidden")
                                    txRow.selectTxImg.src = "{{ url_for('static', filename='img/checkbox-untick.svg') }}"
                                    txRow.selectTxValue.value = ""
                                    // Remove rows that were selected previously
                                    this.selectedRows = this.selectedRows.filter(row => (row.locked))
                                }
                            }
                        }
                        // Unsigned-locked UTXO is selected
                        else if (this.selectedRows.some(checkUnsignedLocked)) {
                            this.composeTxForm.classList.add('hidden');
                            this.freezeTxForm.classList.add('hidden');
                            this.selectedRowsActionBox.classList.remove('hidden');
                            this.managePSBTBtn.classList.remove('hidden');
                            this.actionTeaserDiv.classList.add("hidden");
                            for (let txRow of this.shadowRoot.querySelectorAll('tx-row')) {
                                if ((!pending_psbts_txids.includes(txRow.tx.txid) == true)) {
                                    txRow.selectTxImg.classList.add("hidden")
                                    txRow.selectTxImg.src = "{{ url_for('static', filename='img/checkbox-untick.svg') }}"
                                    txRow.selectTxValue.value = ""
                                    // Remove rows that were selected previously
                                    this.selectedRows = this.selectedRows.filter(row => (checkUnsignedLocked(row)))
                                }
                            }
                        }
                        else {
                            this.selectedRowsActionBox.classList.remove('hidden');
                            this.composeTxForm.classList.remove('hidden');
                            this.freezeTxForm.classList.remove('hidden');
                            this.managePSBTBtn.classList.add('hidden');
                            this.actionTeaserDiv.classList.add("hidden");
                            for (let txRow of this.shadowRoot.querySelectorAll('tx-row')) {
                                    txRow.selectTxImg.classList.remove("hidden")
                            }
                        }
                        if (this.selectedRows.length == 0) {
                            this.composeTxForm.classList.add('hidden');
                            this.freezeTxForm.classList.add('hidden');
                            this.managePSBTBtn.classList.add('hidden');
                            this.actionTeaserDiv.classList.remove("hidden");
                        }
                    });
                }
                if (dispatchLater) {
                    this.fireCustomSelectedEvent()
                }
            }
        }
     
        // If this event is fired, then some row got ticked/unticked in the custom-selection-column
        // This is picked up by coin selection
        fireCustomSelectedEvent() {
            let event = new CustomEvent('CustomSelected')
            this.dispatchEvent(event);
        }

        async fetchWalletData() {
            // Currently only fetching the list of pending PSBT
            if (this.wallet) {
                var url = `{{ url_for('wallets_endpoint_api.pending_psbt_list', wallet_alias='WALLET_ALIAS') }}`.replace('WALLET_ALIAS', this.wallet);
            }
            try {
                const response = await fetch(url, {method: 'GET',});
                if (response.status != 200) {
                    showError(`{{ _("Error while fetching wallet data:") }} ${response.statusText}`)
                }
                else {
                    let pending_psbts_json = await response.json()
                    var pending_psbts = pending_psbts_json["pending_psbts"]
                    // This returns a promise
                    return pending_psbts
                }
            }
            catch(e) {
                console.log("Caught error: ", e);
                showError(`{{ _("Failed to fetch wallet data! <br> Use this to ask about this error:") }} ${e}`);
            }
        }
    }

    /**
     * Shows a <tx-data> element popup for specified txid.
     * @param btcUnit - Bitcoin unit to display amounts with. Either "btc" or "sat"
     * @param price - BTC price for price calculations
     * @param symbol - Currency symbol for price calculations
     * @param txid - ID of the transaction to show.
     * @param wallet - The wallet alias of the wallet the transaction is associated with.
    */
    function showTxData(btcUnit, price, symbol, txid, wallet) {
        if (wallet) {
            let txDataPopup = document.getElementById('tx-popup');
            txDataPopup.innerHTML = `
            <tx-data
            data-btc-unit="${btcUnit ? btcUnit : 'btc'}"
            data-price="${price ? price : 0}"
            data-symbol="${symbol ? symbol : ''}"
            data-txid="${txid}"
            data-tx-wallet="${wallet}">
            </tx-data>`;
            showPageOverlay('tx-popup');
        } else {
            copyText(txid, `{{ _("Copied transaction") }}: ${ txid }`);
        }
    }

    customElements.define('tx-table', TxTableElement);
</script><|MERGE_RESOLUTION|>--- conflicted
+++ resolved
@@ -283,47 +283,6 @@
         </div>
         <a class="export btn" download>{{ _("Export") }}</a>
     </div>
-<<<<<<< HEAD
-    <table class="tx-table">
-        <thead>
-            <tr>
-                <th value="category" class="category-header"><div class="category-arrow"></div></th>
-                <th value="txid" class="optional txid-header">TxID<div class="txid-arrow"></div></th>
-                <th value="label" class="optional label-header">{{ _("Label") }}<div class="label-arrow"></div></th>
-                <th value="amount" class="amount-header">{{ _("Amount") }}<div class="amount-arrow"></div></th>
-                <th value="time" class="time-header">{{ _("Time") }}<div class="time-arrow up-arrow"></div></th>
-                <th value="confirmations" class="confirmations-header">{{ _("Confirmations") }}<div class="confirmations-arrow"></div></th>
-                <th value="blockhash" class="optional hidden blockhash-header">
-                    {{ _("Block Hash") }}
-                    {% include "includes/merkletooltip.html" %}
-                </th>
-                <th style="width: 50px; padding: 10px;"><button type="button" class="export-btn btn" style="width: 50px;">{{ _("Export") }}</button></th>
-            </tr>
-    </thead>
-    <tr class="empty">
-        <td></td>
-        <td>{{ _("Fetching transactions...") }}</td>
-        <td class="optional"></td>
-        <td class="optional"></td>
-        <td></td>
-        <td></td>
-        <td class="optional hidden blockhash-empty"></td>
-        <td></td>
-    </tr>
-    <tr class="summary-row hidden">
-        <td></td>
-        <td class="summary-tx-count"></td>
-        <td class="optional"></td>
-        <td class="summary-amount"></td>
-        <td class="optional"></td>
-        <td></td>
-        <td class="optional hidden blockhash-summary"></td>
-        <td></td>
-    </tr>
-	<tbody class="tx-tbody">
-	</tbody>
-    </table>
-=======
     <div id="table-container" class="table-container">
         <table class="tx-table">
             <thead>
@@ -372,7 +331,6 @@
     	</tbody>
         </table>
     </div>
->>>>>>> ac67cbdc
 </template>
 
 <script type="text/javascript">
