{% extends "base.jinja" %}
{% block main %}
	<form action="?" method="POST" onsubmit="showPacman()">
		<input type="hidden" class="csrf-token" name="csrf_token" value="{{ csrf_token() }}"/>
		<h1 id="title" class="settings-title">Settings</h1>
		{% from 'settings/components/settings_menu.jinja' import settings_menu %}
		{{ settings_menu('general', current_user, ext_settingstabs) }}
		<div class="card" data-style="margin: 20px auto;">
			<h1>{{ _("Language") }}</h1>
			{% include "includes/language/language_select.jinja" %}<br/>
			<br><br>

			<h1>{{ _("Privacy") }}</h1>
			</label>&nbsp;{{ _("Auto-hide sensitive info") }}:<br>
			<select name="autohide_sensitive_info_timeout" id="autohide_sensitive_info_timeout" onchange="updateAutoHideSensitiveInfoTimeout()">
				<option value="NEVER" {% if specter.autohide_sensitive_info_timeout %}selected{% endif %}>{{ _("Never") }}</option>
				<option value="10" {% if specter.autohide_sensitive_info_timeout == 10 %}selected{% endif %}>{{ _("After being idle for 10 minutes") }}</option>
				<option value="20" {% if specter.autohide_sensitive_info_timeout == 20 %}selected{% endif %}>{{ _("After being idle for 20 minutes") }}</option>
				<option value="40" {% if specter.autohide_sensitive_info_timeout == 40 %}selected{% endif %}>{{ _("After being idle for 40 minutes") }}</option>
				<option value="CUSTOM" {% if specter.autohide_sensitive_info_timeout and specter.autohide_sensitive_info_timeout not in [10, 20, 40] %}selected{% endif %}>{{ _("Custom idle time (minutes)") }}</option>
			</select>
			<br>
			<input type="number" min="1" name="custom_autohide_sensitive_info_timeout" id="custom_autohide_sensitive_info_timeout" class="hidden" placeholder='{{ _("minutes") }}' {% if specter.autohide_sensitive_info_timeout and specter.autohide_sensitive_info_timeout not in [10, 20, 40] %}value="{{ specter.autohide_sensitive_info_timeout }}"{% endif %} data-style="margin-top: 15px; margin-bottom: 30px;"/>
			<br>

			{% if specter.config.auth.method != "none" %}
				</label>&nbsp;{{ _("Auto-logout user") }}:<br>
				<select name="autologout_timeout" id="autologout_timeout" onchange="updateAutoLogoutTimeout()">
					<option value="NEVER" {% if not specter.autologout_timeout %}selected{% endif %}>{{ _("Never") }}</option>
					<option value="1" {% if specter.autologout_timeout == 1 %}selected{% endif %}>{{ _("After being idle for 1 hour") }}</option>
					<option value="4" {% if specter.autologout_timeout == 4 %}selected{% endif %}>{{ _("After being idle for 4 hours") }}</option>
					<option value="24" {% if specter.autologout_timeout == 24 %}selected{% endif %}>{{ _("After being idle for 24 hours") }}</option>
					<option value="CUSTOM" {% if specter.autologout_timeout and specter.autologout_timeout not in [1, 4, 24] %}selected{% endif %}>{{ _("Custom idle time (hours)") }}</option>
				</select>
				<br>
				<input type="number" min="1" name="custom_autologout_timeout" id="custom_autologout_timeout" class="hidden" placeholder='{{ _("hours") }}' {% if specter.autologout_timeout and specter.autologout_timeout not in [1, 4, 24] %}value="{{ specter.autologout_timeout }}"{% endif %} data-style="margin-top: 15px; margin-bottom: 30px;"/>
				<br>
			{% endif %}
			<br/>
			<h1>{{ _("Backup and Restore") }}</h1>
			<div data-style="display: flex;">
				<span>{{ _("Create Specter backup") }}:</span>
				<tool-tip width="200px">
				    <span slot="paragraph">
				    	{{ _("This will back up your wallets and devices.") }}
				    	{{ _("Backups are recommended but keep your backup files private, as sharing them will result in privacy leaks.") }}
				    </span>
				</tool-tip>
			</div>
			<div class="note">
				{{ _("Warning: This backup does not include the private keys of any hot wallet or the BIP 39 seed of your hardware wallets.") }}
			</div>
			<div class="row">
				<a href="{{ url_for('settings_endpoint.backup_file') }}" class="btn" data-style="max-width: 500px">{{ _("Download Specter backup (zip file)") }}</a>
			</div>
			<br>
			<div data-style="display: flex;">
				<span>{{ _("Load Specter backup") }}:</span>
				<tool-tip width="200px">
				    <span slot="paragraph">
						{{ _("Please make sure to unzip the backup file first, then upload the extracted folder.") }}
						{{ _("This will restore your wallets and devices.") }}<br>
						{{ _("Loading devices or wallets with names identical to existing ones may overwrite the existing ones.") }}		
				    </span>
				</tool-tip>
			</div>
			<div class="row">
				<input type="file" id="file" class="inputfile" webkitdirectory mozdirectory/>
				<input type="hidden" id="restorewallets" name="restorewallets"/>
				<input type="hidden" id="restoredevices" name="restoredevices"/>
				<label for="file" class="btn" data-style="max-width: 500px; margin-top: 5px;">
					{{ _("Choose backup folder (unzipped)") }}
				</label>
			</div>
			<span id="filesloaded"></span>
			<div class="row" data-style="margin-top: 5px;">
				<button onsubmit="showPacman()" type="submit" class="btn hidden" name="action" value="restore" id="restore" data-style="margin-bottom: 5px;">{{ _("Load Specter backup") }}</button>
			</div><br><br>

			<h1>{{ _("Miscellaneous") }} </h1>
			{{ _("Bitcoin unit to use") }} (BTC/sats):
			<select name="unit">
				<option value="btc" {% if unit!="sat" %} selected="selected"{% endif %}>BTC</option>
				<option value="sat" {% if unit=="sat" %} selected="selected"{% endif %}>sats</option>
			</select>
			<br><br>
			{{ _("Block explorer URL") }} ({{ specter.chain }}):<br>
			{% include "components/explorer_select.jinja" %}
			<div class="warning">
				<img src="{{ url_for('static', filename='img/info_sign.svg') }}" data-style="width: 20px;"/><br>
				{{ _("Specter does not use the block explorer to get any data whatsoever. This setting is only to allow opening transactions and addresses in a block explorer directly from Specter. All data Specter uses comes directly from your own connected full node.") }}
			</div>
			<br>
			{{ _("Fees estimation source") }}:<br>
			<label><input type="radio" class="inline" data-style="margin: 0 10px 0 20px;" name="fee_estimator" value="mempool" onclick="updateFeeEstimator()" {% if specter.fee_estimator=="mempool" %}checked{% endif %}>Mempool.space</label><br>
			<label><input type="radio" class="inline" data-style="margin: 0 10px 0 20px"  name="fee_estimator" value="bitcoin_core" onclick="updateFeeEstimator()" {% if specter.fee_estimator=="bitcoin_core" %}checked{% endif %}>Bitcoin Core</label><br>
			<label><input type="radio" class="inline" data-style="margin: 0 10px 0 20px;" name="fee_estimator" value="custom" onclick="updateFeeEstimator()" id="fee_estimator_custom_option" {% if specter.fee_estimator=="custom" %}checked{% endif %}>{{ _("Self hosted mempool.space") }}</label>
			<br>
			<input type="text" name="fee_estimator_custom_url" id="fee_estimator_custom_url" value="{{ fee_estimator_custom_url }}" class="hidden" placeholder="http://yourmempool.space/" data-style="margin-top: 15px;"/>			
			<br><br>
			{% if current_user.is_admin %}
			<div data-style="display: flex; flex-direction: column">
				<div data-style="display: flex;">
					<span>{{ _("Logging level") }}:</span>
					<tool-tip width="200px">
					    <span slot="paragraph">
					    	{{ _("The logging level determines the amount of output that is displayed in the terminal - if you run Specter from the terminal - and in the log file which can be found here:") }} <code>{{ config.SPECTER_LOGFILE }}</code><br>
					    	{{ _("The debug option produces the most output, the warn option the least.") }}
					    </span>
					</tool-tip>
				</div>
				<br>
				<select name="loglevel">
					<option value="WARN" {% if loglevel=="WARN" %} selected="selected"{% endif %}>WARN</option>
					<option value="INFO" {% if loglevel=="INFO" %} selected="selected"{% endif %}>INFO</option>
					<option value="DEBUG" {% if loglevel=="DEBUG" %} selected="selected"{% endif %}>DEBUG</option>
				</select>
			</div>
			<br><br>
			{% endif %}
			{{ _("Validate Merkle Proofs") }}:
			<div class="note">
				{{ _("Cannot enable when using a pruned bitcoin node") }}
			</div>
			<div class="row">
				<label class="switch">
				<input type="checkbox" id="validatemerkleproof" name="validatemerkleproof" {% if validate_merkle_proofs %}checked{% endif %}>
				<span class="slider"></span>
				</label>&nbsp;&nbsp;&nbsp;&nbsp;&nbsp;
				<span class="note explorer-link" data-style="text-decoration: underline;" onclick="toggleHidden('merkle-info-details');">{{ _("What's this?") }}</span>
			</div>
			<div class="warning hidden" id="merkle-info-details">
<<<<<<< HEAD
				<img src="{{ url_for('static', filename='img/info_sign.svg') }}" data-style="width: 20px;"/><br>
		        {{ _('Specter Desktop validates ')}}<a href="https://github.com/bitcoin/bips/blob/master/bip-0037.mediawiki" target="_blank">{{ _("BIP 37")}}</a>{{ _(" Merkle Proofs from your full node ")}}<strong>{{ _("guaranteeing")}}</strong>{{ _(" that transactions displayed as confirmed have been included in the specified block hash.")}}<br><br>
		        {{ _("However, a compromised full node could return a fake block that was never mined.") }}
		        {{ _("To be sure, you could double check the block hash in other locations (other nodes, block explorers, etc).") }}
=======
				<img src="{{ url_for('static', filename='img/info_sign.svg') }}" style="width: 20px;"/><br>
					{{ _("This option is intended for the usage of Specter Desktop with nodes that you don't fully trust (e.g. remote / cloud nodes).") }} <br>
					{{ _("If enabled, you will see block hashes in the transactions overview.") }} <br>
					{{ _("You can take those block hashes to double check whether they also exist in other locations (other nodes, block explorers, etc).") }} <br>
					{{ _("If so, you can be sure that the corresponding transaction was included in this block, since there is a relationship between the blockhash and the tx.") }} <br><br>
					{{ _("In a nutshell: It substitutes double checking a specific tx in a block explorer with checking a blockhash which increases privacy.") }}
>>>>>>> e5e87a7a
			</div>
			<br>
			<div class="row">
				<button type="submit" class="btn" name="action" value="save">{{ _("Save") }}</button>
			</div>
		</div>
	</form>
{% endblock %}


{% block scripts %}
	<script type="text/javascript">
	function toggleHidden(elementId) {
		let el = document.getElementById(elementId);
		if (el.classList.contains("hidden")) {
			el.classList.remove('hidden');
		} else {
			el.classList.add('hidden');
		}
	}
	function updateFeeEstimator() {
		if (document.getElementById('fee_estimator_custom_option').checked) {
			document.getElementById('fee_estimator_custom_url').classList.remove('hidden');
		} else {
			document.getElementById('fee_estimator_custom_url').classList.add('hidden');
		}
	}
	document.addEventListener("DOMContentLoaded", function(){
		updateFeeEstimator();
		var el = document.getElementById("file");

		if (el != null) {
			el.addEventListener("change", (e) => {
				let wallets = []
				let devices = []
				files = e.currentTarget.files;
				if (e.currentTarget.files.length == 1 && e.currentTarget.files[0].type == 'application/zip') {
					showError(`{{ _("Cannot upload as ZIP file, please unzip the file and upload by selecting the extracted folder") }}`, 10000);
					return;
				}
				console.log(files);
				for(let i=0; i<files.length; i++){
					if (files[i].type == 'application/json'){
						let reader = new FileReader();
						reader.onload = function(e) {
							if (files[i].webkitRelativePath.indexOf('devices/') != -1) {
								console.log(files[i].name);
								devices.push(JSON.parse(reader.result));
								document.getElementById('restoredevices').value = JSON.stringify(devices);
								document.getElementById('filesloaded').innerHTML = `<br>Found ${devices.length} devices and ${wallets.length} wallets:`;
								document.getElementById('restore').style.display = 'block';
							} else if (files[i].webkitRelativePath.indexOf('wallets/') != -1) {
								console.log(files[i].name);
								wallets.push(JSON.parse(reader.result));
								document.getElementById('restorewallets').value = JSON.stringify(wallets);
								document.getElementById('filesloaded').innerHTML = `<br>Found ${devices.length} devices and ${wallets.length} wallets:`;
								document.getElementById('restore').style.display = 'block';
							}
						}
						reader.readAsText(files[i]);
					}
				}
			});
		}
	});

	function updateAutoHideSensitiveInfoTimeout() {
		console.log("autohide_sensitive_info_timeout");
		if (document.getElementById('autohide_sensitive_info_timeout').value == "CUSTOM") {
			document.getElementById('custom_autohide_sensitive_info_timeout').classList.remove('hidden');
		} else {
			document.getElementById('custom_autohide_sensitive_info_timeout').classList.add('hidden');
		}
	}
	document.addEventListener("DOMContentLoaded", function(){
		// Setup initial show/hide state
		updateAutoHideSensitiveInfoTimeout();
	});

	{% if specter.config.auth.method != "none" %}
		function updateAutoLogoutTimeout() {
			if (document.getElementById('autologout_timeout') !== null && document.getElementById('autologout_timeout').value == "CUSTOM") {
				document.getElementById('custom_autologout_timeout').classList.remove('hidden');
			} else {
				document.getElementById('custom_autologout_timeout').classList.add('hidden');
			}
		}
		document.addEventListener("DOMContentLoaded", function(){
			// Setup initial show/hide state
			updateAutoLogoutTimeout();
		});
	{% endif %}

	{% include "includes/language/language_js.jinja" %}

	</script>
{% endblock %}<|MERGE_RESOLUTION|>--- conflicted
+++ resolved
@@ -130,19 +130,12 @@
 				<span class="note explorer-link" data-style="text-decoration: underline;" onclick="toggleHidden('merkle-info-details');">{{ _("What's this?") }}</span>
 			</div>
 			<div class="warning hidden" id="merkle-info-details">
-<<<<<<< HEAD
 				<img src="{{ url_for('static', filename='img/info_sign.svg') }}" data-style="width: 20px;"/><br>
-		        {{ _('Specter Desktop validates ')}}<a href="https://github.com/bitcoin/bips/blob/master/bip-0037.mediawiki" target="_blank">{{ _("BIP 37")}}</a>{{ _(" Merkle Proofs from your full node ")}}<strong>{{ _("guaranteeing")}}</strong>{{ _(" that transactions displayed as confirmed have been included in the specified block hash.")}}<br><br>
-		        {{ _("However, a compromised full node could return a fake block that was never mined.") }}
-		        {{ _("To be sure, you could double check the block hash in other locations (other nodes, block explorers, etc).") }}
-=======
-				<img src="{{ url_for('static', filename='img/info_sign.svg') }}" style="width: 20px;"/><br>
 					{{ _("This option is intended for the usage of Specter Desktop with nodes that you don't fully trust (e.g. remote / cloud nodes).") }} <br>
 					{{ _("If enabled, you will see block hashes in the transactions overview.") }} <br>
 					{{ _("You can take those block hashes to double check whether they also exist in other locations (other nodes, block explorers, etc).") }} <br>
 					{{ _("If so, you can be sure that the corresponding transaction was included in this block, since there is a relationship between the blockhash and the tx.") }} <br><br>
 					{{ _("In a nutshell: It substitutes double checking a specific tx in a block explorer with checking a blockhash which increases privacy.") }}
->>>>>>> e5e87a7a
 			</div>
 			<br>
 			<div class="row">
