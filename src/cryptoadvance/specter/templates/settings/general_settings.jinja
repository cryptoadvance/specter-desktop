{% extends "base.jinja" %}
{% block main %}
	<form action="?" method="POST">
		<h1>General settings - Specter Desktop {{ current_version }}</h1>
		{% from 'settings/components/settings_menu.jinja' import settings_menu %}
		{{ settings_menu('general_settings', current_user) }}
		<div class="card" style="margin: 20px auto;">
			<div class="tool-tip" style="float: right; margin-bottom: 5px;">
				<i class="tool-tip__icon">i</i>
				<p class="tool-tip__info">
					<span class="info">
						<span class="info__title">HWI Bridge: Connect USB devices with Specter<br><br></span>
						If you connect the USB directly to the machine you are running Specter on, leave the default value here (/hwi/api/).<br><br>
						If you are using Specter from a remote device, you will need to first run Specter locally in a HWIBridge mode.<br><br>
						Then update this setting here to the URL you are running Specter on (default: http://127.0.0.1:25441/hwi/api/).
					</span>
				</p>
			</div>
			HWI Bridge URL:
			<br>
			<input type="text" name="hwi_bridge_url" value="{{ hwi_bridge_url }}">
			<br><br><br>
			<div class="tool-tip" style="float: right; margin-bottom: 5px;">
				<i class="tool-tip__icon">i</i>
				<p class="tool-tip__info">
					<span class="info">
						<span class="info__title">Backing up Your Specter Data<br><br></span>
						It is recommended to keep your backup files privately as sharing them with result in privacy leaks.<br><br>
						Backups are recommended to ensure access to funds remains even in case a device from a multisig wallet is lost.
					</span>
				</p>
			</div>
<<<<<<< HEAD
			<br>
			<div class="row">
				<button type="submit" class="btn" name="action" value="backup">Download Specter backup files</button>
			</div>
			<div class="note">
				It is recommended to keep your backup files privately as sharing them with result in privacy leaks.
				Backups are recommended to ensure access to funds remains even in case a device from a multisig wallet is lost.
			</div><br>
			<span style="margin: auto 5px auto 0px;">Load Specter backup:</span>
			<div class="row">
				<input type="file" id="file" class="inputfile" webkitdirectory mozdirectory/>
				<input type="hidden" id="restorewallets" name="restorewallets"/>
				<input type="hidden" id="restoredevices" name="restoredevices"/>
				<label for="file" class="btn" style="margin-top: 5px;">
					Choose backup folder
				</label>
			</div>
			<span id="filesloaded"></span>
			<div class="row" style="margin-top: 5px;">
				<button type="submit" class="btn hidden" name="action" value="restore" id="restore" style="margin-bottom: 5px;">Load Specter backup</button>
			</div>
			<div class="note">
				Loading devices/ wallets with names identical to existing ones may overwrite the existing ones.
			</div><br>
=======
			Specter Data Backup:<br>
			<button style="width: 100%;" type="submit" class="btn" name="action" value="backup">Download wallets backup files</button>
			<br><br>
			Block explorer URL ({{ specter.chain }}):<br>
			<input type="text" name="explorer" value="{{ explorer }}">
			<div class="warning">
				&#9432;<br>
				Specter does not use the block explorer to get any data whatsoever.
				This setting is only to allow opening trnsactions and addresses in a block explorer directly from Specter.
				All data Specter uses still comes directly from the your own connected full node.
			</div>
			<br>
>>>>>>> bc739c86
			{% if current_user.is_admin %}
			Log Level:<br>
			<select name="loglevel">
				<option value="WARN" {% if loglevel=="WARN" %} selected="selected"{% endif %}>WARN</option>
				<option value="INFO" {% if loglevel=="INFO" %} selected="selected"{% endif %}>INFO</option>
				<option value="DEBUG" {% if loglevel=="DEBUG" %} selected="selected"{% endif %}>DEBUG</option>
			</select>
			<br><br>
			{% endif %}
			<div class="row">
				<button type="submit" class="btn" name="action" value="save">Save</button>
			</div>
		</div>
	</form>
{% endblock %}
{% block scripts %}
	<script type="text/javascript">
		
		document.addEventListener("DOMContentLoaded", function(){
			var el = document.getElementById("file");

			if (el != null) {
				el.addEventListener("change", (e) => {
					let wallets = []
					let devices = []
					files = el.files;
					console.log(files);
					for(let i=0; i<files.length; i++){
						if (files[i].type == 'application/json'){
							let reader = new FileReader();
							reader.onload = function(e) {
								if (files[i].webkitRelativePath.indexOf('devices/') != -1) {
									console.log(files[i].name);
									devices.push(JSON.parse(reader.result));
									document.getElementById('restoredevices').value = JSON.stringify(devices);
									document.getElementById('filesloaded').innerHTML = `<br>Found ${devices.length} devices and ${wallets.length} wallets:`;
									document.getElementById('restore').style.display = 'block';
								} else if (files[i].webkitRelativePath.indexOf('wallets/') != -1) {
									console.log(files[i].name);
									wallets.push(JSON.parse(reader.result));
									document.getElementById('restorewallets').value = JSON.stringify(wallets);
									document.getElementById('filesloaded').innerHTML = `<br>Found ${devices.length} devices and ${wallets.length} wallets:`;
									document.getElementById('restore').style.display = 'block';
								}
							}
							reader.readAsText(files[i]);
						}
					}
				});
			}
		});
	</script>
{% endblock %}<|MERGE_RESOLUTION|>--- conflicted
+++ resolved
@@ -5,6 +5,7 @@
 		{% from 'settings/components/settings_menu.jinja' import settings_menu %}
 		{{ settings_menu('general_settings', current_user) }}
 		<div class="card" style="margin: 20px auto;">
+			<h1> HWI Bridge </h1>
 			<div class="tool-tip" style="float: right; margin-bottom: 5px;">
 				<i class="tool-tip__icon">i</i>
 				<p class="tool-tip__info">
@@ -20,6 +21,7 @@
 			<br>
 			<input type="text" name="hwi_bridge_url" value="{{ hwi_bridge_url }}">
 			<br><br><br>
+			<h1> Backup and Restore </h1>
 			<div class="tool-tip" style="float: right; margin-bottom: 5px;">
 				<i class="tool-tip__icon">i</i>
 				<p class="tool-tip__info">
@@ -30,35 +32,36 @@
 					</span>
 				</p>
 			</div>
-<<<<<<< HEAD
+			Specter Data Backup:
+			<br><br>
+			<div class="row">
+				<button type="submit" class="btn" name="action" value="backup" style="width: 100%; margin-top: -5px;">Download Specter backup files</button>
+			</div>
 			<br>
-			<div class="row">
-				<button type="submit" class="btn" name="action" value="backup">Download Specter backup files</button>
+			<div class="tool-tip" style="float: right; margin-bottom: 5px;">
+				<i class="tool-tip__icon">i</i>
+				<p class="tool-tip__info">
+					<span class="info">
+						<span class="info__title">Restoring Specter from backup<br><br></span>
+						Here you can restore your wallets and devices from an existing Secter backup.<br>
+						Note: Loading devices/ wallets with names identical to existing ones may overwrite the existing ones.
+					</span>
+				</p>
 			</div>
-			<div class="note">
-				It is recommended to keep your backup files privately as sharing them with result in privacy leaks.
-				Backups are recommended to ensure access to funds remains even in case a device from a multisig wallet is lost.
-			</div><br>
-			<span style="margin: auto 5px auto 0px;">Load Specter backup:</span>
+			<span style="margin: auto 5px auto 0px;">Load Specter backup:</span><br><br>
 			<div class="row">
 				<input type="file" id="file" class="inputfile" webkitdirectory mozdirectory/>
 				<input type="hidden" id="restorewallets" name="restorewallets"/>
 				<input type="hidden" id="restoredevices" name="restoredevices"/>
-				<label for="file" class="btn" style="margin-top: 5px;">
+				<label for="file" class="btn" style="margin-top: -5px;">
 					Choose backup folder
 				</label>
 			</div>
 			<span id="filesloaded"></span>
 			<div class="row" style="margin-top: 5px;">
 				<button type="submit" class="btn hidden" name="action" value="restore" id="restore" style="margin-bottom: 5px;">Load Specter backup</button>
-			</div>
-			<div class="note">
-				Loading devices/ wallets with names identical to existing ones may overwrite the existing ones.
-			</div><br>
-=======
-			Specter Data Backup:<br>
-			<button style="width: 100%;" type="submit" class="btn" name="action" value="backup">Download wallets backup files</button>
-			<br><br>
+			</div><br><br>
+			<h1> Miscellaneous </h1>
 			Block explorer URL ({{ specter.chain }}):<br>
 			<input type="text" name="explorer" value="{{ explorer }}">
 			<div class="warning">
@@ -68,7 +71,6 @@
 				All data Specter uses still comes directly from the your own connected full node.
 			</div>
 			<br>
->>>>>>> bc739c86
 			{% if current_user.is_admin %}
 			Log Level:<br>
 			<select name="loglevel">
