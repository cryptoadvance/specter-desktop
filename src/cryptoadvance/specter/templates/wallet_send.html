--- conflicted
+++ resolved
@@ -206,12 +206,9 @@
 		{% endif %}
 
 		{% if wallet.uses_sdcard_device %}
-<<<<<<< HEAD
-			<br><a class="btn centered" download='to{{psbt["address"]}}{{psbt["amount"]}}.psbt' href="data:application/octet-stream;base64,{{psbt['coldcard']}}">Download transaction</a>
-=======
-			<div><a class="btn centered" download='to{{address}}{{amount}}.psbt' href="data:application/octet-stream;base64,{{psbt['coldcard']}}">Download transaction</a>
-			</div>
->>>>>>> fa6d4f3f
+			<div>
+        <a class="btn centered" download='to{{address}}{{amount}}.psbt' href="data:application/octet-stream;base64,{{psbt['coldcard']}}">Download transaction</a>
+			</div>
 			<br>
 		{% endif %}
 
