--- conflicted
+++ resolved
@@ -40,13 +40,10 @@
 			}
 		</style>
 		<script type="text/javascript" src="{{ url_for('static', filename='helpers.js') }}"></script>
-<<<<<<< HEAD
 		<script>
 			{% include "includes/notifications.js" %}
 		</script>
-=======
 		{% include "services/inject_in_basejinja_head.jinja" %}
->>>>>>> a16b15dc
 		{% block head %}
 		{% endblock %}
 	</head>
