{% extends "wallet/components/wallet_tab.jinja" %}
{% set tab = 'receive' %}
{% block content %}
	<style>
		.update, .cancel, .edit {
			margin-left: auto;
			margin-right: auto;
			width: 300px;
			margin-top: 5px;
		}

		.edit {
			float: none !important;
		}

		.label {
			text-align: center;
			font-size: 1.5em;
		}

		#address {
			font-weight: bolder;
			margin: 0px auto;
			font-size: 16px;
		}

		#address:hover {
			text-decoration: underline;
		}
	</style>

	{% include "includes/hwi/hwi.jinja" %}
	<br>
	<div class="center card" style="width: 610px; padding-top: 25px;">
		<form action="./" method="POST">
			{% set address_label = wallet.get_address_name(wallet.address, wallet.address_index) %}
			{% from 'wallet/components/editable_label.jinja' import editable_label %}
			{{ editable_label(address_label, -1) }}
		</form>
		<div class="warning" style="font-weight: lighter; background: #0003; color: #ddd; display: inline-block; margin:5% auto 5%; border: 1px solid #777; padding: 20px; max-width: 100%;">
		<p title="Click to copy" id="address" class="padded" style="word-break: break-all;" onclick="copyText('{{ wallet.address }}', 'Copied Address: {{ wallet.address }}');">{{ wallet.address }}</p>
		(click to copy)
		<br><br>
		<qr-code style="margin: auto;" value="{{'bitcoin:' + wallet.address }}" width="256"></qr-code><br>
		</div><br>
		<form action="./" method="POST">
			<button type="submit" name="action" value="newaddress" class="btn centered" style="margin-bottom: 15px">Get new address</button>
			{% set supports_qr_code_verify = [] %}
			{% for device in wallet.devices if device.qr_code_support_verify %}
				{% set supports_qr_code_verify = supports_qr_code_verify.append(device) %}
			{% endfor %}
			{% if supports_qr_code_verify != [] %}
				<div id="verify_address_qr_code" class="hidden">
					<h1>Scan to Verify Address on Your Device</h1><br>
					<div id="verify_address_qr_code_container"></div><br>
					<p>
							Specter can verify this address if you scan it.<br>
							It has an address index included in the QR code.
					</p><br>
				</div>
				<button onclick="verifyQRCode('{{ wallet.address }}', '{{ wallet.address_index | string }}')" type="button" class="btn centered padded">Verify address via QR code</button>
			{% endif %}
			{% set supports_hwi = [] %}
			{% set supports_hwi_multisig_display_address = [] %}
			{% for device in wallet.devices if device.supports_hwi_multisig_display_address %}
				{% set supports_hwi_multisig_display_address = supports_hwi_multisig_display_address.append(device) %}
			{% endfor %}
			{% for device in wallet.devices if device.hwi_support %}
				{% set supports_hwi = supports_hwi.append(device) %}
			{% endfor %}
			{% if supports_hwi != [] and (supports_hwi_multisig_display_address != [] or not wallet.is_multisig) %}
				<button type="button" onclick='displayAddressOnDevice(`{{ wallet.address }}`, `{{ wallet.get_descriptor()|tojson }}`)' class="btn centered optional">Display address on device</button><br>
				{% if wallet.is_multisig %}
					<p class="note center optional">Multsig address on-device display is only available for ColdCard, KeepKey, Specter, and Trezor devices.</p>
				{% endif %}
			{% endif %}
		</form>
	</div>
	<br>
	{% from 'wallet/components/explorer_link.jinja' import explorer_link %}
	<div id="addresses_list" class="hidden optional" style="width: 80%;">
		{% if history_idx != 0 or addresses_count > 10 %}
			<div style="margin: auto; text-align: center;">
				<a href="./?history_idx={{ history_idx - 1 }}" class="pagination-arrow {% if history_idx == 0 %}pagination-disabled{% endif %}">&#8249;</a>
				{% if addresses_count > 0 or idx != 0 %}
				Page {{ history_idx + 1 }}
				{% endif %}
				<a href="./?history_idx={{ history_idx + 1 }}" class="pagination-arrow {% if (addresses_count - (history_idx * 10)) <= 10 %}pagination-disabled{% endif %}">&#8250;</a>
			</div>
		{% endif %}
		<div class="table-holder">
			<table style="margin: auto;">
				<thead>
					<tr>
						<th>Used</th><th>Label</th><th>Address</th><th style="width: 400px;" class="optional">Actions</th>
					</tr>
				</thead>
				<tbody>
					{% for address in past_addresses %}
						<tr>
							<td>
							{% set address_info = wallet.get_address_info(past_addresses[loop.index0]) %}
							{% if address_info.used %}
								<img src="{{ url_for('static', filename='img/checkbox-tick.svg') }}" style="float: left; width: 25px; padding-top: 11px;"> <p style="padding-left: 32px;">Used</p>
							{% else %}
								<img src="{{ url_for('static', filename='img/checkbox-untick.svg') }}" style="float: left; width: 25px; padding-top: 11px;"> <p style="padding-left: 32px;">Unused</p>
							{% endif %}
							</td>
							<td class="tx scroll">{{ explorer_link('address', address, address_info.label, specter.explorer) }}</td>
							<td class="tx scroll">{{ explorer_link('address', address, address, specter.explorer) }}</td>
							<td class="optional row">
<<<<<<< HEAD
								{% if supports_qr_code_verify != [] %}
									<button onclick="verifyQRCode('{{ address }}', '{{ loop.index0 }}')" type="button" class="btn" style="max-width:170px; width:170px; float: left;">Verify address via QR code</button>
=======
								{% if supports_qr_code != [] %}
									<button onclick="verifyQRCode('{{ address }}', '{{ address_info.index }}')" type="button" class="btn" style="max-width:170px; width:170px; float: left;">Verify address via QR code</button>
>>>>>>> 8dbfc064
								{% endif %}
								{% if supports_hwi != [] and (supports_hwi_multisig_display_address != [] or not wallet.is_multisig) %}
									<button type="button" onclick='displayAddressOnDevice(`{{ address }}`, `{{ past_descriptors[loop.index0]|tojson }}`)' class="btn" style="width:170px; max-width:170px;">Display address on device</button>
								{% endif %}
							</td>
						</tr>
					{% endfor %}
				</tbody>
			</table>
		</div>
		<br>
	</div>
	{% if wallet.address_index > 0 %}
		<button type="button" class="center btn optional" style="width: 300px; max-height: 34px;" id="show_all_addresses" onclick="toggleAddressHistory(this)">Show past addresses</button>
	{% endif %}
	<br>
	<div class="hidden" id="new_wallet_devices_popup">
		{% set supports_export_to_device = [] %}
		{% for device in wallet.devices if device.exportable_to_wallet %}
			{% set supports_export_to_device = supports_export_to_device.append(device) %}
		{% endfor %}
		{% if supports_export_to_device != [] %}
			<h1>Export To Device</h1>
			<p style="max-width: 500px;">Some of your devices require that you fisrt import your multisig wallet data into the device before you can start verifying addresses and sending transactions.</p>
			<div class="note center">
				Import this wallet to a device by scanning its QR code or importing its data file.
			</div>

			{% for device in wallet.devices %}
				{% if device.exportable_to_wallet %}
					{% if device.wallet_export_type == 'file' %}
						<a 
						download="{{ wallet.name | ascii20 }}.txt"
						href="data:text/plain;charset=US-ASCII,{{ device.export_wallet(wallet) }}"
						{% if device.device_type == 'coldcard' %}
							onclick="showNotification('Import wallet file to your ColdCard: Settings -> Multisig Wallets -> Import from SD', 0)"
						{% endif %}
						class="btn centered padded">
							Save {{ device.name }} file
						</a>
					{% elif device.wallet_export_type == 'qr' %}
						<button onclick="hidePageOverlay();showPageOverlay('{{ device.alias }}_export_qr_code')" type="button" class="btn centered padded">Show {{ device.name }} QR Code</button>
						<div id="{{ device.alias }}_export_qr_code" style="display: none;">
							<h1>Scan this with your {{ device.name }} device </h1>
							<qr-code value="{{ device.export_wallet(wallet) }}" width="400" scalable></qr-code>
							<br>
							<button onclick="hidePageOverlay();showPageOverlay('new_wallet_devices_popup')" type="button" class="btn centered padded">Back</button>
						</div>
					{% endif %}
				{% endif %}
			{% endfor %}
			<br>
		{% endif %}
		<p style="max-width: 500px;">You can always do this later from the wallet Settings tab.</p>
		<button type="button" class="btn centered padded" onclick="hidePageOverlay()">Finish</button>
	</div>
	<div class="hidden" id="new_wallet_popup">
		<img src="{{ url_for('static', filename='img/done_icon.svg') }}" width="40px">
		<h1>New wallet was created successfully!</h1>
		<div class="row overflow">
			<div id="pdf-wallet-download" class="small-card radio">
				<img src="{{ url_for('static', filename='img/file_icon.svg') }}" width="18px" style="transform: scale(1.8);">
				<span style="font-size: 1.3em;">
				Save Backup PDF
				</span>
			</div>
			{% include 'wallet/components/wallet_pdf.jinja' %}
		</div>
		<p style="max-width: 500px;">
		It is recommended that you print and save this wallet backup file with each of your devices.
		</p>
		<p style="max-width: 500px;" class="note">
		This backup includes all the information you'd need to restore your wallet in Specter Desktop or other compatible wallets including Bitcoin Core itself.<br>
		<p>
		<p style="max-width: 500px;" class="note">
		It is reccomended that you keep this file private, as it contains all the information needed to track all of the wallet balance and transactions history.
		<p>
		<p style="max-width: 500px;">You can always download this file later from the wallet Settings tab.</p>
		{% if wallet.is_multisig and supports_export_to_device != [] %}
			<button type="button" class="btn centered padded" onclick="hidePageOverlay();showPageOverlay('new_wallet_devices_popup')">Continue</button>
		{% else %}
			<button type="button" class="btn centered padded" onclick="hidePageOverlay()">Continue</button>
		{% endif %}
	</div>
	<script>
		function verifyQRCode(address, idx) {
			document.getElementById('verify_address_qr_code_container').innerHTML = `<qr-code value="bitcoin:${address}?index=${idx}" width="256" scalable></qr-code>`;
			showPageOverlay('verify_address_qr_code');
		}
		function toggleAddressHistory(btn) {
			let addressesList = document.getElementById('addresses_list');
			if (addressesList.style.display == 'block') {
				addressesList.style.display = 'none';
				btn.innerText = 'Show past addresses';
			} else {
				addressesList.style.display = 'block';
				btn.innerText = 'Hide past addresses';
			}
		}
		var isNewWallet = location.search.split('newwallet=')[1]
		if (isNewWallet) {
			showPageOverlay('new_wallet_popup');
		}
		
		{% if past_addresses and history_idx > 0 %}
			document.addEventListener("DOMContentLoaded", function(){
					toggleAddressHistory();
			});
		{% endif %}
	</script>
{% endblock %}<|MERGE_RESOLUTION|>--- conflicted
+++ resolved
@@ -109,13 +109,8 @@
 							<td class="tx scroll">{{ explorer_link('address', address, address_info.label, specter.explorer) }}</td>
 							<td class="tx scroll">{{ explorer_link('address', address, address, specter.explorer) }}</td>
 							<td class="optional row">
-<<<<<<< HEAD
 								{% if supports_qr_code_verify != [] %}
-									<button onclick="verifyQRCode('{{ address }}', '{{ loop.index0 }}')" type="button" class="btn" style="max-width:170px; width:170px; float: left;">Verify address via QR code</button>
-=======
-								{% if supports_qr_code != [] %}
 									<button onclick="verifyQRCode('{{ address }}', '{{ address_info.index }}')" type="button" class="btn" style="max-width:170px; width:170px; float: left;">Verify address via QR code</button>
->>>>>>> 8dbfc064
 								{% endif %}
 								{% if supports_hwi != [] and (supports_hwi_multisig_display_address != [] or not wallet.is_multisig) %}
 									<button type="button" onclick='displayAddressOnDevice(`{{ address }}`, `{{ past_descriptors[loop.index0]|tojson }}`)' class="btn" style="width:170px; max-width:170px;">Display address on device</button>
