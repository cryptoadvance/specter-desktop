{% extends "wallet/components/wallet_tab.jinja" %}
{% set tab = 'receive' %}
{% block content %}
	<style>
		.update, .cancel, .edit {
			margin-left: auto;
			margin-right: auto;
			width: 300px;
			margin-top: 5px;
		}

		.edit {
			float: none !important;
		}

		.label {
			text-align: center;
			font-size: 1.5em;
		}

		#address {
			font-weight: bolder;
			margin: 0px auto;
			font-size: 16px;
		}

		#address:hover {
			text-decoration: underline;
		}
	</style>

	{% include "includes/hwi/hwi.jinja" %}
	<br>
	<div class="center card" style="width: 610px; padding-top: 25px;">
		<form action="./" method="POST">
			<input type="hidden" class="csrf-token" name="csrf_token" value="{{ csrf_token() }}"/>
			<address-label data-address="{{ wallet.address }}" data-label="{{ wallet.getlabel(wallet.address) }}" data-wallet="{{ wallet_alias }}" date-size="title"></address-label>
		</form>
		{% if specter.is_liquid  and wallet.address != wallet.unconfidential_address %}
		<nav class="row">
			<button type="button" id="confidential_btn" class="btn radio left checked" onclick="toggle_confidential(true)"> {{ _("Confidential") }} </button>
			<button type="button" id="unconfidential_btn" class="btn radio right" onclick="toggle_confidential(false)"> {{ _("Unconfidential") }} </button>
		</nav>
		{% endif %}
		<div class="warning" style="font-weight: lighter; background: #0003; color: #ddd; display: inline-block; margin:5% auto 5%; border: 1px solid #777; padding: 20px; max-width: 100%;">
			<p title="Click to copy" id="address" class="padded" style="word-break: break-all;" onclick="copyText(this.textContent, '{{ _("Copied Address:") }} ' + this.textContent);">{{ wallet.address }}</p>
			{{ _("(click to copy)") }}
			<br><br>
			<qr-code id="address_qr" style="margin: auto;" value="{{'bitcoin:' + wallet.address }}" width="256"></qr-code><br>
		</div>
		<br>
		<form action="./" method="POST">
			<input type="hidden" class="csrf-token" name="csrf_token" value="{{ csrf_token() }}"/>
			<button type="submit" name="action" value="newaddress" class="btn centered" style="margin-bottom: 15px">{{ _("Get new address") }}</button>
			{% set supports_qr_code_verify = [] %}
			{% for device in wallet.devices if device.qr_code_support_verify %}
				{% set supports_qr_code_verify = supports_qr_code_verify.append(device) %}
			{% endfor %}
			{% if supports_qr_code_verify != [] %}
				<div id="verify_address_qr_code" class="hidden">
					<h1>{{ _("Scan to Verify Address on Your Device") }}</h1><br>
					<div id="verify_address_qr_code_container"></div><br>
					<p>
							{{ _("Specter can verify this address if you scan it.<br>It has an address index included in the QR code.") }}
					</p><br>
				</div>
				<button onclick="verifyQRCode('{{ wallet.address }}', '{{ wallet.address_index | string }}')" type="button" class="btn centered padded">{{ _("Verify address via QR code") }}</button>
			{% endif %}
			{% set supports_hwi = [] %}
			{% set supports_hwi_multisig_display_address = [] %}
			{% for device in wallet.devices if device.supports_hwi_multisig_display_address %}
				{% set supports_hwi_multisig_display_address = supports_hwi_multisig_display_address.append(device) %}
			{% endfor %}
			{% for device in wallet.devices if device.hwi_support %}
				{% set supports_hwi = supports_hwi.append(device) %}
			{% endfor %}
			{% if supports_hwi != [] and (supports_hwi_multisig_display_address != [] or not wallet.is_multisig) %}
<<<<<<< HEAD
				<button type="button" onclick='displayAddressOnDevice(`{{ wallet.address }}`, `{{ wallet.get_descriptor()|tojson }}`)' class="btn centered">Display address on device</button><br>
=======
				<button type="button" onclick='displayAddressOnDevice(`{{ wallet.address }}`, `{{ wallet.get_descriptor()|tojson }}`)' class="btn centered optional">{{ _("Display address on device") }}</button><br>
>>>>>>> 4bafc488
				{% if wallet.is_multisig %}
					<p class="note center optional">{{ _("Multsig address on-device display is only available for BitBox02, ColdCard, KeepKey, Specter, and Trezor devices.") }}</p>
				{% endif %}
			{% endif %}
		</form>
	</div>
	<br class="bottom-space">
	<br class="bottom-space">
	<div class="hidden" id="new_wallet_devices_popup">
		{% set supports_export_to_device = [] %}
		{% for device in wallet.devices if device.exportable_to_wallet %}
			{% set supports_export_to_device = supports_export_to_device.append(device) %}
		{% endfor %}
		{% if supports_export_to_device != [] %}
			<h1>{{ _("Export To Device") }}</h1>
			<p style="max-width: 500px;">{{ _("Some of your devices require that you first import your multisig wallet data into the device before you can start verifying addresses and sending transactions.") }}</p>
			<div class="note center">
				{{ _("Import this wallet to a device by scanning its QR code or importing its data file.") }}
			</div>

			{% for device in wallet.devices %}
				{% if device.exportable_to_wallet %}
					{% if device.wallet_export_type == 'file' %}
						<a 
						download="{{ wallet.name | ascii20 }}.txt"
						href="data:text/plain;charset=US-ASCII,{{ device.export_wallet(wallet) }}"
						{% if device.device_type == 'coldcard' %}
							onclick="showNotification('{{ _("Import wallet file to your ColdCard: Settings -> Multisig Wallets -> Import from SD") }}', 0)"
						{% endif %}
						class="btn centered padded">
							{{ _("Save") }} {{ device.name }} {{ _("file") }}
						</a>
					{% elif device.wallet_export_type == 'qr' %}
						<button onclick="hidePageOverlay();showPageOverlay('{{ device.alias }}_export_qr_code')" type="button" class="btn centered padded">{{ _("Show") }} {{ device.name }} {{ _("QR Code") }}</button>
						<div id="{{ device.alias }}_export_qr_code" style="display: none;">
							<h1>{{ _("Scan this with your") }} {{ device.name }} "{{ _("device") }} </h1>
							<qr-code value="{{ device.export_wallet(wallet) }}" width="400" scalable></qr-code>
							<br>
							<button onclick="hidePageOverlay();showPageOverlay('new_wallet_devices_popup')" type="button" class="btn centered padded">{{ _("Back") }}</button>
						</div>
					{% endif %}
				{% endif %}
			{% endfor %}
			<br>
		{% endif %}
		<p style="max-width: 500px;">{{ _("You can always do this later from the wallet Settings tab.") }}</p>
		<button type="button" class="btn centered padded" onclick="hidePageOverlay()">{{ _("Finish") }}</button>
	</div>
	<div class="hidden" id="new_wallet_popup">
		<h1>{{ _("New wallet was created successfully!") }}</h1>
		<button id="pdf-wallet-download" class="btn centered action" type="button">
			<img src="{{ url_for('static', filename='img/file.svg') }}" style="width: 30px; margin-right: 2px;" class="svg-white">
			{{ _("Save Backup PDF") }}
		</button>
		{% include 'wallet/components/wallet_pdf.jinja' %}
		<br>
		<span id="advanced_pdf_export_toggle" style="cursor: pointer;" onclick="togglePDFExportAdvanced()">{{ _("Advanced") }} &#9654;</span>
		<br>
		<br>
		<div style="margin: 0 auto;" class="center hidden" id="advanced_pdf_export_container">
			<label style="font-size: 1em;"">{{ _("Use SLIP-132:") }}&nbsp;</label>
			<label class="switch">
				<input type="checkbox" id="use_slip_132_pdf" style="margin: auto;" onchange="toggleKeyDisplay()">
				<span class="slider"></span>
			</label><br><br>
		</div>
		<p class="note center" style="margin-top: 5px; max-width: 90%;">{{ _("To format master keys on the PDF backup document.") }}</p>
		<p style="max-width: 500px;">
		{{ _("It is recommended that you print and save this wallet backup file with each of your devices.") }}
		</p>
		<p style="max-width: 500px;" class="note">
		{{ _("This backup includes all the information you'd need to restore your wallet in Specter Desktop or other compatible wallets including Bitcoin Core itself.") }}<br>
		<p>
		<p style="max-width: 500px;" class="note">
		{{ _("It is recommended that you keep this file private, as it contains all the information needed to track all of the wallet balance and transactions history.") }}
		<p>
		<p style="max-width: 500px;">{{ _("You can always download this file later from the wallet Settings tab.") }}</p>
		{% if wallet.is_multisig and supports_export_to_device != [] %}
			<button type="button" class="btn centered padded" onclick="hidePageOverlay();showPageOverlay('new_wallet_devices_popup')">{{ _("Continue") }}</button>
		{% else %}
			<button type="button" class="btn centered padded" onclick="hidePageOverlay()" id="btn_continue">{{ _("Continue") }}</button>
		{% endif %}
	</div>
	<script>
		function verifyQRCode(address, idx) {
			document.getElementById('verify_address_qr_code_container').innerHTML = `<qr-code value="bitcoin:${address}?index=${idx}" width="256" scalable></qr-code>`;
			showPageOverlay('verify_address_qr_code');
		}
		function toggleKeyDisplay() {
			let slip132Checkbox = document.getElementById('use_slip_132_pdf');
			/* If at some point this view will show the key, the below selectors will be needed to convert back and forth depending on the switch selection
			let xpubs = document.getElementsByClassName('slip132_xpub');
			let zpubs = document.getElementsByClassName('normal_xpub');
			*/
		}

		function togglePDFExportAdvanced() {
        	let advancedButton = document.getElementById(`advanced_pdf_export_toggle`);
			let advancedSettings = document.getElementById(`advanced_pdf_export_container`);
			if (advancedSettings.classList.contains("hidden")) {
				advancedSettings.classList.remove("hidden");
				advancedButton.innerHTML = '{{ _("Advanced") }} &#9660;';
			} else {
				advancedSettings.classList.add("hidden");
				advancedButton.innerHTML = '{{ _("Advanced") }} &#9654;';
			}
		}

		var isNewWallet = location.search.split('newwallet=')[1]
		if (isNewWallet) {
			showPageOverlay('new_wallet_popup');
		}

		// liquid-related thing: toggles between confidential and unconfidential addresses
		function toggle_confidential(confidential=false){
			if(confidential){
				document.getElementById("unconfidential_btn").classList.remove("checked");
				document.getElementById("confidential_btn").classList.add("checked");
				document.getElementById("address").textContent = "{{ wallet.address }}";
				document.getElementById("address_qr").setAttribute("value", "bitcoin:{{ wallet.address }}");
			}else{
				document.getElementById("unconfidential_btn").classList.add("checked");
				document.getElementById("confidential_btn").classList.remove("checked");
				document.getElementById("address").textContent = "{{ wallet.unconfidential_address }}";
				document.getElementById("address_qr").setAttribute("value", "bitcoin:{{ wallet.unconfidential_address }}");
			}
		}
	</script>
{% endblock %}<|MERGE_RESOLUTION|>--- conflicted
+++ resolved
@@ -75,11 +75,7 @@
 				{% set supports_hwi = supports_hwi.append(device) %}
 			{% endfor %}
 			{% if supports_hwi != [] and (supports_hwi_multisig_display_address != [] or not wallet.is_multisig) %}
-<<<<<<< HEAD
-				<button type="button" onclick='displayAddressOnDevice(`{{ wallet.address }}`, `{{ wallet.get_descriptor()|tojson }}`)' class="btn centered">Display address on device</button><br>
-=======
 				<button type="button" onclick='displayAddressOnDevice(`{{ wallet.address }}`, `{{ wallet.get_descriptor()|tojson }}`)' class="btn centered optional">{{ _("Display address on device") }}</button><br>
->>>>>>> 4bafc488
 				{% if wallet.is_multisig %}
 					<p class="note center optional">{{ _("Multsig address on-device display is only available for BitBox02, ColdCard, KeepKey, Specter, and Trezor devices.") }}</p>
 				{% endif %}
