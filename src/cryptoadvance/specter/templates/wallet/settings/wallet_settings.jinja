--- conflicted
+++ resolved
@@ -170,17 +170,10 @@
 	</div>
 
 	<div class="hidden" id="wallet_advanced_settings_tab">
-<<<<<<< HEAD
 		<div>
 			<h3>{{ _("Import address labels (Electrum or Specter)") }}</h3>
 
-			<form action="." method="POST" class="padded" data-style="max-width: 500px">
-=======
-		<h1 style="font-size: 1.7em;">{{ _("Advanced Options") }}</h1>
-		<div class="card">
-			<h2 class="subtitle">{{ _("Import address labels (Electrum or Specter)") }}</h2>
-			<form action="./importaddresslabels" method="POST" class="padded" style="max-width: 500px">
->>>>>>> fa9605d6
+			<form action="./importaddresslabels" method="POST" class="padded" data-style="max-width: 500px">
 				<input type="hidden" class="csrf-token" name="csrf_token" value="{{ csrf_token() }}"/>
 				<div>
 					<dnd-textarea 
@@ -213,14 +206,9 @@
 			</form>
 
 			<div class="section-separator"></div>
-<<<<<<< HEAD
 			<h3 class="mt-8">{{ _("Keypool control") }}</h3>
 			<p>{{ _("You're currently watching") }} {{ wallet.keypool }} {{ _("receiving addresses, and") }} {{ wallet.change_keypool }} {{ _("change addresses.") }}</p>
-			<form action="." method="POST" class="padded" data-style="max-width: 500px">
-=======
-			<h2 class="subtitle">{{ _("Keypool control") }}</h2>
-			<form action="./keypoolrefill" method="POST" class="padded" style="max-width: 500px">
->>>>>>> fa9605d6
+			<form action="./keypoolrefill" method="POST" class="padded" data-style="max-width: 500px">
 				<input type="hidden" class="csrf-token" name="csrf_token" value="{{ csrf_token() }}"/>
 				<div class="floating-wrapper my-3">
 					<input class="floating-input peer" placeholder=" " type="number" name="keypooladd" value="100" step="1">
@@ -228,7 +216,6 @@
 				</div>
 				<button type="submit" name="action" value="keypoolrefill" class="button">{{ _("Add") }}</button>
 			</form>
-<<<<<<< HEAD
 
 			<h3 class="mt-8" id="blockchain-rescan">{{ _("Blockchain rescan") }}</h3>
 			<p>
@@ -239,12 +226,7 @@
 					<b>481824</b> {{ _("was the first Segwit block.") }}
 				{% endif %}
 			</p>
-			<form action="." method="POST" class="padded" data-style="max-width: 500px">
-=======
-			<div class="section-separator"></div>
-			<h2 class="subtitle" id="blockchain-rescan">{{ _("Blockchain rescan") }}</h2>
-			<form action="./rescan" method="POST" class="padded" style="max-width: 500px">
->>>>>>> fa9605d6
+			<form action="./rescan" method="POST" class="padded" data-style="max-width: 500px">
 				<input type="hidden" class="csrf-token" name="csrf_token" value="{{ csrf_token() }}"/>
 				{% if wallet.rescan_progress %}
 					<div class="row aligned">
@@ -273,12 +255,8 @@
 					{% endif %}
 				{% endif %}
 			</form>
-<<<<<<< HEAD
-
-			<form action="." method="POST" class="padded" data-style="max-width: 500px">
-=======
-			<form action="./rescan" method="POST" class="padded" style="max-width: 500px">
->>>>>>> fa9605d6
+
+			<form action="./rescan" method="POST" class="padded" data-style="max-width: 500px">
 				<input type="hidden" class="csrf-token" name="csrf_token" value="{{ csrf_token() }}"/>
 				{% if specter.info["utxorescan"] %}
 					<div>
@@ -336,33 +314,25 @@
 					{% endif %}
 				{% endif %}
 			</form>
-<<<<<<< HEAD
+
+			<h3 h3 class="mt-8">{{ _("Clear Cache") }}</h3>
+			<form action="./clearcache" method="POST" class="padded" data-style="max-width: 500px">
+				<input type="hidden" class="csrf-token" name="csrf_token" value="{{ csrf_token() }}"/>
+				<button type="submit" name="action" value="clearcache" class="button">{{ _("Clear Cache") }}
+					<tool-tip width="200px">
+						<span slot="paragraph">
+							{{ _('Each wallet maintains a cache which stores the details of transactions') }}<br>
+							{{ _('in order to speed up loading of the tx-list. ') }}<br>
+							{{ _('Clearing that cache is not deleting any crucial data and possible any time.') }}<br>
+							{{ _('You might want to try this if your transactions look outdated.') }}<br>
+							{{ _('However, expect a longer loading time after clearing the cache') }}<br><br>
+						</span>
+					</tool-tip>
+				</button>
+			</form>
 
 			<h3 class="mt-8">{{ _("Delete wallet") }}</h3>
-			<form action="." method="POST" class="padded" data-style="max-width: 500px">
-=======
-			<div class="section-separator"></div>
-			
-			<h2 class="subtitle">{{ _("Clear Cache") }}</h2>
-			<div class="row center">
-				<form action="./clearcache" method="POST" class="padded" style="max-width: 500px">
-					<input type="hidden" class="csrf-token" name="csrf_token" value="{{ csrf_token() }}"/>
-					<button type="submit" name="action" value="clearcache" class="btn" style="max-width: 130px; margin-left: 20px">{{ _("Clear Cache") }}
-						<tool-tip width="200px">
-							<span slot="paragraph">
-								{{ _('Each wallet maintains a cache which stores the details of transactions') }}<br>
-								{{ _('in order to speed up loading of the tx-list. ') }}<br>
-								{{ _('Clearing that cache is not deleting any crucial data and possible any time.') }}<br>
-								{{ _('However, expect a longer loading time after clearing the cache') }}<br><br>
-							</span>
-						</tool-tip>
-					</button>
-				</form>
-			</div>
-			<div class="section-separator"></div>
-			<h2 class="subtitle">{{ _("Delete wallet") }}</h2>
-			<form action="./deletewallet" method="POST" class="padded" style="max-width: 500px">
->>>>>>> fa9605d6
+			<form action="./deletewallet" method="POST" class="padded" data-style="max-width: 500px">
 				<input type="hidden" class="csrf-token" name="csrf_token" value="{{ csrf_token() }}"/>
 				<button type="submit" id="delete_wallet" name="action" value="deletewallet" class="button bg-red-800 text-white">{{ _("Delete Wallet") }}</button>
 			</form>
