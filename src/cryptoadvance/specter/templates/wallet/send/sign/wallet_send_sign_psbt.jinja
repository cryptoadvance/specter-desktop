{% extends "wallet/components/wallet_tab.jinja" %}
{% set tab = 'wallet_send' %}
{% block content %}
	{% include "includes/hwi/hwi.jinja" %}
	{% from 'includes/overlay/sign_tx_method.jinja' import sign_tx_method %}
	{% for device in wallet.devices %}
		{{ sign_tx_method(wallet, device, psbt, specter.info.chain) }}
	{% endfor %}
	<style>
		.tx_info {
			padding: 1em;
			border: 1px solid #506072;
			border-radius: 4px;
			text-align: center;
			margin-bottom: 2em;
		}
		.signing_container{
			margin-bottom: 2em;
		}
		.signing-column-btn {
			margin: 0.75em;
		}
		.tx {
			width: 100%;
			max-width: 179px;
			min-width: 120px;
		}
		.checkbox {
			width: 20px;
			height: 20px;
		}
		.tx_details_header {
			text-align: left;
			text-decoration: underline;
		}
		#tx_details {
			line-height: 1.5;
		}
		.toggle{
			display: none;
		}
		.togglebtn {
			margin: auto;
			width: 180px;
			text-align: center;
			background: var(--cmap-border) !important;
		}
		input[type="checkbox"] ~ label.togglebtn::before{
			content: "Show";
		}
		input[type="checkbox"]:checked ~ label.togglebtn::before{
			content: "Hide";
		}
		input[type="checkbox"]{
			display: none;
		}
		input[type="checkbox"]:checked ~ .toggle{
			display: block;
		}
	</style>
	<br>
	{% from 'wallet/components/explorer_link.jinja' import explorer_link %}
	<form action="{{ url_for('wallet_send',wallet_alias=wallet_alias) }}" method="POST" class="full-width" id="send_sign_psbt_form">
		<div class="tx_info">
			
			<div>Sending <b>{{ psbt["amount"] | btcamount }}</b> BTC to<b>
				{{ explorer_link('address', psbt['address'], wallet.get_address_name(psbt["address"], -1), specter.explorer) }}
				</b><br><br>
			</div>

			{% if wallet.is_multisig %}
				<div class="log" style="margin: auto;">
					<b id="sigscount">{{ psbt['sigs_count'] }}</b> signatures acquired
				</div>
			{% endif %}
			<br>

			<input type="checkbox" id="showdetails">
			<label for="showdetails" class="btn togglebtn">
				&nbsp;transaction details
			</label>
			<div class="toggle" id="tx_details">
				<br>
				<h2 class="tx_details_header">Transaction Info</h2>
				<p style="text-align: left; background-color: #131a24; padding: 10px; line-height: 2; border-radius: 15px;">
					<b>Transaction id:</b> {{ psbt['tx']['txid'] }}<br>
					<b>Total fee:</b> {{ (psbt['fee'] * 100000000) |  btcamount }} sats<br>
					<b>Fee rate:</b> {{ (psbt['fee'] * 100000000 / psbt['tx']['weight']) |  btcamount }} sats/vbyte<br>
					<b>Size:</b> {{ psbt['tx']['vsize'] }} vbytes<br>
					<b>Inputs count:</b> {{ psbt['tx']['vin'] | length }}<br>
					<b>Outputs count:</b> {{ psbt['tx']['vout'] | length }}
				</p>
				<h2 class="tx_details_header">Inputs ({{psbt['tx']['vin'] | length}})</h2>
				{% for input in psbt['tx']['vin'] %}
					<p class="tx_info" style="text-align: left; background-color: #131a24;">
						<b style="margin: auto;">Input #{{loop.index0}}</b><br><br>
						<b>Transaction id:</b><br>
						{{ explorer_link('tx', input['txid'], input['txid'], specter.explorer) }}
						(Output #{{ input['vout'] }})<br>
						{% set tx = wallet.cli.gettransaction(input['txid']) %}
						<b>Address:</b>
						{{ explorer_link('address', tx['details'][0]['address'], tx['details'][0]['address'], specter.explorer) }}
						<br>
						{% if 'label' in tx['details'][0] and tx['details'][0]['label'] != '' %}
							<b>Label:</b> {{ tx['details'][0]['label'] }}<br>
						{% endif %}
						<b>Amount:</b> {{ psbt['inputs'][loop.index0]['witness_utxo']['amount'] }} BTC
					</p>
				{% endfor %}
				<h2 class="tx_details_header">Outputs ({{psbt['tx']['vout']|length}})</h2>
				{% for output in psbt['tx']['vout'] %}
					<p class="tx_info" style="text-align: left; background-color: #131a24;">
						<b>Output #{{loop.index0}}</b> {% if output['scriptPubKey']['addresses'][0] != psbt['address'] %}(Change){% endif %}<br><br>
						<b>Address:</b>
						{{ explorer_link('address', output['scriptPubKey']['addresses'][0], output['scriptPubKey']['addresses'][0], specter.explorer) }}
						<br>
						{% if wallet.getlabel(output['scriptPubKey']['addresses'][0]) != output['scriptPubKey']['addresses'][0] %}
							<b>Label:</b> {{ wallet.getlabel(output['scriptPubKey']['addresses'][0]) }}<br>
						{% endif %}
						<b>Amount:</b> {{ output['value'] }} BTC
					</p>
				{% endfor %}
				Raw PSBT:<textarea id="raw-psbt" disabled style="background-color: #131a24;">{{ psbt['base64'] }}</textarea>
				<button type="button" id="copy-raw-psbt-btn" class="btn" style="margin: auto;">Copy Raw PSBT</button>
			</div>
		</div>

<<<<<<< HEAD
		<div id="signing_container" class="signing_container flex-column {% if psbt['raw'] %}hidden{% endif %}">
			Sign transaction with your:<br/>
			{% for device in wallet.devices %}
				<button type="button" class="btn signing-column-btn" id="{{ device.alias }}_tx_sign_btn" {{ 'disabled style=background-color:#303c49;' if device.name in psbt['devices_signed'] else '' }}>
					{{ device.name }} {% if device.name in psbt['devices_signed'] %} (&#10004;) {% endif %}
				</button>
			{% endfor %}
		</div>

		{# ===================== Possible tx signers' outputs ===================== #}

		<div id="ready_container" class="output_option {% if not psbt['raw'] %}hidden{% endif %}">
=======
		{% if 'raw' not in psbt %}
			<div class="signing_container flex-column">
				Sign transaction with your:<br/>
				{% for device in wallet.devices %}
					<button type="button" class="btn signing-column-btn" id="{{ device.alias }}_tx_sign_btn" {{ 'disabled style="background-color:#303c49;"' if device.name in psbt["devices_signed"] else '' }}>
						{{ device.name }} {% if device.name in psbt['devices_signed'] %} (&#10004;) {% endif %}
					</button>
				{% endfor %}
			</div>
		{% endif %}

		{# ===================== Possible tx signers' outputs ===================== #}


		{# TODO: this should toggle when we get ["raw"] in the transaction #}
		{% if psbt['raw'] %}
		<div>
		{% else %}
		<div class="hidden" id="broadcast_container">
		{% endif %}
>>>>>>> 9ef5253a
			<p>Transaction is ready to send (&#10004;)</p>
			<div class="output_option">
				<a class="btn centered" id="send_tx_btn">Send transaction</a>
			</div>
		</div>
<<<<<<< HEAD
		<div id="paste_signed" class="output_option {% if psbt['raw'] %}hidden{% endif %}" style="margin-top:20px">
			<a href="#" class="btn centered" id="pastetx">Paste signed transaction</a>
		</div>
		
=======
		{% if not psbt['raw'] %}
			<div class="output_option" style="margin-top:20px">
				<a href="#" class="btn centered" id="pastetx">Paste signed transaction</a>
			</div>
		{% endif %}

>>>>>>> 9ef5253a
		{% include 'includes/overlay/broadcast_tx.jinja' %}

		<div class="row padded">
			<input type="hidden" name="pending_psbt" value='{{psbt|tojson|safe}}'>
			<button id="deletepsbt_btn" type="submit" name="action" value="deletepsbt" class="btn danger centered" style="margin-left: 5px;">Delete Transaction</button>
		</div>
	</form>
{% endblock %}


{% block scripts %}
	<script>
		let currentSigningDevice = '';
		let currentSigningDeviceAlias;
		let psbt0 = "{{ psbt['base64'] }}";
		let sigscount = parseInt("{{ psbt['sigs_count'] }}");
		let raw = "{{psbt['raw']}}";

		var copyrawPSBTbtn = document.getElementById("copy-raw-psbt-btn");
		copyrawPSBTbtn.addEventListener("click", function() {
			var raw_psbt = document.getElementById("raw-psbt");
			copyText(raw_psbt.value, "Copied PSBT")
		});
		document.addEventListener("DOMContentLoaded", function(){
			var sendTxBtn = document.getElementById("send_tx_btn");
			sendTxBtn.addEventListener("click", function() {
				showPageOverlay("tx_broadcast");
			});

			document.getElementById("broadcast_local_btn").addEventListener("click", async function(e) {
				e.preventDefault();
				broadcastLocal(raw);
			});

			if ("{{ specter.chain }}" != "regtest") {
				document.getElementById("broadcast_blockstream_btn").addEventListener("click", async function(e) {
					e.preventDefault();
					broadcastBlockstream(raw);
				});
			}

			document.getElementById("save_psbt_btn").addEventListener("click", async function(e) {
				e.preventDefault();
				hidePageOverlay();
				window.location.replace("./pending/");
			});

			document.getElementById("copy_final_tx_btn").addEventListener("click", async function(e) {
				e.preventDefault();
				copyText(raw, 'Copied transaction')
			});
		});
		if (!"{{ psbt['raw'] }}") {
			document.addEventListener("DOMContentLoaded", function(){
				{% if signed_psbt %}
					combine('{{ signed_psbt }}')
				{% endif %}
				let el = document.getElementById("pastetx");
				el.addEventListener("click", function(){
					let input = prompt("Paste signed transaction here");
					if(input){
						currentSigningDevice = '';
						combine(input);
					}
				});
			});
		}

		async function combine(psbt1) {
			let url = "/wallets/{{ wallet.alias }}/combine/";

			var formData = new FormData();
			formData.append("psbt0", psbt0);
			formData.append("psbt1", psbt1);
			formData.append("txid", "{{ psbt['tx']['txid'] }}");
			formData.append("device_name", currentSigningDevice);

			try {
				const response = await fetch(
					url,
					{
						method: 'POST',
						body: formData
					}
				);

				const jsonResponse = await response.json();
				console.log(jsonResponse)
				if("psbt" in jsonResponse){						
					psbt0 = jsonResponse["psbt"];
					if("devices" in jsonResponse){
						jsonResponse["devices"].forEach(alias => {
							let el = document.getElementById(alias + '_tx_sign_btn');
							el.style = "background-color:#303c49;";
							// if not disabled yet - disable
							if(!el.disabled){
								el.disabled = true;
								el.innerHTML += ' (&#10004;)';
							}
						});
						sigscount = jsonResponse["devices"].length;
					}
					if(sigscount > 1){
						document.getElementById("sigscount").innerHTML = sigscount;
					}
					// add signatures to raw-psbt textarea for export
					document.getElementById("raw-psbt").value = psbt0;

				}
				console.log(jsonResponse);
				if (jsonResponse.complete) {
					let el = document.getElementById('broadcast_container');
					if(el){
						el.style.display = 'block';
					}
					raw = jsonResponse["hex"];
					showPageOverlay("tx_broadcast");
				}
			} catch(e) {
				console.log("Caught error: ", e);
			}
		}

<<<<<<< HEAD
		function finalize(tx) {
			document.getElementById("signing_container").style.display = 'none';
			document.getElementById("paste_signed").style.display = 'none';
			document.getElementById("ready_container").style.display = 'block';
			showPageOverlay("tx_broadcast");

			document.getElementById("broadcast_local_btn").addEventListener("click", async function(e) {
				e.preventDefault();
				broadcastLocal(tx);
			});

			if ("{{ specter.chain }}" != "regtest") {
				document.getElementById("broadcast_blockstream_btn").addEventListener("click", async function(e) {
					e.preventDefault();
					broadcastBlockstream(tx);
				});
			}

			document.getElementById("save_psbt_btn").addEventListener("click", async function(e) {
				e.preventDefault();
				hidePageOverlay();
				window.location.replace("./pending/");
			});

			document.getElementById("copy_final_tx_btn").addEventListener("click", async function(e) {
				e.preventDefault();
				copyText(tx, 'Copied transaction')
			});
		}
=======
>>>>>>> 9ef5253a

		async function broadcastLocal(tx) {
			showNotification("Sending transaction...");
			let url="/wallets/{{wallet.alias}}/broadcast/";

			var formData = new FormData();
			formData.append("tx", tx);

			try {
				const response = await fetch(
					url,
					{
						method: 'POST',
						body: formData
					}
				);

				const jsonResponse = await response.json();

				if (jsonResponse.success) {
					hidePageOverlay();
					window.location.replace("../tx/");
				} else {
					showError("Server failed to broadcast transactions!\n" + jsonResponse.error);
				}
			} catch(e) {
				showError("Server failed to broadcast transactions!\n" + e);
			}
		}

		function broadcastBlockstream(tx) {
			showNotification("Sending transaction via blockstream...");
			// TODO: Use fetch instead of XMLHttpRequest
			let url;
			if ("{{ specter.chain }}" == "main") {
				url="https://blockstream.info/api/tx";
			} else {
				url="https://blockstream.info/testnet/api/tx";
			}

			var xmlHttp = new XMLHttpRequest();
			xmlHttp.onreadystatechange = function() { 
				if(xmlHttp.readyState === 4 && xmlHttp.status === 200) {
					let o = JSON.parse(this.responseText);
					var deletePSBTBtn = document.getElementById("deletepsbt_btn");
					deletePSBTBtn.click();
					showNotification("Transaction was sent successfully!");
				} else {
					if(xmlHttp.readyState === 4){
						showError("Server failed to broadcast transactions!\n" + xmlHttp.response);
					}
				}
			}

			xmlHttp.open("POST", url, true); // true for asynchronous 
			xmlHttp.send(tx);
		}

		// ================== Signers various device support ==================
		{% if 'raw' not in psbt %}
			document.addEventListener("DOMContentLoaded", function() {
				{% for device in wallet.devices %}
					document.getElementById("{{ device.alias }}_tx_sign_btn").addEventListener("click", (e) => {
						e.preventDefault();
						currentSigningDevice = "{{ device.name }}";
						currentSigningDeviceAlias = "{{ device.alias }}";
						showPageOverlay('{{ device.alias }}_sign_tx_method');
					});
				{% endfor %}
			});
		{% endif %}
	</script>
{% endblock %}<|MERGE_RESOLUTION|>--- conflicted
+++ resolved
@@ -125,11 +125,10 @@
 			</div>
 		</div>
 
-<<<<<<< HEAD
 		<div id="signing_container" class="signing_container flex-column {% if psbt['raw'] %}hidden{% endif %}">
 			Sign transaction with your:<br/>
 			{% for device in wallet.devices %}
-				<button type="button" class="btn signing-column-btn" id="{{ device.alias }}_tx_sign_btn" {{ 'disabled style=background-color:#303c49;' if device.name in psbt['devices_signed'] else '' }}>
+				<button type="button" class="btn signing-column-btn" id="{{ device.alias }}_tx_sign_btn" {{ 'disabled style="background-color:#303c49;"' if device.name in psbt["devices_signed"] else '' }}>
 					{{ device.name }} {% if device.name in psbt['devices_signed'] %} (&#10004;) {% endif %}
 				</button>
 			{% endfor %}
@@ -138,46 +137,15 @@
 		{# ===================== Possible tx signers' outputs ===================== #}
 
 		<div id="ready_container" class="output_option {% if not psbt['raw'] %}hidden{% endif %}">
-=======
-		{% if 'raw' not in psbt %}
-			<div class="signing_container flex-column">
-				Sign transaction with your:<br/>
-				{% for device in wallet.devices %}
-					<button type="button" class="btn signing-column-btn" id="{{ device.alias }}_tx_sign_btn" {{ 'disabled style="background-color:#303c49;"' if device.name in psbt["devices_signed"] else '' }}>
-						{{ device.name }} {% if device.name in psbt['devices_signed'] %} (&#10004;) {% endif %}
-					</button>
-				{% endfor %}
-			</div>
-		{% endif %}
-
-		{# ===================== Possible tx signers' outputs ===================== #}
-
-
-		{# TODO: this should toggle when we get ["raw"] in the transaction #}
-		{% if psbt['raw'] %}
-		<div>
-		{% else %}
-		<div class="hidden" id="broadcast_container">
-		{% endif %}
->>>>>>> 9ef5253a
 			<p>Transaction is ready to send (&#10004;)</p>
 			<div class="output_option">
 				<a class="btn centered" id="send_tx_btn">Send transaction</a>
 			</div>
 		</div>
-<<<<<<< HEAD
 		<div id="paste_signed" class="output_option {% if psbt['raw'] %}hidden{% endif %}" style="margin-top:20px">
 			<a href="#" class="btn centered" id="pastetx">Paste signed transaction</a>
 		</div>
 		
-=======
-		{% if not psbt['raw'] %}
-			<div class="output_option" style="margin-top:20px">
-				<a href="#" class="btn centered" id="pastetx">Paste signed transaction</a>
-			</div>
-		{% endif %}
-
->>>>>>> 9ef5253a
 		{% include 'includes/overlay/broadcast_tx.jinja' %}
 
 		<div class="row padded">
@@ -294,45 +262,15 @@
 						el.style.display = 'block';
 					}
 					raw = jsonResponse["hex"];
+					document.getElementById("signing_container").style.display = 'none';
+					document.getElementById("paste_signed").style.display = 'none';
+					document.getElementById("ready_container").style.display = 'block';
 					showPageOverlay("tx_broadcast");
 				}
 			} catch(e) {
 				console.log("Caught error: ", e);
 			}
 		}
-
-<<<<<<< HEAD
-		function finalize(tx) {
-			document.getElementById("signing_container").style.display = 'none';
-			document.getElementById("paste_signed").style.display = 'none';
-			document.getElementById("ready_container").style.display = 'block';
-			showPageOverlay("tx_broadcast");
-
-			document.getElementById("broadcast_local_btn").addEventListener("click", async function(e) {
-				e.preventDefault();
-				broadcastLocal(tx);
-			});
-
-			if ("{{ specter.chain }}" != "regtest") {
-				document.getElementById("broadcast_blockstream_btn").addEventListener("click", async function(e) {
-					e.preventDefault();
-					broadcastBlockstream(tx);
-				});
-			}
-
-			document.getElementById("save_psbt_btn").addEventListener("click", async function(e) {
-				e.preventDefault();
-				hidePageOverlay();
-				window.location.replace("./pending/");
-			});
-
-			document.getElementById("copy_final_tx_btn").addEventListener("click", async function(e) {
-				e.preventDefault();
-				copyText(tx, 'Copied transaction')
-			});
-		}
-=======
->>>>>>> 9ef5253a
 
 		async function broadcastLocal(tx) {
 			showNotification("Sending transaction...");
