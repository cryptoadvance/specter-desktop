--- conflicted
+++ resolved
@@ -208,13 +208,8 @@
 		<div id="signing_container" class="signing_container flex-column {% if psbt['raw'] %}hidden{% endif %}" style="text-align: center;">
 			<p style="margin-bottom: 15px; margin-top: 0px;">{{ _("Sign transaction with your:") }}</p>
 			{% for device in wallet.devices %}
-<<<<<<< HEAD
-				<button type="button" class="btn signing-column-btn" id="{{ device.alias }}_tx_sign_btn" {{ 'disabled style=background-color:#303c49;' if psbt.get("devices_signed") and device.alias in psbt.get("devices_signed") else '' }}>
-					{{ device.name }} {% if psbt.get("devices_signed") and device.alias in psbt.get("devices_signed") %} (&#10004;) {% endif %}
-=======
 				<button type="button" class="btn signing-column-btn" id="{{ device.alias }}_tx_sign_btn" {{ 'disabled style=background-color:#303c49;' if device.alias in psbt.get("devices_signed",[]) else '' }}>
 					{{ device.name }} {% if device.alias in psbt.get('devices_signed',[]) %} (&#10004;) {% endif %}
->>>>>>> a123d237
 				</button>
 			{% endfor %}
 		</div>
