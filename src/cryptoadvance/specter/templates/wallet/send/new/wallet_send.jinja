--- conflicted
+++ resolved
@@ -69,15 +69,9 @@
 					<label><input type="radio" class="inline" style="margin: 0 10px 0 20px;" name="ui_option" value="text" onclick="toggleSendUIType(this);" {% if ui_option != 'ui' %}checked{% endif %}>text</label>
 				</div><br>
 				{% include "wallet/send/new/components/fee_selection.jinja" %}
-<<<<<<< HEAD
-				{% set unspents = wallet.cli.listunspent(0) %}
+				{% set unspents = wallet.rpc.listunspent(0) %}
 				<div class="row" id="coin-selection-row" style="margin-top: 30px;">
 					<button id="add-recipient" style="width: 200px; height: 38px;" type="button" class="btn" onclick="addRecipient()"><svg width="20" height="20" viewBox="0 0 24 24"><path d="M19 13h-6v6h-2v-6H5v-2h6V5h2v6h6v2z"/></svg> Add another recipient </button>
-=======
-				{% set unspents = wallet.rpc.listunspent(0) %}
-				<div class="row" style="margin-top: 30px;">
-					<button style="width: 200px; height: 38px;" type="button" class="btn" onclick="addRecipient()"><svg width="20" height="20" viewBox="0 0 24 24"><path d="M19 13h-6v6h-2v-6H5v-2h6V5h2v6h6v2z"/></svg> Add another recipient </button>
->>>>>>> 33d0b559
 				{% if unspents | length > 0 %}
 					<button style="width: 200px; height: 38px; margin-left: 10px;" id="coinselect" type="button" class="btn" onclick="toggleExpand()">Select coins manually</button>
 				{% endif %}
