{% extends "wallet/components/wallet_tab.jinja" %}
{% set tab = 'send' %}
{% block content %}

	<style>
		.max-btn:hover {
			text-decoration: underline;
			cursor: pointer;
		}
		#calculated_tx_fee_label:hover {
			text-decoration: underline;
			cursor: pointer;
		}
	</style>

	{% include "includes/qr-scanner.html" %}

	{% from 'wallet/send/components/send_nav.jinja' import send_nav %}
	{{ send_nav('send_new', wallet_alias) }}

	<message-box type="error" id="amount_errors_container" style="position: absolute; top: 0; display: none;">
		Error!
		</ul>
	</message-box>

	<form action="{{ url_for('wallets_endpoint.send_new',wallet_alias=wallet_alias) }}" id="send-form" method="POST" style="width: 100%;">
		<input type="hidden" class="csrf-token" name="csrf_token" value="{{ csrf_token() }}"/>
		<input type="hidden" name="rbf_tx_id" value="{{ rbf_tx_id }}"/>
		<input type="hidden" name="recipient_ids_in_order"  id="recipient_ids_in_order" value=""/>  
		<h1 class="padded">{{ _("Create Transaction") }}</h1>
		<div style="display: flex; justify-content: center; margin-bottom: 15px">
			<div>{{ _("Available funds:") }} {{wallet.amount_available | btcunitamount}}
				{% if specter.unit == 'sat' %}
					sats
				{% else %}
					{% if specter.is_testnet %}t{%endif%}{% if specter.is_liquid %}L{%endif%}BTC
				{% endif %}<br>
				{% if specter.price_check %}
					<span class="note">{{ wallet.amount_available | altunit }}</span>
				{% endif %}
				{% if specter.is_liquid and wallet.balance.get("assets", {}) %}
				<span>
					<br>{{ _("Assets:") }}<br>
					{% for asset in wallet.balance.get("assets",{}).keys() | sort %}
						{% set balance = wallet.balance.get("assets",{}).get(asset, {}) %}
						<span style="margin: 0 10px;">
							{{ (balance.get("trusted", 0) + balance.get("untrusted_pending", 0) + balance.get("immature", 0)) | btcamount }}
							<asset-label data-asset="{{asset}}" data-label="{{asset | assetlabel}}"></asset-label>
						</span>
					{% endfor %}
				</span>
				{% endif %}
			</div>
			{% if wallet.amount_locked_unsigned  > 0 or wallet.amount_frozen > 0 %}
			<div>
				<tool-tip>
				    <h4 slot="title">{{ _("Why is this less than my total balance?") }}</h4>
				    <span slot="paragraph">
						{{ _(' Frozen outputs and outputs locked in unsigned transactions are not available here.  
						To make more funds available, click on the "Unsigned" tab and delete not required transactions or unfreeze UTXO under "Transactions".') }}
				    </span>
				</tool-tip>
	        </div>
	        {% endif %}
	    </div>
		<div class="card" style="margin: auto;">
			<div id="recipients" {% if ui_option != 'ui' %}class="hidden"{% else %} class="recipient_wrapper" {% endif %}></div>
			<div id="add-recipient" title="Add a recipient" class="recipient_button" style="float:right"  onclick="addRecipient('', 0, 'btc', '')"><svg width="20" height="20" viewBox="0 0 24 24"><path d="M19 13h-6v6h-2v-6H5v-2h6V5h2v6h6v2z"/></svg></div>
			<div id="recipients-txt-container" {% if ui_option == 'ui' %}class="hidden"{% endif %}>
			{{ _("Unit:") }} 
			<label><input type="radio" class="inline" style="margin: 0 5px;" name="amount_unit_text" value="sat" onchange="toggleUnit(this, 'text')" {% if specter.unit == 'sat' %}checked{% endif %}>sat</label>
			<label><input type="radio" class="inline" style="margin: 0 5px;" name="amount_unit_text" value="btc" onchange="toggleUnit(this, 'text')" {% if specter.unit != 'sat' %}checked{% endif %}>BTC</label><br>

			<textarea id="recipients-txt" name="recipients" placeholder="{{ _('Enter recipient address, amount') }}" style="margin-top: 5px; font-size: 0.95em;" onblur="validateForm()">{{ recipients_txt }}</textarea>
				<p class="note" style="line-height: 2; background-color: #16202d; padding: 10px; border-radius: 7px;">
					{{ _("Enter each recipient address, amount as a new line:") }}<br>
					&lt;{{ _("ADDRESS") }}1&gt;, &lt;{{ _("AMOUNT") }}1&gt;<br>
					&lt;{{ _("ADDRESS") }}2&gt;, &lt;{{ _("AMOUNT") }}2&gt;<br>
					&lt;{{ _("ADDRESS") }}3&gt;, &lt;{{ _("AMOUNT") }}3&gt;<br>
				</p>
			</div>
			<p><span id="calculated_tx_fee_label" class="note" style="margin-top: 17px;" onclick="calculateEstimatedFee()">{{ _("Calculate estimated fee") }}</span><span class="note" id="calculated_tx_fee"></span><p>
			<span id="toggle_advanced" style="cursor: pointer;">{{ _("Advanced") }} {% if show_advanced_settings %}&#9660;{% else %}&#9654;{% endif %}</span>
			<br>
			<div id="advanced_settings" style="margin: auto; max-width: 90%; display: {% if show_advanced_settings %}block{% else %}none{% endif %};">
				<div>{{ _("Transaction editor:") }} 
					<label><input type="radio" class="inline" style="margin: 0 10px 0 20px;" name="ui_option" value="ui" onclick="toggleSendUIType(this)" {% if ui_option == 'ui' %}checked{% endif %} id="ui-radio-btn">UI</label>
					<label><input type="radio" class="inline" style="margin: 0 10px 0 20px;" name="ui_option" value="text" onclick="toggleSendUIType(this);" {% if ui_option != 'ui' %}checked{% endif %}>text</label>
				</div><br>
				{% include "includes/fee-selection.html" %}
				<fee-selection id="fee-selection-component"></fee-selection>
				<br>
				<br>
				<br>
			</div>
			{% include "includes/tx-row.html" %}
			{% include "includes/tx-data.html" %}
			{% include "includes/explorer-link.html" %}
			{% include "includes/tx-table.html" %}
			{% include "includes/coin_selection.html" %}
			<coin-selection  
				id="coinselection-webcomponent"
				wallet-alias="{{wallet.alias}}"
				spendable-amount='{{ wallet.full_available_balance | btcamount }}'
				is-liquid="{{specter.is_liquid}}"
				selected-coins="{{ selected_coins }}">
			</coin-selection>
			<button onclick="validateForm(true)" type="button" name="action" value="createpsbt" id="create_psbt_btn" class="btn centered" style="margin-top: 20px;">{{ _('Create <span class="optional">&nbsp;unsigned&nbsp;</span>transaction') }}</button>
		</div>
	</form>
{% endblock %}


{% block scripts %}
    <script src="{{ url_for('static', filename='Sortable.min.js') }}"></script>   <!-- v1.15.0 from https://github.com/SortableJS/Sortable/releases -->
	<script>
		{% if specter.is_liquid %}
			const MIN_FEE_RATE = 0.1;
			const NETWORK = "Liquid"
		{% else %}
			const MIN_FEE_RATE = 1;
			const NETWORK = "Bitcoin"
		{% endif %}



		function get_recipient_ids() {
			return recipient_array.map(({id}) => id);
		}

		function get_recipient(id) {
			let ids = get_recipient_ids();
			return  recipient_array[ids.indexOf(id)];
		}

		// Amounts and units
		var textUnit = '{{ specter.unit }}';
		var recipient_array = [];
		// TODO: use total balance including unconfirmed
		var assetBalances = {
			"btc": {
				"balance": {{ wallet.full_available_balance }},
				"label": "{% if specter.is_testnet %}t{%endif%}{% if specter.is_liquid %}L{%endif%}BTC",
			},
			"sat": {
				"balance": Math.round({{ wallet.full_available_balance*1e8 }}),
				"label": "sat",
			},
		{% for asset in wallet.balance.get("assets",{}).keys() | sort %}
			"{{asset}}": {
				"balance": {{wallet.balance.get("assets",{}).get(asset, {}).get("trusted", 0)}},
				"label": "{{ asset | assetlabel }}",
			},
		{% endfor %}
		};
		var spendableAmount = {{ wallet.full_available_balance }}

		// Set up web components
		var coinselectionWebcomponent = document.getElementById('coinselection-webcomponent');
		coinselectionWebcomponent.assetBalances = assetBalances
		coinselectionWebcomponent.addEventListener("change", (event) => {
			validateForm()
		})
		var FeeSelectionComponent = document.getElementById('fee-selection-component')
		FeeSelectionComponent = document.getElementById('fee-selection-component')

		// Switch off RBF and subtract fee for Liquid
		function adjustForLiquid() {
			if (NETWORK == "Liquid") {
			console.log("On Liquid, removing RBF and subtract from features ... ")
			FeeSelectionComponent.deactivateRbf()
			FeeSelectionComponent.deactivateSubtract() // Subtract from is still set to true for send max under the hood
			// Remove some line breaks
			advancedSettingsDiv = document.getElementById("advanced_settings")
			lineBreaks = Array.from(advancedSettingsDiv.querySelectorAll('br'))
			lineBreaks.pop() // We still need the last line break
			for (var br of lineBreaks) {
				if (br.parentNode == advancedSettingsDiv) {
					advancedSettingsDiv.removeChild(br)
				}
			}
			}	
		}
		
		// Main part of displaying subtractFrom, the rest is with addRecipient, deleteRecipient and toggleSendUIType
		FeeSelectionComponent.addEventListener("subtractClick", (event) => {
			if ((recipient_array.length > 1 || !document.getElementById('ui-radio-btn').checked) && document.getElementById('subtract').checked) {
				FeeSelectionComponent.showSubtractFrom(true)
				if (!document.getElementById('ui-radio-btn').checked) {
					FeeSelectionComponent.addLineBreaks(2)
				}
			} 
			else {
				FeeSelectionComponent.showSubtractFrom(false)
				if (!document.getElementById('ui-radio-btn').checked) {
					FeeSelectionComponent.removeLineBreaks()
				}
			}
		})


		function addRecipient(addr, amount, amount_unit, label) {
			let ids = get_recipient_ids();
			id = 0;
			if (ids.length > 0){
				id = Math.max(...ids)+1
			}			;
			recipient = {
				'amount':amount,
				'unit':amount_unit,
				'label':label,
				'id':id,
			};
			

			recipient_array.push(recipient);
			let valueOrPlaceholder = amount == 0 ? 'placeholder="0"' : `value=${amount}`
			if (amount_unit == 'sat') {
				amount = parseFloat(Number.parseFloat(amount * 1e8).toFixed(0));
				if (amount == 'NaN') {
					amount = '-'
				}
			}
			let step = 1;
			if (amount_unit == 'btc') {
				step = 1e-8;
			}
			let satChecked = amount_unit == 'btc' ? '' : 'checked';
			let btcChecked = amount_unit == 'btc' ? 'checked' : '';
			let convertedUnit = amount_unit == 'btc' ? 'sat' : 'BTC';
			{% if specter.is_liquid and wallet.balance.get("assets", {}) %}
				let assetSelector = `
				<select name="amount_unit_${id}" style="width: 100px;" onchange="toggleUnit(this, ${id})">
					<option value="btc">LBTC</option>
					<option value="sat">L-sat (10⁻⁸ LBTC)</option>
				{% for asset in wallet.balance.get("assets",{}).keys() | sort %}
					<option value="{{asset}}">{{asset | assetlabel}}</option>
				{% endfor %}
				</select>
				`;
			{% else %}
				let assetSelector = `
				<label><input type="radio" class="inline" style="margin: 0 5px;" name="amount_unit_${id}" value="sat" onchange="toggleUnit(this, ${id})" ${satChecked}>sat</label>
				<label><input type="radio" class="inline" style="margin: 0 5px;" name="amount_unit_${id}" value="btc" onchange="toggleUnit(this, ${id})" ${btcChecked}>BTC</label>
				`;
			{% endif %}
			let recipientForm = `			
			<div id="recipient_${id}" class="item" >		
				<span class="recipient_dragger">
					<span  class="recipient_button"  title="Change the order of the recipients" >&#19977;</span>   Recipient ${id+1}
				</span>
				<span class="recipient_button recipient_remove" title="Remove recipient ${id+1}" style="float:right" onclick="removeRecipient(${id})">&#10060;</span>

				<div class="inner_box"  >
					<div class="row">
						<input type="text" id="address_${id}" name="address_${id}" oninput="validateForm()" value="${addr}" placeholder='{{ _("Recipient address") }}'> &nbsp;
						<qr-scanner id="address-scan-${id}" style="margin-top: 3px;">
							<a slot="button" class="btn" style="height: 35px;">
							<img src="{{ url_for('static', filename='img/qr-code.svg') }}" style="width: 26px; margin: 0px;" class="svg-white"> {{ _("Scan") }}</a>
						</qr-scanner>
					</div>				
					<input type="text" style="margin-top: 3px;" id="label_${id}" name="label_${id}" value="${label}"  placeholder='{{ _("Address label") }}''>
					<br>
					{{ _("Amount:") }}<br>
					<input style="width: 200px" type="number" name="amount_${id}" oninput="calculateConvertedUnit(${id})" id="amount_${id}" min=0 step="${step}" autocomplete="off" ${valueOrPlaceholder}>
					<input type="hidden" name="btc_amount_${id}" id="btc_amount_${id}">
					<div class="mobile-only" style="margin-top: 10px;"></div>
					${assetSelector}
					<span class="note max-btn" style="margin-left: 5px;" id="send_max_${id}" onclick="setMaxAmount(${id})">({{ _("send max") }})</span>
					<div>
						<span class="note" id="converted_unit_amount_${id}">-</span> <span class="note" id="converted_unit_label_${id}">${convertedUnit}</span> <span class="note" id="converted_unit_alt_${id}"></span>
					</div>
				</div>
			<div>
			`

			let recipients = document.getElementById('recipients');
			let newRecipient = document.createElement('div');
			newRecipient.innerHTML = recipientForm;
			newRecipient.id = id;
			recipients.appendChild(newRecipient);
			document.getElementById('address-scan-' + id).addEventListener('scan', e=>{
				let addr = e.detail.result;
				if(addr == null){
					return;
				}
				// remove bitcoin: stuff
				if(addr.indexOf("bitcoin:") >= 0){
					addr = addr.substr(addr.indexOf("bitcoin:")+8);
				}
				let arr = addr.split("?");
				addr = arr[0];
				document.getElementById("address_" + id).value = addr;
				let evt = new Event('input');
				document.getElementById("address_" + id).dispatchEvent(evt);
				// parse metadata like amount and message
				if(arr.length > 1){
					arr = arr[1].split("&");
					arr.forEach((e)=>{
						if(e.startsWith("amount=")){
							let val = parseFloat(e.substr(7));
							if(recipient['unit'] == 'sat'){
								val = Math.round(val*1e8);
							}
							document.getElementById("amount_" + id).value = val;
							let evt = new Event('input');
							document.getElementById("amount_" + id).dispatchEvent(evt);
						}
						if(e.startsWith("message=") || e.startsWith("label=")){
							document.getElementById("label_" + id).value = e.split("=")[1];
						}
					});
				}
			});
			if (recipient_array.length != 1){
				if (document.getElementById('subtract').checked) {
					FeeSelectionComponent.showSubtractFrom(true)
				}
			}
			calculateConvertedUnit(id);
		} 

		function removeRecipient(id=-1) {	
			if (recipient_array.length == 1){  // should not delete the last recipient
				showError(`{{ _("Cannot delete the last recipient") }}`, 5000)
				return;
			}

			if (id==-1) {
				id = recipient_array.length - 1
			};
			let ids = get_recipient_ids();


			//recipient.parentNode.removeChild(recipient);					
			recipient_array.splice(ids.indexOf( id), 1);


			for  (var i = sortable_recipient_wrapper.el.children.length -1; i >= 0; i--)   {
				let	child =  sortable_recipient_wrapper.el.children[i];
				if (child['id'] == id) {
					sortable_recipient_wrapper.el.removeChild(child)
				}
			}

			if (recipient_array.length == 1) {
				FeeSelectionComponent.showSubtractFrom(false);
			} else {
				if (document.getElementById('subtract').checked) {
					document.getElementById('subtract_from').style.display = 'block';
				}
			}
		}

		function toggleUnit(unitSelected, id) {
			let recipient = recipient(id);

			if (id == 'text') {
				textUnit = unitSelected.value
			} else {
				recipient['unit'] = unitSelected.value;
				let unitLabelEl = document.getElementById('converted_unit_label_' + id);
				if(recipient['unit'] == 'sat'){
					unitLabelEl.innerHTML = 'BTC';
				}else if(recipient['unit'] == 'btc'){
					unitLabelEl.innerHTML = 'sat';
				}else{
					unitLabelEl.innerHTML = '';
				}
				document.getElementById('amount_' + id).setAttribute('step', recipient['unit'] == 'sat' ? '1' : '1e-8');
				calculateConvertedUnit(id);
			}
		}

		function calculateConvertedUnit(id) {
			let amountInput = document.getElementById('amount_' + id);

			let recipient = get_recipient(id);
			recipient['amount'] = parseFloat(amountInput.value);

			let convertedAmount = parseFloat(Number.parseFloat(recipient['amount'] / (recipient['unit'] == 'sat' ? 1e8 : 1e-8)).toFixed((recipient['unit'] == 'sat' ? 8 : 0)));
			if (convertedAmount == 'NaN') {
				convertedAmount = '-'
			}
			document.getElementById('btc_amount_' + id).value = (recipient['unit'] == 'sat' ? recipient['amount'] / 1e8 : recipient['amount']);

			if(recipient['unit'] == 'sat' || recipient['unit'] == 'btc'){
				document.getElementById('converted_unit_amount_' + id).innerHTML = (isNaN(convertedAmount) ? '-' : convertedAmount.toFixed(8).replace(/(\.0+|0+)$/, ''));
			{% if specter.price_check %}
				let altRate = parseFloat('{{ specter.alt_rate }}');
				let altSymbol = '{{ specter.alt_symbol }}';
				let altAmount = parseFloat((altRate * parseFloat(document.getElementById('btc_amount_' + id).value)).toFixed(2))
				if (!isNaN(altAmount) && (altSymbol && altRate)) {
					document.getElementById('converted_unit_alt_' + id).innerHTML = '&nbsp;(' + altAmount + altSymbol + ')';
				} else {
					document.getElementById('converted_unit_alt_' + id).innerHTML = '';
				}
			{% endif %}
			}else{
				document.getElementById('converted_unit_amount_' + id).innerHTML = '&nbsp;';
				document.getElementById('converted_unit_alt_' + id).innerHTML = '&nbsp;';
			}
			
			validateForm();
		}

		function isAboveWalletBalance(unit, amount) {
			// TODO: Currently check is disabled for RBF for simplicity, should add it back for RBF
			if ("{{rbf_tx_id}}") {
				return false;
			}
			if(unit in assetBalances){
				return amount > assetBalances[unit].balance;
			}else{
				return amount > 0;
			}
		}

		function isInvalidValue(unit, amount){
			if (!amount) {
				return false;
			}
			return (unit == 'sat' ? amount / 1e8 : amount) < 1e-8;
		}

<<<<<<< HEAD
		async function setMaxAmount(id) {
			let recipient = get_recipient(id);


			let amountInput = document.getElementById('amount_' + id);
			if (!validAddress(id)) {
=======
		async function setMaxAmount(i) {
			FeeSelectionComponent.showSubtractFrom(true)
			FeeSelectionComponent.setSubtractFrom(i + 1)
			let amountInput = document.getElementById('amount_' + i);
			if (!validAddress(i)) {
>>>>>>> 5f82e2a8
				return;
			}
			FeeSelectionComponent.setSubtract(recipient['unit'] == 'sat' || recipient['unit'] == 'btc' || recipient['unit'] == 'lbtc');
			let othersAmount = 0;
			for(let j in recipient_array) {		
				other_recipient = recipient_array[j]		;
				if (other_recipient['id'] != id) {
					let unit = other_recipient['unit'];
					let amount = other_recipient['amount'];
					// assets
					if(other_recipient['unit'] != 'sat' || other_recipient['unit'] != 'btc'){
						if(unit == recipient['unit']){
							othersAmount += amount;
						}
					// btc
					}else{
						if(unit == 'sat' || unit == 'btc'){
							othersAmount += (unit == 'sat' ? amount / 1e8 : amount);
						}
					}
				}
			}

			let maxAmount = (coinselectionWebcomponent.getSpendableAmount(recipient['unit']) - (recipient['unit'] == 'sat' ? othersAmount * 1e8 : othersAmount));
			if (recipient['unit'] == 'sat') {
				maxAmount = Math.round(maxAmount);
			} else {
				maxAmount = parseFloat(maxAmount.toFixed(8));
			}
			if (maxAmount < 0) {
				maxAmount = 0;
			}
			amountInput.value = maxAmount;
			
			calculateConvertedUnit(id);
		}

		// Form validation
		function validateAmount(unit, amount, id, allowZero=false) {
			if (isNaN(amount)) {
				showError(`{{ _("Amount entered is invalid!") }}`, 5000);
				return false;
			}
			if (id) {
				let amountInput = document.getElementById('amount_' + id);
				if (coinselectionWebcomponent != null) {
					amountInput.max = coinselectionWebcomponent.getSpendableAmount(unit);
				} else {
					amountInput.max = spendableAmount
				}
			}
			if (!amount && !allowZero) {
				showError(`{{ _("Amount is zero.") }}`, 5000);
				return false;
			}
			if (isAboveWalletBalance(unit, amount)) {
				showError(`{{ _("You cannot send more than") }} ${assetBalances[unit].balance} ${assetBalances[unit].label}!`, 5000);
				return false;
			} 
			// Directly checks coin selection in here
			else if (coinselectionWebcomponent.shouldSelectMoreCoins(unit, amount)) {
				showError(`{{ _("You need to select more coins!") }}`, 5000);
				return false;
			} 
			else if (isInvalidValue(unit, amount)) {
				showError(`{{ _("Invalid amount! Wrong unit?") }}`, 5000);
				return false;
			} 
			else {
				return true;
			}
		}

		// Returns true if the address is valid 
		function validAddress(id) {
			let reWhite = /\s/;
			let addressInput = document.getElementById('address_' + id);
			if (!addressInput.value) {
				showError(`{{ _("You provided no address.") }}`, 5000);
				return false
			}
			// Segwit addresses are always between 14 and 74 characters long.
			else if (addressInput.value.length < 14) {
				showError(`{{ _("Please provide a valid address!") }}`, 5000);
				return false
			}
			else if (reWhite.test(addressInput.value)) {
				showError(`{{ _("Looks like there are whitespaces in the address field.") }}`, 5000);
				return false
			}
			else {
				return true;
			}
		}

		// Returns true if the fee is valid
		function validFee() {
			let feeRate = FeeSelectionComponent.selectedFee()
			if (feeRate == '') {
				showError(`{{ _("You didn't input a number for the fee or left it empty.") }}`, 5000)
				return false	
			}
			else if (feeRate < MIN_FEE_RATE) {
				showError(`{{ _("Your fee is too low. The minimum fee for ${NETWORK} is ${MIN_FEE_RATE} satoshi.") }}`, 5000)
				return false	
			}
			else {
				return true
			}
		}


		async function checkIfOwnAddress(id) {
			let address = document.getElementById('address_' + id).value;
			if (!address){return;}

			let url="{{ url_for('wallets_endpoint_api.is_address_mine', wallet_alias=wallet.alias, address='this_address') }}"
			url = url.replace('this_address', address)			
					
			let is_address_mine = send_request(url, 'GET');
			return is_address_mine;
		}

		function mark_recipient(id, is_address_mine){
			console.log(`Marking ${id} as is_mine=${is_address_mine}`)

			let html_address = document.getElementById(`address_${id}`);
			if (is_address_mine) {
				html_address.style.backgroundColor= 'var(--cmap-bg-address-is-min)';
			} else {
				html_address.style.backgroundColor= "rgba(1, 1, 1, 0)";
			}

		}

		function validateForm(submitted=false) {
			console.log("validateForm is called")
			let createPSBTButton = document.getElementById('create_psbt_btn');
			// Disables submit but button still clickable before every validation
			createPSBTButton.setAttribute('type', 'button');
			let totalAmount = 0.0;
			let assetAmounts = {};
			if (document.getElementById('ui-radio-btn').checked) {
				for(let i in recipient_array) {
					let recipient = recipient_array[i];
					if(recipient['unit'] == 'btc' || recipient['unit'] == 'sat'){
						totalAmount += (recipient['unit'] == 'sat' ? recipient['amount'] / 1e8 : recipient['amount']);
					}else{
						if(recipient['unit'] in assetAmounts){
							assetAmounts[recipient['unit']] += recipient['amount'];
						}else{
							assetAmounts[recipient['unit']] = recipient['amount'];
						}
					}
					if (document.getElementById("amount_" + recipient['id']).value == '') {
						recipient['amount'] = 0;
					}

					checkIfOwnAddress(recipient['id']).then((is_mine) => {
						mark_recipient(recipient['id'], is_mine );
					});
					

					if (submitted) {
						// Check address
						if (!validAddress(recipient['id'])) {
							return;
						}
						// Check amount
						if (!validateAmount(recipient['unit'], recipient['amount'], recipient['id'])) {
							return;
						}
					}
				}
				// Check fee selection
				if (submitted) {
					if (!validFee()) {
					return
					}	
				}
	
			} else {
				let outputs = document.getElementById('recipients-txt').value.split('\n');
				for (let output of outputs) {
					if (textUnit == 'sat') {
						totalAmount += parseInt(output.split(',')[1].trim()) / 1e8;
					} else {
						totalAmount += parseFloat(output.split(',')[1].trim());
					}
				}
			}

			// Check Liquid assets
			for(asset in assetAmounts){
				if(!validateAmount(asset, assetAmounts[asset])){
					return;
				}
			}

			// this has to be set before send-form POST request 
			var recipient_ids_in_order = document.getElementById('recipient_ids_in_order')  
			recipient_ids_in_order.value = JSON.stringify(sortable_recipient_wrapper.toArray()); 

			createPSBTButton.setAttribute('type', 'submit');
			return true;
		}

		// Utils
		function setVisibility(id, visibility) {
			document.getElementById(id).style.display = visibility;
		}

		function toggleAdvanced() {
			let advancedButton = document.getElementById('toggle_advanced');
			let advancedSettings = document.getElementById('advanced_settings');
			if (advancedSettings.style.display === 'block') {
				advancedSettings.style.display = 'none';
				advancedButton.innerHTML = `{{ _("Advanced") }} &#9654;`;
			} else {
				advancedSettings.style.display = 'block';
				advancedButton.innerHTML = `{{ _("Advanced") }} &#9660;`;
			}
		}

		function toggleSendUIType(radioBtn) {
			if (radioBtn.value == 'ui') {
				FeeSelectionComponent.removeLineBreaks()
				setVisibility('recipients', 'block');
				setVisibility('add-recipient', 'flex');
				setVisibility('recipients-txt-container', 'none');
				setVisibility('subtract', 'block');
				if (recipient_array.length > 1) {
				}
				else {
					FeeSelectionComponent.showSubtractFrom(false)
				}
			} else {
				setVisibility('recipients', 'none');
				setVisibility('add-recipient', 'none');
				setVisibility('recipients-txt-container', 'block');
				// Assumes that text is always used for multiple recipients
				if (document.getElementById('subtract').checked) {
					FeeSelectionComponent.showSubtractFrom(true)
					// Adds two line breaks after the RBF checkbox, since it gets crowded
					FeeSelectionComponent.addLineBreaks(2)
				}
			}
		}

		async function calculateEstimatedFee() {
			document.getElementById('calculated_tx_fee').innerText = ``;
			if (await validateForm(true) !== true) {
				return;
			}
			try {				
				var formData = new FormData(document.getElementById('send-form'));
				let url="{{ url_for('wallets_endpoint_api.estimate_fee', wallet_alias=wallet.alias) }}"
				formData.append("estimate_fee", true)
			
				let result = await send_request(url, 'POST', formData);
				console.log(result);
				if (result.success) {
					let psbt = result.psbt;
					let fees = parseInt(psbt.fee * 1e8)
					document.getElementById('calculated_tx_fee').innerText = `: ${fees} sats`;
					if('{{ specter.price_check }}' == 'True'){
						let altRate = parseFloat('{{ specter.alt_rate }}');
						let altSymbol = '{{ specter.alt_symbol }}';
						let altAmount = parseFloat((altRate * fees / 1e8).toFixed(2))
						if (!isNaN(altAmount) && (altSymbol && altRate)) {
							document.getElementById('calculated_tx_fee').innerText = `: ${fees} sats (${altAmount}${altSymbol})`;
						}
					}
					return fees;
				} else {
					document.getElementById('calculated_tx_fee').innerText = `: ${result.error}`;
				}
			} catch (e) {
				console.log(e);
				document.getElementById('calculated_tx_fee').innerText = `: {{ _("Failed to calculate transaction fees.") }}`;
			}
			return -1;
		}

		document.addEventListener("DOMContentLoaded", function(){
		{% if fillform %}
			{% for addr, amount, amount_unit, label in recipients %}
			addRecipient("{{ addr }}", {{ amount }}, "{{ amount_unit }}", "{{ label }}");
			{% endfor %}
		{% else %}
			addRecipient("", 0, "btc", "");
		{% endif %}
			adjustForLiquid()
			document.getElementById('toggle_advanced').addEventListener('click', (event) => {
				toggleAdvanced();
			});
		});

		// from https://www.codingnepalweb.com/drag-drop-list-or-draggable-list-javascript/		
		const sortable_recipient_wrapper = Sortable.create(document.querySelector(".recipient_wrapper"), {
			dataIdAttr: 'id',
			animation: 350,
			handle: '.recipient_dragger',
			
			onEnd: function(evt) {
				console.log("Dragged id: " + evt.item.id);
				console.log("New recipient order: " + JSON.stringify(sortable_recipient_wrapper.toArray()));

			}		
		});


	</script>
{% endblock %}<|MERGE_RESOLUTION|>--- conflicted
+++ resolved
@@ -423,20 +423,11 @@
 			return (unit == 'sat' ? amount / 1e8 : amount) < 1e-8;
 		}
 
-<<<<<<< HEAD
-		async function setMaxAmount(id) {
-			let recipient = get_recipient(id);
-
-
+		async function setMaxAmount(i) {
+			FeeSelectionComponent.showSubtractFrom(true)
+			FeeSelectionComponent.setSubtractFrom(id)
 			let amountInput = document.getElementById('amount_' + id);
 			if (!validAddress(id)) {
-=======
-		async function setMaxAmount(i) {
-			FeeSelectionComponent.showSubtractFrom(true)
-			FeeSelectionComponent.setSubtractFrom(i + 1)
-			let amountInput = document.getElementById('amount_' + i);
-			if (!validAddress(i)) {
->>>>>>> 5f82e2a8
 				return;
 			}
 			FeeSelectionComponent.setSubtract(recipient['unit'] == 'sat' || recipient['unit'] == 'btc' || recipient['unit'] == 'lbtc');
