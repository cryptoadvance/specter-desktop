--- conflicted
+++ resolved
@@ -143,17 +143,10 @@
 		{% endfor %}
 		};
 
-<<<<<<< HEAD
-		function addRecipient(address='', label='', amount=0.0) {
-			let i = amounts.length;
-			amounts.push(amount);
-			units.push('{% if specter.unit == "sat" %}sat{% else %}btc{% endif %}');
-=======
 		function addRecipient(addr, amount, amount_unit, label) {
 			let i = amounts.length;
 			amounts.push(amount);
 			units.push(amount_unit);
->>>>>>> 4bafc488
 
 			if (amount_unit == 'sat') {
 				amount = parseFloat(Number.parseFloat(amount * 1e8).toFixed(0));
@@ -188,24 +181,15 @@
 			<div id="recipient_${i}" style="border-bottom: 1px solid var(--cmap-border); padding-bottom: 10px; margin-bottom: 10px;">
 				{{ _("Recipient address:") }}<br>
 				<div class="row">
-<<<<<<< HEAD
-					<input type="text" id="address_${i}" name="address_${i}" oninput="validateForm()" value="${address}"> &nbsp;
-=======
 					<input type="text" id="address_${i}" name="address_${i}" oninput="validateForm()" value="${addr}"> &nbsp;
->>>>>>> 4bafc488
 					<qr-scanner id="address-scan-${i}" style="margin-top: 3px;">
 						<a slot="button" class="btn" style="height: 35px;">
 						<img src="{{ url_for('static', filename='img/qr-code.svg') }}" style="width: 26px; margin: 0px;" class="svg-white"> {{ _("Scan") }}</a>
 					</qr-scanner>
 				</div>
 				<br>
-<<<<<<< HEAD
-				Address label (optional):<br>
-				<input type="text" id="label" name="label_${i}" value="${label}">
-=======
 				{{ _("Address label (optional):") }}<br>
 				<input type="text" id="label_${i}" name="label_${i}" value="${label}">
->>>>>>> 4bafc488
 				<br><br>
 				{{ _("Amount:") }}<br>
 				<input style="width: 200px" type="number" name="amount_${i}" oninput="calculateConvertedUnit(${i})" id="amount_${i}" min=0 step="${step}" autocomplete="off" value="${amount}">
@@ -614,24 +598,13 @@
 		}
 
 		document.addEventListener("DOMContentLoaded", function(){
-<<<<<<< HEAD
-			{% if fillform %}
-				{% for _ in addresses %}
-					addRecipient('{{ addresses[loop.index0] }}', '{{ labels[loop.index0] }}', parseFloat('{{ amounts[loop.index0] }}'));
-				{% endfor %}
-				validateForm();
-			{% else %}
-				addRecipient();
-			{% endif %}
-=======
-		{% if recipients %}
+		{% if fillform %}
 			{% for addr, amount, amount_unit, label in recipients %}
 			addRecipient("{{ addr }}", {{ amount }}, "{{ amount_unit }}", "{{ label }}");
 			{% endfor %}
 		{% else %}
 			addRecipient("", 0, "btc", "");
 		{% endif %}
->>>>>>> 4bafc488
 			document.getElementById('toggle_advanced').addEventListener('click', (event) => {
 				toggleAdvanced();
 			});
