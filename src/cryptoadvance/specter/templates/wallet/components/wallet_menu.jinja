{% from 'wallet/components/wallet_menu_item.jinja' import wallet_menu_item %}

{# 
    wallet_menu - Tabs menu to navigate between the wallet screens.
    Parameters:
    - active_menuitem: Current active tab. Options: 'transactions', 'addresses', 'receive', 'send', 'settings'.
	- wallet_alias: The wallet alias (used in the URL navigation).
 #}
{% macro wallet_menu(active_menuitem, wallet_alias, ext_wallettabs) -%}
	<nav class="row collapse-on-mobile">
		{{ wallet_menu_item('history', _('Transactions'), wallet_alias, active_menuitem, isLeft=true, id='btn_transactions') }}
		{{ wallet_menu_item('addresses', _('Addresses'), wallet_alias, active_menuitem) }}
		{{ wallet_menu_item('receive', _('Receive'), wallet_alias, active_menuitem, id='btn_receive') }}
		{{ wallet_menu_item('send', _('Send'), wallet_alias, active_menuitem, id='btn_send') }}
		{% for ext_id, wallettabs in ext_wallettabs.items() %}
			{% for wallettab in wallettabs %}
<<<<<<< HEAD
				{{ wallet_menu_item(wallettab["endpoint"], _(wallettab["title"]), active_menuitem, isRight=false, blueprint=ext_id+"_endpoint") }}
=======
				{{ wallet_menu_item(wallettab["endpoint"], _(wallettab["title"]), wallet_alias, active_menuitem, isRight=false, blueprint=ext_id+"_endpoint") }}
>>>>>>> 747b8ab3
			{% endfor %}
		{% endfor %}
		{{ wallet_menu_item('settings', _('Settings'), wallet_alias, active_menuitem, isRight=true, id='btn_settings') }}
		<a href="javascript:void(0);" class="mobile-nav-icon" onclick="toggleMobileNav(this, `{{ url_for('static', filename='img/caret-down.svg') }}`, `{{ url_for('static', filename='img/caret-up.svg') }}`)">
			<img style="width: 36px;" src="{{ url_for('static', filename='img/caret-down.svg') }}" class="svg-white"/>
		</a>
	</nav>
{%- endmacro %}<|MERGE_RESOLUTION|>--- conflicted
+++ resolved
@@ -14,11 +14,7 @@
 		{{ wallet_menu_item('send', _('Send'), wallet_alias, active_menuitem, id='btn_send') }}
 		{% for ext_id, wallettabs in ext_wallettabs.items() %}
 			{% for wallettab in wallettabs %}
-<<<<<<< HEAD
-				{{ wallet_menu_item(wallettab["endpoint"], _(wallettab["title"]), active_menuitem, isRight=false, blueprint=ext_id+"_endpoint") }}
-=======
 				{{ wallet_menu_item(wallettab["endpoint"], _(wallettab["title"]), wallet_alias, active_menuitem, isRight=false, blueprint=ext_id+"_endpoint") }}
->>>>>>> 747b8ab3
 			{% endfor %}
 		{% endfor %}
 		{{ wallet_menu_item('settings', _('Settings'), wallet_alias, active_menuitem, isRight=true, id='btn_settings') }}
