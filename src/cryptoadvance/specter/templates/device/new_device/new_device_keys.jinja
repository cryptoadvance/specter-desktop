{% extends "base.jinja" %}
{% block main %}
    {% include "includes/hwi/hwi.jinja" %}
    {% include "includes/qr-scanner.html" %}

    <form id="form" class="flex flex-col" action="{{ url_for('devices_endpoint.new_device_keys', device_type=device_class.device_type) }}" method="POST" onsubmit="showPacman();">

        {% if existing_device %}
            <input type="hidden" name="existing_device" value="{{ existing_device.alias }}">
        {% endif %}

        <input type="hidden" class="csrf-token" name="csrf_token" value="{{ csrf_token() }}"/>

        {% if device_class.hot_wallet %}
            <input type="hidden" name="mnemonic" value="{{ mnemonic }}"/>
            <input type="hidden" name="passphrase" value="{{ passphrase }}"/>
            <input type="hidden" name="file_password" value="{{ file_password }}"/>
            <input type="hidden" name="range_start" value="{{ range_start }}"/>
            <input type="hidden" name="range_end" value="{{ range_end }}"/>
        {% endif %}

        <div>
            <h1>{{ _("Import keys from your signing device") }}</h1>

            {% if not existing_device %}
                <h2 class="mt-4 mb-8">
                    {{ _("Name your Device: ") }}
                    <input type="text" name="device_name" placeholder="My device" id="device_name" required/>
                </h2>
            {% endif %}
<<<<<<< HEAD

            <div id="coldcard-instructions" class="{%if device_class.device_type != 'coldcard' %}hidden{% endif %}">
                <p>{{ _("Connect your ColdCard to the computer via USB and unlock it or upload a wallet export file from micro SD card.") }}</p>

                <ol>
                    <li>{{ _("To export the wallet data file from the ColdCard, insert your micro SD card into the device, then:") }}</li>
                    <li>{{ _("To get the single sig xpubs, go to: Advanced &rarr; MicroSD Card &rarr; Export Wallet &rarr; Generic JSON. When asked for account, select account number (default is 0) and confirm the export.") }}</li>
                    <li>{{ _("To get the multisig xpubs, go to: Settings &rarr; Multisig Wallets &rarr; Export XPUB and confirm the export.") }}</li>
                </ol>
            </div>

            <div id="specter-instructions" class="{%if device_class.device_type != 'specter' %}hidden{% endif %}">
                <p>{{ _("Connect your Specter-DIY to the computer via USB and unlock it or scan the wallet master public key.") }}</p>

                <ol>
                    <li>{{ _("To get the master public key QR code to scan, click on: Master public keys, then select each key type you'd like to import and scan the displayed QR code for each into Specter.") }}</li>
                </ol>
            </div>

            <div id="cobo-instructions" class="{%if device_class.device_type != 'cobo' %}hidden{% endif %}">
                <p>{{ _("Scan your Cobo Vault master public key or upload a wallet export file.") }}</p>

                <ol>
                    <li>{{ _("To get the master public keys QR codes to scan:") }}</li>
                    <li>{{ _("For single sig, click on: Setting &rarr; Watch-Only Wallet &rarr; Generic Wallet, Click the top right 3 dots (...) &rarr; Wallet Info &rarr; Toggle Address Type, then select the wallet address type you would like to use for your wallet.") }}</li>
                    <li>{{ _("For multisig, click on: Multisig Wallet &rarr; Click the top right 3 dots (...) &rarr; Show/Export XPUB, then select the wallet address type you would like to use for your wallet.") }}</li>
                    <li>{{ _("Cobo Vault will then display the QR code which you should scan into Specter.") }}</li>
                    <li>{{ _("To import with SD card, click on \"touch here to export the file with microSD\" on the same screen as the QR code.") }}</li>
                </ol>
            </div>

            <div id="passport-instructions" class="{%if device_class.device_type != 'passport' %}hidden{% endif %}">
                <p>{{ _("Pair your Passport to Specter using QR codes or a microSD card.") }}</p>

                <ol>
                    <li>{{ _("To pair your Passport with Specter, navigate to Pair Wallet –> Specter and follow the instructions on your Passport.")}}</li>
                    <li>{{ _("If your webcam is having difficulty scanning QR codes on Passport’s screen, we recommend using a microSD.") }}</li>
                </ol>
            </div>

            <div id="hwi-only-instructions" class="{%if device_class.device_type in ['bitcoincore', 'bitcoincore_watchonly', 'cobo', 'coldcard', 'electrum', 'other', 'specter']%}hidden{% endif %}">
                <p>
=======
            <div>
                <h1 style="font-size: 1.8em;">{{ _("Upload Keys") }}</h1>
                {% if not existing_device %}
                    <h2 style="max-width: 500px; margin: auto;">{{ _("Name your Device: ") }}<input type="text" name="device_name" placeholder="My device" id="device_name" required/></h2>
                    <br>
                {% endif %}
                <div id="coldcard-instructions" {%if device_class.device_type != 'coldcard' %}class="hidden"{% endif %}>
                    <p>
                    {{ _("Connect your ColdCard to the computer via USB and unlock it or upload a wallet export file from micro SD card.") }}<br>
                    </p>
                    <span class="note">
                    {{ _("To export the wallet data file from the ColdCard, insert your micro SD card into the device, then:") }}<br>
                    {{ _("To get the single sig xpubs, go to: Advanced &rarr; MicroSD Card &rarr; Export Wallet &rarr; Generic JSON. When asked for account, select account number (default is 0) and confirm the export.") }}<br>
                    {{ _("To get the multisig xpubs, go to: Settings &rarr; Multisig Wallets &rarr; Export XPUB and confirm the export.") }}
                    </span>
                </div>
                <div id="specter-instructions" {%if device_class.device_type != 'specter' %}class="hidden"{% endif %}>
                    <p>
                    {{ _("Connect your Specter-DIY to the computer via USB and unlock it or scan the wallet master public key.") }}<br>
                    </p>
                    <span class="note">
                    {{ _("To get the master public key QR code to scan, click on: Master public keys, then select each key type you'd like to import and scan the displayed QR code for each into Specter.") }}
                    </span>
                </div>
                <div id="cobo-instructions" {%if device_class.device_type != 'cobo' %}class="hidden"{% endif %}>
                    <p>
                    {{ _("Scan your Cobo Vault master public key or upload a wallet export file.") }}<br>
                    </p>
                    <span class="note">
                    {{ _("To get the master public keys QR codes to scan:") }}<br><br>
                    {{ _("For single sig, click on: Setting &rarr; Watch-Only Wallet &rarr; Generic Wallet, Click the top right 3 dots (...) &rarr; Wallet Info &rarr; Toggle Address Type, then select the wallet address type you would like to use for your wallet.") }}<br><br>
                    {{ _("For multisig, click on: Multisig Wallet &rarr; Click the top right 3 dots (...) &rarr; Show/Export XPUB, then select the wallet address type you would like to use for your wallet.") }}<br>
                    {{ _("Cobo Vault will then display the QR code which you should scan into Specter.") }}<br><br>
                    {{ _("To import with SD card, click on \"touch here to export the file with microSD\" on the same screen as the QR code.") }}
                    </span>
                </div>
                <div id="passport-instructions" {%if device_class.device_type != 'passport' %}class="hidden"{% endif %}>
                    <p>
                    {{ _("Pair your Passport to Specter using QR codes or a microSD card.") }}<br>
                    </p>
                    <span class="note">
                    {{ _("To pair your Passport with Specter, navigate to Manage Account -> Connect Wallet –> Specter and follow the instructions on your Passport.")}}<br>
                    {{ _("If your webcam is having difficulty scanning QR codes on Passport’s screen, we recommend using a microSD.") }}
                    </span>
                </div>
                <div id="hwi-only-instructions" {%if device_class.device_type in ['bitcoincore', 'bitcoincore_watchonly', 'cobo', 'coldcard', 'electrum', 'other', 'specter']%}class="hidden"{% endif %}>
                    <p>
>>>>>>> e5e87a7a
                    {{ _("Connect your hardware device to the computer via USB.") }}
                    {% if device_class.device_type == 'ledger' %}
                        {{ _("Open the Bitcoin app on your Ledger.") }}
                    {% endif %}
                </p>
            </div>

            <table class="mt-8">
                <thead>
                    <tr>
                        <th>{{ _("Purpose") }}</th>
                        <th>{{ _("Derivation") }}</th>
                        <th>{{ _("XPUB") }}</th>
                        <th><button type="button" class="btn" data-style="width: 60px;" id="edit-xpubs-table-btn" onclick="editXpubsTable(this)">{{ _("Edit") }}</button></th>
                    </tr>
                </thead>

                <tbody id="xpubs_table">

                </tbody>

                <input id="xpubs-table-rows-count" name="xpubs_rows_count" type="hidden"/>
            </table>

            <div class="grid grid-cols-2 gap-5 my-5">
                <div id="connect-hwi" class="button text-base {% if not device_class.hwi_support %}opacity-20 pointer-events-none{% endif %}">
                    <img src="{{ url_for('static', filename='img/usb.svg') }}">
                    {{ _("Get via USB") }}
                </div>

                <label id="connect-sdcard" class="{% if not device_class.sd_card_support %}opacity-20 pointer-events-none{% endif %}">
                    <input type="file" id="file" multiple class="hidden"/>
                    <div class="button text-base">
                        <img src="{{ url_for('static', filename='img/sd-card.svg') }}">
                        {{ _("Upload from SD") }}
                    </div>
                </label>

                <qr-scanner id="xpub-scan" class="{% if not device_class.qr_code_support %}opacity-20 pointer-events-none{% endif %}">
                    <a slot="button" href="#" class="button">
                        <img src="{{ url_for('static', filename='img/qr-code.svg') }}">
                        {{ _("Scan QR code") }}
                    </a>
                </qr-scanner>

                <button id="xpub-paste" class="button text-base {% if device_class.device_type not in ['electrum', 'other'] %}opacity-20 pointer-events-none{% endif %}" type="button" onclick="showPageOverlay('paste-xpub-popup')" class="btn centered">
                    <img src="{{ url_for('static', filename='img/copy.svg') }}">
                    {{ _("Paste xpub") }}
                </button>

                <div id="paste-xpub-popup" class="hidden">
                    <h1>{{ _("Paste xpub") }}</h1>
                    <input type="text" id="paste-xpub-text" placeholder="Paste your xpub here">
                    <br><br>
                    <button type="button" onclick="addXpubs(document.getElementById('paste-xpub-text').value);hidePageOverlay();document.getElementById('paste-xpub-text').value='';">{{ _("Add xpub") }}</button>
                </div>
            </div>
        </div>

        <button class="button w-[calc(680px/2)] bg-accent text-white self-end" type="submit" id="submit-keys">{{ _("Continue") }}</button>
    </form>
{% endblock %}

{% block scripts %}
    <script>
        let xpubsTableRows = 0;

        function addXpub(purpose, derivation, xpub='-') {
			let xpubsTable = document.getElementById('xpubs_table');
            derivation = derivation.replaceAll("'", "h");
            for (let existingRow of xpubsTable.children) {
                let existingRowDerivation = document.getElementById(existingRow.id + '-derivation')
                if (existingRowDerivation && existingRowDerivation.innerHTML == derivation) {
                    document.getElementById(existingRow.id + '-xpub').innerHTML = xpub;
                    document.getElementById(existingRow.id + '-xpub-hidden').value = xpub;
                    if (purpose != 'Custom' && document.getElementById(existingRow.id + '-purpose').value == 'Custom') {
                        document.getElementById(existingRow.id + '-purpose').value = purpose;
                    }
                    return;
                }
            }
            xpubsTableRows++;
            let xpubsTableRowsInput = document.getElementById('xpubs-table-rows-count')
            xpubsTableRowsInput.value = xpubsTableRows;
            let xpubRowHTML = `
                <td><input id="xpubs-table-row-${xpubsTableRows}-purpose" name="xpubs-table-row-${xpubsTableRows}-purpose" type="text" value="${purpose}" placeholder="{{ _("XPUB purpose") }}" data-style="width: 90%; min-width: 100px;"></td>
                <td id="xpubs-table-row-${xpubsTableRows}-derivation" data-style="min-width: 0px;">${derivation}</td>
                <input id="xpubs-table-row-${xpubsTableRows}-derivation-hidden" name="xpubs-table-row-${xpubsTableRows}-derivation-hidden" type="hidden" value="${derivation}">
                <td id="xpubs-table-row-${xpubsTableRows}-xpub" class="xpub scroll" data-style="overflow: auto;">${xpub}</td>
                <input id="xpubs-table-row-${xpubsTableRows}-xpub-hidden" name="xpubs-table-row-${xpubsTableRows}-xpub-hidden" type="hidden" value="${xpub}">
                <td><button type="button" class="btn xpubs_edit" data-style="width: 60px;" onclick="document.getElementById('xpubs-table-row-${xpubsTableRows}').remove()">Remove</button></td>
            `
            let xpubRow = document.createElement('tr');
            xpubRow.id = `xpubs-table-row-${xpubsTableRows}`;
			xpubRow.innerHTML = xpubRowHTML;
            xpubsTable.insertBefore(xpubRow, xpubsTable.children[xpubsTable.children.length - 3]);
        }

        function addXpubs(xpubs) {
            xpubs.split('\n').filter(xpub => xpub != '').forEach(xpub => {
                if (xpub.startsWith("[")) {
                    let [fingerprint, ...derivation] = xpub.split('[')[1].split(']')[0].split('/')
                    derivation = derivation.join('/').replace("'", 'h').toLowerCase();
                    addXpub('Custom', 'm/' + derivation, ['[' + fingerprint.toLowerCase(), '/' , derivation, ']', xpub.split(']')[1]].join(''))
                } else {
                    let xpubPurpose = 'Custom'
                    if (xpub.startsWith("ypub") || xpub.startsWith("upub")) {
                        xpubPurpose = `{{ _("#0 Single Sig (Nested)") }}`;
                    } else if (xpub.startsWith("vpub") || xpub.startsWith("zpub")) {
                        xpubPurpose = `{{ _("#0 Single Sig (Segwit)") }}`;
                    }
                    addXpub(xpubPurpose, 'm/', xpub)
                }
            })
            
            if (document.getElementById('edit-xpubs-table-btn').innerHTML != `{{ _("Edit") }}`) {
                for (let el of document.getElementsByClassName('xpubs_edit')) {
                    el.style.visibility = 'visible';
                }
            }
        }

        function setupXpubsTable(device='null') {
			let xpubsTable = document.getElementById('xpubs_table');
            xpubsTable.innerHTML = '';
            let xpubAddAccountRowHTML =  `
                <td><input id="account_number_xpubs" value="0" min="0" type="number" step="1" data-style="width: 150px;" placeholder="{{ _("Account #") }}"></td>
                <td><button type="button" class="btn" data-style="width: 150px;" onclick="addAccountXpubs()">{{ _("Add account") }}</button></td>
                <td></td>
            `
            let xpubAddAccountRow = document.createElement('tr');
            xpubAddAccountRow.id = `edit_add_account`;
            xpubAddAccountRow.style.display = 'none';
			xpubAddAccountRow.innerHTML = xpubAddAccountRowHTML;
            xpubsTable.appendChild(xpubAddAccountRow);

            let xpubAddCustomRowHTML =  `
                <td><input id="new_xpub_purpose" type="text" placeholder="{{ _("XPUB purpose") }}"></td>
                <td><input id="new_xpub_derivation" type="text" placeholder="m/..."></td>
                <td></td>
                <td><button type="button" class="btn" data-style="width: 60px;" onclick="addCustomDerivation()">{{ _("Add") }}</button></td>
            `
            let xpubAddCustomRow = document.createElement('tr');
            xpubAddCustomRow.id = `edit_custom_der`;
            xpubAddCustomRow.style.display = 'none';
			xpubAddCustomRow.innerHTML = xpubAddCustomRowHTML;
            xpubsTable.appendChild(xpubAddCustomRow);

            let xpubAddRowHTML = `
                <td><button type="button" class="btn" data-style="width: 150px;" onclick="document.getElementById('edit_add_account').style.display='table-row';">{{ _("Add account") }}</button></td>
                <td><button type="button" class="btn" data-style="width: 150px;" onclick="document.getElementById('edit_custom_der').style.display='table-row';">{{ _("Add custom derivation") }}</button></td>
                <td></td>
            `
            let xpubAddRow = document.createElement('tr');
            xpubAddRow.id = `edit_select_add_method`;
            xpubAddRow.classList.add(`xpubs_edit`);
			xpubAddRow.innerHTML = xpubAddRowHTML;
            xpubsTable.appendChild(xpubAddRow);
            if (device && device != 'electrum') {
                addAccountXpubs();
            } else {
                addXpub('Custom', 'm/');
            }
            for (let el of document.getElementsByClassName('xpubs_edit')) {
                el.style.visibility = 'hidden';
            }
        }

        function addAccountXpubs() {
            let accountNumberField = document.getElementById('account_number_xpubs')
            let accountNumber = accountNumberField.value;
            addXpub('#' + accountNumber + ' Single Sig (Nested)', 'm/49h/{{ specter.network_parameters.bip32 }}h/' + accountNumber + 'h');
            addXpub('#' + accountNumber + ' Single Sig (Segwit)', 'm/84h/{{ specter.network_parameters.bip32 }}h/' + accountNumber + 'h');
            {% if specter.taproot_support and device_class.taproot_support %}
            addXpub('#' + accountNumber + ' Single Sig (Taproot)', 'm/86h/{{ specter.network_parameters.bip32 }}h/' + accountNumber + 'h');
            {% endif %}
            addXpub('#' + accountNumber + ' Multisig Sig (Nested)', 'm/48h/{{ specter.network_parameters.bip32 }}h/' + accountNumber + 'h/1h');
            addXpub('#' + accountNumber + ' Multisig Sig (Segwit)', 'm/48h/{{ specter.network_parameters.bip32 }}h/' + accountNumber + 'h/2h');
            document.getElementById('edit_add_account').style.display = 'none';
            accountNumberField.value = 0;
            for (let el of document.getElementsByClassName('xpubs_edit')) {
                el.style.visibility = 'visible';
            }
        }

        function addCustomDerivation() {
            let purposeTextField = document.getElementById('new_xpub_purpose')
            let derivationTextField = document.getElementById('new_xpub_derivation')
            addXpub(purposeTextField.value, derivationTextField.value);
            document.getElementById('edit_custom_der').style.display = 'none';
            purposeTextField.value = '';
            derivationTextField.value = '';
            for (let el of document.getElementsByClassName('xpubs_edit')) {
                el.style.visibility = 'visible';
            }
        }

        document.addEventListener("DOMContentLoaded", function(){
            setupXpubsTable();
        });

        function editXpubsTable(editBtn) {
            let visibility = '';
            if (editBtn.innerHTML == `{{ _("Edit") }}`) {
                editBtn.innerHTML = `{{ _("Done") }}`;
                visibility = 'visible';
            } else {
                editBtn.innerHTML = `{{ _("Edit") }}`;
                visibility = 'hidden';
            }
            document.getElementById('edit_select_add_method').style.display = 'table-row';
            document.getElementById('edit_add_account').style.display = 'none';
            document.getElementById('edit_custom_der').style.display = 'none';
            for (let el of document.getElementsByClassName('xpubs_edit')) {
                el.style.visibility = visibility;
            }
        }
    </script>

    <script type="text/javascript">
        document.getElementById('connect-hwi').addEventListener('click', async e => {
            // detect devices
            let deviceType = `{{ device_class.device_type }}`;
            let devices = await enumerate(deviceType);
            if(devices == null){
                return
            }
            // this shouldn't happen actually
            if(devices.length == 0){
                showError(`{{ _("No devices found :(") }}`);
                return;
            }

            let device;
            if (devices.length == 1) {
                device = devices[0];
                let passphrase = await unlockDevice(device);
                if (passphrase != null){
                    device.passphrase = passphrase;
                }
            } else {
                // first only for now
                device = await selectDevice(devices);
            }

            // nothing to do if user cancelled
            if(device == null){
                return;
            }

            let xpubsTable = document.getElementById('xpubs_table');
            
            for (let xpubRow of [].slice.call(xpubsTable.children, 0, xpubsTable.children.length - 3)) {
                if (document.getElementById(xpubRow.id + '-xpub').innerHTML != '-') {
                    continue
                }

                let xpub = await getXpub(device,
                    document.getElementById(xpubRow.id + '-derivation').innerHTML,
                    "",
                    "{specter.chain}"
                );
                if(xpub == null){
                    showError(`{{ _("Failed to retrive device data. Please try again.") }}`);
                    return;
                }

                addXpub('Custom', document.getElementById(xpubRow.id + '-derivation').innerHTML, xpub)
            }
        });
    </script>

    <script type="text/javascript">
        document.addEventListener("DOMContentLoaded", function(){
            var el = document.getElementById("file");

            if (el != null) {
                el.addEventListener("change", (e) => {
                    files = e.currentTarget.files;
                    console.log(files);
                    for(let i=0; i<files.length; i++){
                        console.log(files[i].name);
                        let reader = new FileReader();
                        reader.onload = function(e) {
                            let str = reader.result
                            let data = checkColdcardXpubsFormat(str);
                            if (data == "") {
                                str.split("\n").forEach((line)=>{
                                    if(line.indexOf("(") >= 0){
                                        let arr = line.split("(");
                                        let args = arr[arr.length-1].split(")")[0];
                                        // if multisig
                                        args.split(",").forEach((arg) => {
                                            // must have pub in xpub
                                            if(arg.indexOf("pub") > 0){
                                                let re = /(.*pub[^/]*).*/g.exec(arg);
                                                if(re){
                                                    data += re[re.length-1].replaceAll("'","h") + "\n";
                                                }
                                            }
                                        });
                                    }else{
                                        data += line+"\n";
                                    }
                                });
                            }
                            addXpubs(data);
                        }
                        reader.readAsText(files[i]);
                    }
                    el.value = null;
                });
            }
        });
    </script>

    <script type="text/javascript">
        let scanner = document.getElementById('xpub-scan');
        if(scanner != null) {
            scanner.addEventListener('scan', async (e) => {
                let result = e.detail.result;
                if(result==null){
                    return;
                }

                // foundation's passport returns coldcard format encoded in bcur2
                if(result.type == "bytes"){
                    let b = window.URlib.Bytes.fromCBOR(result.cbor);
                    let str = new TextDecoder().decode(b.getData());
                    let data = checkColdcardXpubsFormat(str);
                    addXpubs(data);
                    return;
                }

                // keystone returns bcur2 result
                if(result.type == "crypto-account"){
                    let account = window.URlib.CryptoAccount.fromCBOR(result.cbor);
                    let mfp = window.buffer.Buffer.from(account.getMasterFingerprint()).toString("hex");
                    let txtkeys = "";
                    account.getOutputDescriptors().forEach( async (e) => {
                        let k = e.getHDKey();
                        let path = k.getOrigin().getPath().replaceAll("'","h");
                        let is_testnet = false;
                        if (k.getOrigin().getDepth() >= 2){
                            is_testnet = (k.getOrigin().getComponents()[1].getIndex() == 1);
                        }
                        // version, depth, fgp, childnumber, chaincode, key, checksum
                        let xpub = new Uint8Array(4+1+4+4+32+33+4);
                        if(is_testnet){
                            // testnet version
                            xpub.set(new Uint8Array([0x04, 0x35, 0x87, 0xcf]), 0);
                        }else{
                            // mainnet version
                            xpub.set(new Uint8Array([0x04, 0x88, 0xb2, 0x1e]), 0);
                        }
                        let key = k.getKey();
                        xpub[4] = k.getOrigin().getDepth();
                        xpub.set(k.getParentFingerprint(), 5);
                        let der = k.getOrigin().getComponents();
                        let childnum = der[der.length-1];
                        let num = childnum.getIndex();
                        if(childnum.isHardened()){
                            num += 0x80000000;
                        }
                        for(let i = 0; i < 4; i++){
                            xpub[9+3-i] = (num % 256);
                            num = (num >>> 8);
                        }
                        xpub.set(k.getChainCode(), 13);
                        xpub.set(key, 13+32);
                        // calc checksum
                        let checksum = await crypto.subtle.digest('SHA-256',
                                        await crypto.subtle.digest('SHA-256', xpub.slice(0,78))
                        );
                        xpub.set(new Uint8Array(checksum).slice(0,4), 78);
                        addXpubs(`[${mfp}/${path}]${Base58.encode(xpub)}`);
                    });
                } else if(result.includes("{")){
                    // cobo uses json format
                    let obj = JSON.parse(result);
                    if(("ExtPubKey" in obj) && 
                        ("AccountKeyPath" in obj) && 
                        ("MasterFingerprint" in obj)){
                        console.log(obj);
                        let path = obj.AccountKeyPath.replace(/'/g,'h');
                        let str = `[${obj.MasterFingerprint}/${path}]${obj.ExtPubKey}`;
                        addXpubs(str);
                    } else if( ("xfp" in obj) &&
                            ("xpub" in obj) &&
                            ("path" in obj)){
                        console.log(obj);
                        let path = obj.path.replace(/'/g,'h').replace("m/","");
                        let str = `[${obj.xfp}/${path}]${obj.xpub}`;
                        addXpubs(str);
                    }else{
                        showError(`{{ _("Unknown key format") }}`);
                    }
                }else{
                    addXpubs(result);
                }
            });
        }

        function checkColdcardXpubsFormat(str) {
            let data = "";
            if (str.indexOf("{") >= 0) {
                let json = JSON.parse(str);
                console.log(str);
                if ("keystore" in json) { // ColdCard electrum file
                    let prefix = "";
                    let fingerprint = "";
                    if ("ckcc_xfp" in json.keystore){
                        let num = json.keystore.ckcc_xfp;
                        for (let i = 0; i < 4; i++) {
                            fingerprint += ('0' + (num % 256).toString(16)).slice(-2);
                            num = num >>> 8;
                        }
                    }
                    if ("root_fingerprint" in json.keystore){
                        fingerprint = json.keystore.root_fingerprint;
                    }
                    if ((fingerprint.length > 0) && ("derivation" in json.keystore)) {
                        prefix = "[";
                        prefix += fingerprint;
                        prefix += json.keystore.derivation.substring(1).replace(/'/g,"h");
                        prefix += "]";
                    }
                    let s = prefix + json.keystore.xpub + "\n";
                    data += s;
                } else if ("ExtPubKey" in json){
                    // Probably Cobo single key txt file
                    let der = '/' + json.AccountKeyPath.replace("m","").replace(/'/g,"h");
                    data += `[${json.MasterFingerprint}${der}]${json.ExtPubKey}\n`;
                } else if (("bip84" in json) && ("xfp" in json)){
                // coldcard generic file
                    let s = "";
                    ["bip44","bip49","bip84","bip48_1","bip48_2"].forEach((bip)=>{
                        if(bip in json){
                            let der = json[bip].deriv.replace("m","").replace(/'/g,"h");
                            let xpub = json[bip].xpub;
                            if("_pub" in json[bip]){
                                xpub = json[bip]["_pub"];
                            }
                            s += `[${json.xfp}${der}]${xpub}\n`;
                        }
                    });
                    data += s;
                } else if (("xpub" in json) && ("path" in json) && ("xfp" in json)) {
                    // Probably Cobo single key file
                    let der = json.path.replace("m","").replace(/'/g,"h");
                    data += `[${json.xfp}${der}]${json.xpub}\n`;
                } else if ("xfp" in json) {
                // probably ColdCard multisig file
                    let s = "";
                    for (let k in json) {
                        if (k+"_deriv" in json) {
                            s += "["+json.xfp+json[k+"_deriv"].substring(1)+"]"+json[k]+"\n";
                        }
                    }
                    data += s;
                }
            }
            return data;
        }
    </script>
{% endblock %}<|MERGE_RESOLUTION|>--- conflicted
+++ resolved
@@ -20,7 +20,7 @@
         {% endif %}
 
         <div>
-            <h1>{{ _("Import keys from your signing device") }}</h1>
+            <h1>{{ _("Upload Keys") }}</h1>
 
             {% if not existing_device %}
                 <h2 class="mt-4 mb-8">
@@ -28,8 +28,7 @@
                     <input type="text" name="device_name" placeholder="My device" id="device_name" required/>
                 </h2>
             {% endif %}
-<<<<<<< HEAD
-
+            
             <div id="coldcard-instructions" class="{%if device_class.device_type != 'coldcard' %}hidden{% endif %}">
                 <p>{{ _("Connect your ColdCard to the computer via USB and unlock it or upload a wallet export file from micro SD card.") }}</p>
 
@@ -71,55 +70,6 @@
 
             <div id="hwi-only-instructions" class="{%if device_class.device_type in ['bitcoincore', 'bitcoincore_watchonly', 'cobo', 'coldcard', 'electrum', 'other', 'specter']%}hidden{% endif %}">
                 <p>
-=======
-            <div>
-                <h1 style="font-size: 1.8em;">{{ _("Upload Keys") }}</h1>
-                {% if not existing_device %}
-                    <h2 style="max-width: 500px; margin: auto;">{{ _("Name your Device: ") }}<input type="text" name="device_name" placeholder="My device" id="device_name" required/></h2>
-                    <br>
-                {% endif %}
-                <div id="coldcard-instructions" {%if device_class.device_type != 'coldcard' %}class="hidden"{% endif %}>
-                    <p>
-                    {{ _("Connect your ColdCard to the computer via USB and unlock it or upload a wallet export file from micro SD card.") }}<br>
-                    </p>
-                    <span class="note">
-                    {{ _("To export the wallet data file from the ColdCard, insert your micro SD card into the device, then:") }}<br>
-                    {{ _("To get the single sig xpubs, go to: Advanced &rarr; MicroSD Card &rarr; Export Wallet &rarr; Generic JSON. When asked for account, select account number (default is 0) and confirm the export.") }}<br>
-                    {{ _("To get the multisig xpubs, go to: Settings &rarr; Multisig Wallets &rarr; Export XPUB and confirm the export.") }}
-                    </span>
-                </div>
-                <div id="specter-instructions" {%if device_class.device_type != 'specter' %}class="hidden"{% endif %}>
-                    <p>
-                    {{ _("Connect your Specter-DIY to the computer via USB and unlock it or scan the wallet master public key.") }}<br>
-                    </p>
-                    <span class="note">
-                    {{ _("To get the master public key QR code to scan, click on: Master public keys, then select each key type you'd like to import and scan the displayed QR code for each into Specter.") }}
-                    </span>
-                </div>
-                <div id="cobo-instructions" {%if device_class.device_type != 'cobo' %}class="hidden"{% endif %}>
-                    <p>
-                    {{ _("Scan your Cobo Vault master public key or upload a wallet export file.") }}<br>
-                    </p>
-                    <span class="note">
-                    {{ _("To get the master public keys QR codes to scan:") }}<br><br>
-                    {{ _("For single sig, click on: Setting &rarr; Watch-Only Wallet &rarr; Generic Wallet, Click the top right 3 dots (...) &rarr; Wallet Info &rarr; Toggle Address Type, then select the wallet address type you would like to use for your wallet.") }}<br><br>
-                    {{ _("For multisig, click on: Multisig Wallet &rarr; Click the top right 3 dots (...) &rarr; Show/Export XPUB, then select the wallet address type you would like to use for your wallet.") }}<br>
-                    {{ _("Cobo Vault will then display the QR code which you should scan into Specter.") }}<br><br>
-                    {{ _("To import with SD card, click on \"touch here to export the file with microSD\" on the same screen as the QR code.") }}
-                    </span>
-                </div>
-                <div id="passport-instructions" {%if device_class.device_type != 'passport' %}class="hidden"{% endif %}>
-                    <p>
-                    {{ _("Pair your Passport to Specter using QR codes or a microSD card.") }}<br>
-                    </p>
-                    <span class="note">
-                    {{ _("To pair your Passport with Specter, navigate to Manage Account -> Connect Wallet –> Specter and follow the instructions on your Passport.")}}<br>
-                    {{ _("If your webcam is having difficulty scanning QR codes on Passport’s screen, we recommend using a microSD.") }}
-                    </span>
-                </div>
-                <div id="hwi-only-instructions" {%if device_class.device_type in ['bitcoincore', 'bitcoincore_watchonly', 'cobo', 'coldcard', 'electrum', 'other', 'specter']%}class="hidden"{% endif %}>
-                    <p>
->>>>>>> e5e87a7a
                     {{ _("Connect your hardware device to the computer via USB.") }}
                     {% if device_class.device_type == 'ledger' %}
                         {{ _("Open the Bitcoin app on your Ledger.") }}
