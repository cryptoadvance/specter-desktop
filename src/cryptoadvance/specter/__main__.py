import atexit
import logging
import os
import sys
import time

import click

import docker

from .bitcoind import (BitcoindDockerController,
                       fetch_wallet_addresses_for_mining)
from .helpers import load_jsons, which
from .server import DATA_FOLDER, create_app

from daemonize import Daemonize
from os import path
import signal

DEBUG = True

@click.group()
def cli():
    pass


@cli.command()
@click.option("--daemon", is_flag=True)
@click.option("--stop", is_flag=True)
@click.option("--restart", is_flag=True)
@click.option("--force", is_flag=True)
# options below can help to run it on a remote server,
# but better use nginx
@click.option("--port") # default - 25441 set to 80 for http, 443 for https
@click.option("--host", default="127.0.0.1") # set to 0.0.0.0 to make it available outside
# for https:
@click.option("--cert")
@click.option("--key")
# provide tor password here
@click.option("--tor")
def server(daemon, stop, restart, force, port, host, cert, key, tor):
    # we will store our daemon PIN here
    pid_file = path.expanduser(path.join(DATA_FOLDER, "daemon.pid"))
    toraddr_file = path.expanduser(path.join(DATA_FOLDER, "onion.txt"))
    # check if pid file exists
    if path.isfile(pid_file):
        # if we need to stop daemon
        if stop or restart:
            print("Stopping the Specter server...")
            with open(pid_file) as f:
                pid = int(f.read())
            os.kill(pid, signal.SIGTERM)
        elif daemon:
            if not force:
                print(f"PID file \"{pid_file}\" already exists. Use --force to overwrite")
                return
        if stop:
            return
    else:
        if stop or restart:
            print(f"Can't find PID file \"{pid_file}\"")
            if stop:
                return

    app = create_app()
    # watch templates folder to reload when something changes
    extra_dirs = ['templates']
    extra_files = extra_dirs[:]
    for extra_dir in extra_dirs:
        for dirname, dirs, files in os.walk(extra_dir):
            for filename in files:
                filename = os.path.join(dirname, filename)
                if os.path.isfile(filename):
                    extra_files.append(filename)
    
<<<<<<< HEAD
    # Note: dotenv doesn't convert bools!
    if os.getenv('CONNECT_TOR', 'False') == 'True' and os.getenv('TOR_PASSWORD') is not None:
        from . import tor_util
        tor_util.run_on_hidden_service(
            app, port=os.getenv('PORT'), 
            debug=DEBUG, extra_files=extra_files
        )
=======
    # if port is not defined - get it from environment
    if port is None:
        port = int(os.getenv('PORT', 25441))
    else:
        port = int(port)

    # certificates
    if cert is None:
        cert = os.getenv('CERT', None)
    if key is None:
        key = os.getenv('KEY', None)

    protocol = "http"
    kwargs = {
        "host": host,
        "port": port,
        "extra_files": extra_files,
    }
    if cert is not None and key is not None:
        cert = os.path.abspath(cert)
        key = os.path.abspath(key)
        kwargs["ssl_context"] = (cert, key)
        protocol = "https"

    # if tor password is not provided but env variable is set
    if tor is None and os.getenv('CONNECT_TOR') == 'True':
        from dotenv import load_dotenv
        load_dotenv()   # Load the secrets from .env
        tor = os.getenv('TOR_PASSWORD')

    def run(debug=False):
        # Note: dotenv doesn't convert bools!
        if tor is not None:
            from . import tor_util
            # if we have certificates
            if "ssl_context" in kwargs:
                tor_port = 443
            else:
                tor_port = 80
            tor_util.run_on_hidden_service(app,
                debug=False,
                tor_password=tor,
                tor_port=tor_port,
                save_address_to=toraddr_file,
                **kwargs)
        else:
            app.run(debug=debug, **kwargs)

    # check if we should run a daemon or not
    if daemon or restart:
        print("Starting server in background...")
        print("* Hopefully running on %s://%s:%d/" % (protocol, host, port))
        if tor is not None:
            print("* For onion address check the file %s" % toraddr_file)
        # Note: we can't run flask as a deamon in debug mode,
        #       so use debug=False by default
        d = Daemonize(app="specter", pid=pid_file, action=run)
        d.start()
    # if not a daemon we can use DEBUG
>>>>>>> 65b91bfa
    else:
        run(DEBUG)

@cli.command()
@click.option('--debug/--no-debug', default=False)
@click.option('--mining/--no-mining', default=True)
@click.option('--docker-tag', "docker_tag", default="latest")
def bitcoind(debug,mining, docker_tag):
    mining_every_x_seconds = 15
    if debug:
        logging.getLogger().setLevel(logging.DEBUG)
    click.echo("    --> starting or detecting container")
    my_bitcoind = BitcoindDockerController(docker_tag=docker_tag)
    try:
        my_bitcoind.start_bitcoind()
    except docker.errors.ImageNotFound:
        click.echo("    --> Image with tag {} does not exist!".format(docker_tag))
        click.echo("    --> Try to download first with docker pull registry.gitlab.com/cryptoadvance/specter-desktop/python-bitcoind:{}".format(docker_tag))
        sys.exit(1)
    tags_of_image = [ image.split(":")[-1]  for image in my_bitcoind.btcd_container.image.tags]
    if not docker_tag in tags_of_image:
        click.echo("    --> The running docker container is not the tag you requested!")
        click.echo("    --> please stop first with docker stop {}".format(my_bitcoind.btcd_container.id))
        sys.exit(1)
    click.echo("    --> containerImage: %s" % my_bitcoind.btcd_container.image.tags)
    click.echo("    -->            url: %s" % my_bitcoind.rpcconn.render_url())
    click.echo("    --> user, password: bitcoin, secret")
    click.echo("    -->     host, port: localhost, 18443")
    click.echo("    -->    bitcoin-cli: bitcoin-cli -regtest -rpcuser=bitcoin -rpcpassword=secret getblockchaininfo ")
    if mining:
        click.echo("    --> Now, mining a block every %i seconds. Avoid it via --no-mining" % mining_every_x_seconds)
        # Get each address some coins
        try:
            for address in fetch_wallet_addresses_for_mining():
                my_bitcoind.mine(address=address)
        except FileNotFoundError:
            # might happen if there no ~/.specter folder yet
            pass

        # make them spendable
        my_bitcoind.mine(block_count=100)
        click.echo("    --> ",nl=False)
        i = 0
        while True:
            my_bitcoind.mine()
            click.echo("%i"% (i%10),nl=False)
            if i%10 == 9:
                click.echo(" ",nl=False)
            i += 1
            if i >= 50:
                i=0
                click.echo(" ")
                click.echo("    --> ",nl=False)
            time.sleep(mining_every_x_seconds)



if __name__ == "__main__":
    cli()<|MERGE_RESOLUTION|>--- conflicted
+++ resolved
@@ -73,15 +73,6 @@
                 if os.path.isfile(filename):
                     extra_files.append(filename)
     
-<<<<<<< HEAD
-    # Note: dotenv doesn't convert bools!
-    if os.getenv('CONNECT_TOR', 'False') == 'True' and os.getenv('TOR_PASSWORD') is not None:
-        from . import tor_util
-        tor_util.run_on_hidden_service(
-            app, port=os.getenv('PORT'), 
-            debug=DEBUG, extra_files=extra_files
-        )
-=======
     # if port is not defined - get it from environment
     if port is None:
         port = int(os.getenv('PORT', 25441))
@@ -141,7 +132,6 @@
         d = Daemonize(app="specter", pid=pid_file, action=run)
         d.start()
     # if not a daemon we can use DEBUG
->>>>>>> 65b91bfa
     else:
         run(DEBUG)
 
