import csv
import json
import logging
import time
from binascii import b2a_base64
from datetime import datetime
from io import StringIO
from math import isnan
from numbers import Number
import re

import requests
from cryptoadvance.specter.commands.psbt_creator import PsbtCreator
from cryptoadvance.specter.wallet import Wallet
from flask import Blueprint, stream_with_context
from flask import current_app as app
from flask import jsonify, redirect, request, url_for
from flask_babel import lazy_gettext as _
from flask_babel import lazy_gettext
from flask_login import current_user, login_required
from werkzeug.wrappers import Response

from ..helpers import bcur2base64
from ..util.mnemonic import generate_mnemonic
from ..rpc import RpcError
from ..server_endpoints.filters import assetlabel
from ..specter_error import SpecterError, handle_exception
from ..util.base43 import b43_decode
from ..util.descriptor import Descriptor
from ..util.fee_estimation import FeeEstimationResultEncoder, get_fees
from ..util.price_providers import get_price_at
from ..util.tx import decoderawtransaction
from embit.descriptor.checksum import add_checksum
from ..notifications.current_flask_user import flash
from ..helpers import robust_json_dumps

logger = logging.getLogger(__name__)

wallets_endpoint_api = Blueprint("wallets_endpoint_api", __name__)


@wallets_endpoint_api.route("/wallets_loading/", methods=["GET", "POST"])
@login_required
def wallets_loading():
    return {
        "is_loading": app.specter.wallet_manager.is_loading,
        "loaded_wallets": [
            app.specter.wallet_manager.wallets[wallet].alias
            for wallet in app.specter.wallet_manager.wallets
        ],
        "failed_load_wallets": [
            wallet["alias"] for wallet in app.specter.wallet_manager.failed_load_wallets
        ],
    }


@wallets_endpoint_api.route("/generatemnemonic/", methods=["GET", "POST"])
@login_required
def generatemnemonic():
    return {
        "mnemonic": generate_mnemonic(
            strength=int(request.form["strength"]),
            language_code=app.get_language_code(),
        )
    }


@wallets_endpoint_api.route("/get_txout_set_info")
@login_required
@app.csrf.exempt
def txout_set_info():
    res = app.specter.rpc.gettxoutsetinfo(timeout=3600)
    return res


@wallets_endpoint_api.route("/get_scantxoutset_status")
@login_required
@app.csrf.exempt
def get_scantxoutset_status():
    status = app.specter.rpc.scantxoutset("status", [])
    app.specter.info["utxorescan"] = status.get("progress", None) if status else None
    if app.specter.info["utxorescan"] is None:
        app.specter.utxorescanwallet = None
    return {
        "active": app.specter.info["utxorescan"] is not None,
        "progress": app.specter.info["utxorescan"],
    }


@wallets_endpoint_api.route("/fees", methods=["GET"])
@login_required
def fees():
    return json.dumps(get_fees(app.specter, app.config), cls=FeeEstimationResultEncoder)


@app.route("/get_fee/<blocks>")
@login_required
def fees_old(blocks):
    """Is this endpoint even used? It has been migrated from controller.py and renamed to fees_old"""
    return app.specter.estimatesmartfee(int(blocks))


<<<<<<< HEAD
@wallets_endpoint_api.route("/get_new_notifications/", methods=["GET"])
@login_required
def get_new_notifications():
    """
    Returns all notifications currently waiting in the buffer to be displayed. The datastructure is like:
        {
            "js_message_box": [notification1.to_js_notification(), notification2.to_js_notification(), ...],
            "WebAPI": [notification1.to_js_notification(), notification2.to_js_notification(), ...],
        }

        notification.to_js_notification() have the datastructure:
            {
                "title": self["title"],
                "id": self["id"],
                "type": self["type"],
                "timeout": self["timeout"],
                "options": {
                    body = "",
                    image = None,
                },
            }
        "options" fields are optional, and can be looked up here: https://notifications.spec.whatwg.org/#dictdef-notificationoptions
    """
    js_notifications_dict = {}

    if not app.specter.notification_manager:
        logger.warning(
            "get_new_notifications: app.specter.notification_manager not initialized.  Returning empty js_notifications_dict"
        )
        return json.dumps(js_notifications_dict)

    for (
        ui_notification
    ) in app.specter.notification_manager.get_ui_notifications_of_user(
        str(current_user)
    ):
        if ui_notification.name in {"WebAPI", "js_message_box", "js_console"}:
            notifications = ui_notification.read_and_clear_js_notification_buffer()
            if notifications:
                js_notifications_dict[ui_notification.name] = notifications

    return robust_json_dumps(js_notifications_dict)


@wallets_endpoint_api.route("/create_notification/", methods=["POST"])
@login_required
def create_notification():
    """Creates a notification based on the request.form['title'] and request.form['options']
    Example of request.form (as json string):

        {
            'title' : title,
            'options':{
                'timeout' : timeout,
                'notification_type' : notification_type,
                'target_uis' : target_uis,
                'body' : body,
                'image' : image_url,
                'icon' : icon,
            }
        }
        Only 'title' is mandatory
        The options are the optional arguments of Notification()


    Returns:
        json str: The created notification
    """

    title = request.form.get("title")
    if not title:
        return jsonify(
            success=False,
            error="The create_notification POST request must contain a 'title'",
        )

    options = json.loads(request.form.get("options", "{}"))

    if not app.specter.notification_manager:
        logger.warning(
            "create_notification: app.specter.notification_manager not initialized. "
            f"Cannot create notification with title {title} and options {options}"
            "Using print() for the notification instead"
        )
        print(title, options)
        return

    logger.debug(
        f"wallets_endpoint_api create_notification with title  {title}, user_id {current_user} and options {options}"
    )

    notification = app.specter.notification_manager.create_and_show(
        title,
        str(current_user),
        **options,
    )

    return (
        robust_json_dumps(notification.__dict__)
        if notification
        else robust_json_dumps(None)
=======
@wallets_endpoint_api.route("/get_websockets_info/", methods=["GET"])
@login_required
def get_websockets_info():
    return json.dumps(
        {
            "user_token": app.specter.user_manager.get_user().websocket_token,
            "port": app.specter.notification_manager.websockets_server.port,
        }
>>>>>>> 06cc9f4e
    )


@wallets_endpoint_api.route("/wallet/<wallet_alias>/combine/", methods=["POST"])
@login_required
def combine(wallet_alias):
    wallet = app.specter.wallet_manager.get_by_alias(wallet_alias)
    # only post requests
    # FIXME: ugly...
    txid = request.form.get("txid")
    psbts = [request.form.get("psbt0").strip(), request.form.get("psbt1").strip()]
    raw = {}
    combined = None

    for i, psbt in enumerate(psbts):
        if not psbt:
            return _("Cannot parse empty data as PSBT"), 500
        if "UR:BYTES/" in psbt.upper():
            psbt = bcur2base64(psbt).decode()

        # if electrum then it's base43
        try:
            decoded = b43_decode(psbt)
            if decoded[:5] in [b"psbt\xff", b"pset\xff"]:
                psbt = b2a_base64(decoded).decode()
            else:
                psbt = decoded.hex()
        except:
            pass

        psbts[i] = psbt
        # psbt should start with cHNi
        # if not - maybe finalized hex tx
        if not psbt.startswith("cHNi") and not psbt.startswith("cHNl"):
            raw["hex"] = psbt
            combined = psbts[1 - i]
            # check it's hex
            try:
                bytes.fromhex(psbt)
            except:
                return _("Invalid transaction format"), 500

    try:
        if "hex" in raw:
            raw["complete"] = True
            raw["psbt"] = combined
        else:
            combined = app.specter.combine(psbts)
            raw = app.specter.finalize(combined)
            if "psbt" not in raw:
                raw["psbt"] = combined
        psbt = wallet.update_pending_psbt(combined, txid, raw)
        raw["devices"] = psbt["devices_signed"]
    except RpcError as e:
        return e.error_msg, e.status_code
    except Exception as e:
        handle_exception(e)
        return _("Unknown error: {}").format(e), 500
    return json.dumps(raw)


@wallets_endpoint_api.route("/wallet/<wallet_alias>/broadcast/", methods=["POST"])
@login_required
def broadcast(wallet_alias):
    wallet = app.specter.wallet_manager.get_by_alias(wallet_alias)
    tx = request.form.get("tx")
    res = wallet.rpc.testmempoolaccept([tx])[0]
    if res["allowed"]:
        app.specter.broadcast(tx)
        wallet.delete_spent_pending_psbts([tx])
        return jsonify(success=True)
    else:
        return jsonify(
            success=False,
            error=_(
                "Failed to broadcast transaction: transaction is invalid\n{}"
            ).format(res["reject-reason"]),
        )


@wallets_endpoint_api.route(
    "/wallet/<wallet_alias>/broadcast_blockexplorer/", methods=["POST"]
)
@login_required
def broadcast_blockexplorer(wallet_alias):
    wallet = app.specter.wallet_manager.get_by_alias(wallet_alias)
    tx = request.form.get("tx")
    explorer = request.form.get("explorer")
    use_tor = request.form.get("use_tor", "true") == "true"
    res = wallet.rpc.testmempoolaccept([tx])[0]
    if res["allowed"]:
        try:
            if app.specter.chain == "main":
                url_network = ""
            elif app.specter.chain == "liquidv1":
                url_network = "liquid/"
            elif app.specter.chain == "test" or app.specter.chain == "testnet":
                url_network = "testnet/"
            elif app.specter.chain == "signet":
                url_network = "signet/"
            else:
                return jsonify(
                    success=False,
                    error=_("Failed to broadcast transaction. Network not supported."),
                )
            if explorer == "mempool":
                explorer = f"MEMPOOL_SPACE{'_ONION' if use_tor else ''}"
            elif explorer == "blockstream":
                explorer = f"BLOCKSTREAM_INFO{'_ONION' if use_tor else ''}"
            else:
                return jsonify(
                    success=False,
                    error=_(
                        "Failed to broadcast transaction. Block explorer not supported."
                    ),
                )
            requests_session = app.specter.requests_session(force_tor=use_tor)
            requests_session.post(
                f"{app.config['EXPLORERS_LIST'][explorer]['url']}{url_network}api/tx",
                data=tx,
            )
            wallet.delete_spent_pending_psbts([tx])
            return jsonify(success=True)
        except Exception as e:
            handle_exception(e)
            return jsonify(
                success=False,
                error=_("Failed to broadcast transaction with error: {}").format(e),
            )
    else:
        return jsonify(
            success=False,
            error=_(
                "Failed to broadcast transaction: transaction is invalid\n{}"
            ).format(res["reject-reason"]),
        )


@wallets_endpoint_api.route(
    "/wallet/<wallet_alias>/decoderawtx/", methods=["GET", "POST"]
)
@login_required
@app.csrf.exempt
def decoderawtx(wallet_alias):
    try:
        wallet: Wallet = app.specter.wallet_manager.get_by_alias(wallet_alias)
        txid = request.form.get("txid", "")
        if txid:
            tx = wallet.rpc.gettransaction(txid)
            # This is a fix for Bitcoin Core versions < v0.20
            # These do not return the blockheight as part of the `gettransaction` command
            # So here we check if this property is lacking and if so
            # query the blockheader based on the transaction blockhash
            ##################### Remove from here after dropping Core v0.19 support #####################
            if "blockhash" in tx and "blockheight" not in tx:
                tx["blockheight"] = wallet.rpc.getblockheader(tx["blockhash"])["height"]
            ##################### Remove until here after dropping Core v0.19 support #####################

            if tx["confirmations"] == 0:
                tx["is_purged"] = wallet.is_tx_purged(txid)
                try:
                    if (
                        wallet.gettransaction(txid, decode=True).get("category", "")
                        == "receive"
                    ):
                        tx["fee"] = (
                            wallet.rpc.getmempoolentry(txid)["fees"]["modified"] * -1
                        )
                except Exception as e:
                    handle_exception(e)
                    app.logger.warning(
                        f"Failed to get fees from mempool entry for transaction: {txid}. Error: {e}"
                    )

            try:
                rawtx = decoderawtransaction(tx["hex"], app.specter.chain)

                # Enrich utxo data with address_info if the addr is from our Wallet
                for utxo in rawtx.get("vout", []):
                    address = utxo.get("address")
                    addr_obj = wallet.get_address_info(address)
                    if addr_obj:
                        utxo.update(addr_obj)
                        if not utxo.get("label"):
                            utxo["label"] = addr_obj.label

                # TODO: Fetch the relevant Input utxo details so the JS doesn't have to
                #   make a separate call.
            except:
                rawtx = wallet.rpc.decoderawtransaction(tx["hex"])
            # add assets
            if app.specter.is_liquid:
                for v in rawtx["vin"] + rawtx["vout"]:
                    if "asset" in v:
                        v["assetlabel"] = app.specter.asset_label(v["asset"])

            return jsonify(
                success=True,
                tx=tx,
                rawtx=rawtx,
                walletName=wallet.name,
            )
    except RpcError as e:
        if "Invalid or non-wallet transaction id" in str(e):
            # Expected failure when looking up a txid that didn't originate from the
            #   user's Wallet.
            pass
        else:
            app.logger.warning(
                "Failed to fetch transaction data. Exception: {}".format(e)
            )
    except Exception as e:
        app.logger.warning("Failed to fetch transaction data. Exception: {}".format(e))

    return jsonify(success=False)


@wallets_endpoint_api.route(
    "/wallet/<wallet_alias>/rescan_progress", methods=["GET", "POST"]
)
@login_required
@app.csrf.exempt
def rescan_progress(wallet_alias):
    try:
        wallet = app.specter.wallet_manager.get_by_alias(wallet_alias)
        wallet.get_info()
        return jsonify(
            active=wallet.rescan_progress is not None,
            progress=wallet.rescan_progress,
        )
    except SpecterError as se:
        app.logger.error("SpecterError while get wallet rescan_progress: %s" % se)


@wallets_endpoint_api.route("/wallet/<wallet_alias>/get_label", methods=["POST"])
@login_required
def get_label(wallet_alias):
    try:
        wallet = app.specter.wallet_manager.get_by_alias(wallet_alias)
        address = request.form.get("address", "")
        label = wallet.getlabel(address)
        return jsonify(
            address=address,
            label=label,
        )
    except Exception as e:
        handle_exception(e)
        return jsonify(
            success=False,
            error=_("Exception trying to get address label: Error: {}").format(e),
        )


@wallets_endpoint_api.route("/wallet/<wallet_alias>/set_label", methods=["POST"])
@login_required
def set_label(wallet_alias):

    wallet = app.specter.wallet_manager.get_by_alias(wallet_alias)
    address = request.form["address"]
    label = request.form["label"].rstrip()
    wallet.setlabel(address, label)
    return jsonify(success=True)


@wallets_endpoint_api.route("/wallet/<wallet_alias>/txlist", methods=["POST"])
@login_required
@app.csrf.exempt
def txlist(wallet_alias):
    wallet = app.specter.wallet_manager.get_by_alias(wallet_alias)
    idx = int(request.form.get("idx", 0))
    limit = int(request.form.get("limit", 100))
    search = request.form.get("search", None)
    sortby = request.form.get("sortby", None)
    sortdir = request.form.get("sortdir", "asc")
    service_id = request.form.get("service_id", None)
    fetch_transactions = request.form.get("fetch_transactions", False)
    txlist = wallet.txlist(
        fetch_transactions=fetch_transactions,
        validate_merkle_proofs=app.specter.config.get("validate_merkle_proofs", False),
        current_blockheight=app.specter.info["blocks"],
        service_id=service_id,
    )
    return process_txlist(
        txlist, idx=idx, limit=limit, search=search, sortby=sortby, sortdir=sortdir
    )


@wallets_endpoint_api.route("/wallet/<wallet_alias>/utxo_list", methods=["POST"])
@login_required
@app.csrf.exempt
def utxo_list(wallet_alias):
    wallet = app.specter.wallet_manager.get_by_alias(wallet_alias)
    idx = int(request.form.get("idx", 0))
    limit = int(request.form.get("limit", 100))
    search = request.form.get("search", None)
    sortby = request.form.get("sortby", None)
    sortdir = request.form.get("sortdir", "asc")
    txlist = wallet.full_utxo
    for tx in txlist:
        if not tx.get("label", None):
            tx["label"] = wallet.getlabel(tx["address"])
    return process_txlist(
        txlist, idx=idx, limit=limit, search=search, sortby=sortby, sortdir=sortdir
    )


@wallets_endpoint_api.route("/wallets_overview/txlist", methods=["POST"])
@login_required
@app.csrf.exempt
def wallets_overview_txlist():
    idx = int(request.form.get("idx", 0))
    limit = int(request.form.get("limit", 100))
    search = request.form.get("search", None)
    sortby = request.form.get("sortby", None)
    sortdir = request.form.get("sortdir", "asc")
    fetch_transactions = request.form.get("fetch_transactions", False)
    service_id = request.form.get("service_id")
    txlist = app.specter.wallet_manager.full_txlist(
        fetch_transactions=fetch_transactions,
        validate_merkle_proofs=app.specter.config.get("validate_merkle_proofs", False),
        current_blockheight=app.specter.info.get("blocks"),
        service_id=service_id,
    )

    return process_txlist(
        txlist, idx=idx, limit=limit, search=search, sortby=sortby, sortdir=sortdir
    )


@wallets_endpoint_api.route("/wallets_overview/utxo_list", methods=["POST"])
@login_required
@app.csrf.exempt
def wallets_overview_utxo_list():
    idx = int(request.form.get("idx", 0))
    limit = int(request.form.get("limit", 100))
    search = request.form.get("search", None)
    sortby = request.form.get("sortby", None)
    sortdir = request.form.get("sortdir", "asc")
    fetch_transactions = request.form.get("fetch_transactions", False)
    txlist = app.specter.wallet_manager.full_utxo()
    return process_txlist(
        txlist, idx=idx, limit=limit, search=search, sortby=sortby, sortdir=sortdir
    )


@wallets_endpoint_api.route("/wallet/<wallet_alias>/pending_psbt_list", methods=["GET"])
@login_required
def pending_psbt_list(wallet_alias):
    wallet = app.specter.wallet_manager.get_by_alias(wallet_alias)
    pending_psbts = wallet.pending_psbts_dict()
    return jsonify(pending_psbts=pending_psbts)


@wallets_endpoint_api.route("/wallet/<wallet_alias>/addresses_list/", methods=["POST"])
@login_required
@app.csrf.exempt
def addresses_list(wallet_alias):
    """Return a JSON with keys:
        addressesList: list of addresses with the properties
                       (index, address, label, used, utxo, amount, service_id)
        pageCount: total number of pages
    POST parameters:
        idx: pagination index (current page)
        limit: maximum number of items on the page
        sortby: field by which the list will be ordered
                (index, address, label, used, utxo, amount)
        sortdir: 'asc' (ascending) or 'desc' (descending) order
        addressType: the current tab address type ('receive' or 'change')"""
    wallet: Wallet = app.specter.wallet_manager.get_by_alias(wallet_alias)

    idx = int(request.form.get("idx", 0))
    limit = int(request.form.get("limit", 100))
    sortby = request.form.get("sortby", None)
    sortdir = request.form.get("sortdir", "asc")
    address_type = request.form.get("addressType", "receive")

    addresses_list = wallet.addresses_info(address_type == "change")

    result = process_addresses_list(
        addresses_list, idx=idx, limit=limit, sortby=sortby, sortdir=sortdir
    )

    return jsonify(
        addressesList=json.dumps(result["addressesList"]),
        pageCount=result["pageCount"],
    )


@wallets_endpoint_api.route("/wallet/<wallet_alias>/addressinfo/", methods=["POST"])
@login_required
@app.csrf.exempt
def addressinfo(wallet_alias):
    try:
        wallet = app.specter.wallet_manager.get_by_alias(wallet_alias)
        address = request.form.get("address", "")
        if address:
            descriptor = wallet.get_descriptor(
                address=address, keep_xpubs=False, to_string=True, with_checksum=True
            )
            xpubs_descriptor = wallet.get_descriptor(
                address=address, keep_xpubs=True, to_string=True, with_checksum=True
            )
            # The last two regex groups are optional since Electrum's derivation path is shorter
            derivation_path_pattern = (
                r"(\/[0-9h]+)(\/[0-9h]+)(\/[0-9h]+)(\/[0-9h]+)?(\/[0-9h]+)?"
            )
            # Only "descriptor" gives full derivation path, looks usually like this:
            # wpkh([8c24a510/84h/1h/0h/0/0]0331edcb16cfd ... e02552539d984)#35zjhlhm
            match = re.search(derivation_path_pattern, descriptor)
            if not match:
                logger.debug(
                    f"Derivation path of this descriptor {descriptor} could not be parsed. Sth. wrong with the regex pattern which was {derivation_path_pattern}?"
                )
            logger.debug(f"This is the derivation path match: {match.group()}")
            derivation_path = "m" + match.group()
            address_info = wallet.get_address_info(address=address)
            return {
                "success": True,
                "address": address,
                "descriptor": descriptor,
                "xpubs_descriptor": xpubs_descriptor,
                "derivation_path": derivation_path,
                "walletName": wallet.name,
                "isMine": address_info and not address_info.is_external,
                **address_info,  # address_info is an instance of Address(dict)
            }
    except Exception as e:
        handle_exception(e)
    return jsonify(success=False)


################## Wallet CSV export data endpoints #######################
# Export wallet addresses list
@wallets_endpoint_api.route("/wallet/<wallet_alias>/addresses_list.csv")
@login_required
def addresses_list_csv(wallet_alias):
    """Return a CSV with addresses of the <wallet_alias> containing the
    information: index, address, type, label, used, utxo and amount
    of each of them.
    GET parameters: sortby: field by which the CSV will be ordered
                            (index, address, label, used, utxo, amount)
                    sortdir: 'asc' (ascending) or 'desc' (descending) order
                    address_type: the current tab address type ('receive' or 'change')
                    onlyCurrentType: show all addresses (if false) or just the current
                                     type (address_type param)"""

    try:
        wallet = app.specter.wallet_manager.get_by_alias(wallet_alias)

        sortby = request.args.get("sortby", "index")
        sortdir = request.args.get("sortdir", "asc")
        address_type = request.args.get("addressType", "receive")
        only_current_type = request.args.get("onlyCurrentType", "false") == "true"

        if not only_current_type:
            receive_list = wallet.addresses_info(False)
            change_list = wallet.addresses_info(True)

            receive_result = process_addresses_list(
                receive_list, idx=0, limit=0, sortby=sortby, sortdir=sortdir
            )

            change_result = process_addresses_list(
                change_list, idx=0, limit=0, sortby=sortby, sortdir=sortdir
            )

            addressesList = (
                receive_result["addressesList"] + change_result["addressesList"]
            )
        else:
            addresses_list = wallet.addresses_info(address_type == "change")

            result = process_addresses_list(
                addresses_list, idx=0, limit=0, sortby=sortby, sortdir=sortdir
            )

            addressesList = result["addressesList"]

        # stream the response as the data is generated
        response = Response(
            wallet_addresses_list_to_csv(addressesList),
            mimetype="text/csv",
        )
        # add a filename
        response.headers.set(
            "Content-Disposition", "attachment", filename="addresses_list.csv"
        )
        return response
    except Exception as e:
        handle_exception(e)
        flash(
            _("Failed to export addresses list. Error: {}").format(e),
            "error",
        )
        return redirect(url_for("index"))


# Export wallet transaction history
@wallets_endpoint_api.route("/wallet/<wallet_alias>/transactions.csv")
@login_required
def tx_history_csv(wallet_alias):
    wallet = app.specter.wallet_manager.get_by_alias(wallet_alias)
    validate_merkle_proofs = app.specter.config.get("validate_merkle_proofs", False)
    txlist = wallet.txlist(validate_merkle_proofs=validate_merkle_proofs)
    search = request.args.get("search", None)
    sortby = request.args.get("sortby", "time")
    sortdir = request.args.get("sortdir", "desc")
    txlist = json.loads(
        process_txlist(
            txlist, idx=0, limit=0, search=search, sortby=sortby, sortdir=sortdir
        )["txlist"]
    )
    includePricesHistory = request.args.get("exportPrices", "false") == "true"

    # stream the response as the data is generated
    response = Response(
        stream_with_context(txlist_to_csv(wallet, txlist, includePricesHistory)),
        mimetype="text/csv",
    )
    # add a filename
    response.headers.set(
        "Content-Disposition", "attachment", filename="transactions.csv"
    )
    return response


# Export wallet UTXO list
@wallets_endpoint_api.route("/wallet/<wallet_alias>/utxo.csv")
@login_required
def utxo_csv(wallet_alias):
    try:
        wallet = app.specter.wallet_manager.get_by_alias(wallet_alias)
        includePricesHistory = request.args.get("exportPrices", "false") == "true"
        search = request.args.get("search", None)
        sortby = request.args.get("sortby", "time")
        sortdir = request.args.get("sortdir", "desc")
        txlist = json.loads(
            process_txlist(
                wallet.full_utxo,
                idx=0,
                limit=0,
                search=search,
                sortby=sortby,
                sortdir=sortdir,
            )["txlist"]
        )
        # stream the response as the data is generated
        response = Response(
            stream_with_context(
                txlist_to_csv(
                    wallet,
                    txlist,
                    includePricesHistory,
                )
            ),
            mimetype="text/csv",
        )
        # add a filename
        response.headers.set("Content-Disposition", "attachment", filename="utxo.csv")
        return response
    except Exception as e:
        handle_exception(e)
        return _("Failed to export wallet utxo. Error: {}").format(e), 500


@wallets_endpoint_api.route("/wallet/<wallet_alias>/send/estimatefee", methods=["POST"])
@login_required
def estimate_fee(wallet_alias):
    """Returns a json-representation of a psbt which did not get persisted. Kind of a draft-run."""
    wallet = app.specter.wallet_manager.get_by_alias(wallet_alias)
    # update balances in the wallet
    wallet.update_balance()
    # update utxo list for coin selection
    wallet.check_utxo()
    if request.form.get("estimate_fee") != "true":
        # Very critical as this form-value will prevent persisting the PSBT
        return jsonify(
            success=False,
            error="Your Form did not specify estimate_fee = false. This call is not allowed",
        )
    psbt_creator = PsbtCreator(
        app.specter,
        wallet,
        request.form.get("ui_option", "ui"),
        request_form=request.form,
        recipients_txt=request.form["recipients"],
        recipients_amount_unit=request.form.get("amount_unit_text"),
    )
    try:
        # Won't get persisted
        psbt = psbt_creator.create_psbt(wallet)
        return jsonify(success=True, psbt=psbt)
    except SpecterError as se:
        app.logger.error(se)
        return jsonify(success=False, error=str(se))


@wallets_endpoint_api.route("/wallet/<wallet_alias>/asset_balances")
@login_required
def asset_balances(wallet_alias):
    try:
        wallet = app.specter.wallet_manager.get_by_alias(wallet_alias)
        if app.specter.is_testnet:
            label = "tBTC"
        elif app.specter.is_liquid:
            label = "LBTC"
        else:
            label = "BTC"

        amounts = []
        textUnit = app.specter.unit
        asset_balances = {
            "btc": {
                "balance": wallet.amount_available,
                "label": label,
            },
            "sat": {
                "balance": int(wallet.amount_available * 1e8),
                "label": "sat",
            },
        }
        for asset in wallet.balance.get("assets", {}).keys():
            asset_balances["asset"] = {
                "balance": wallet.balance.get("assets", {})
                .get(asset, {})
                .get("trusted", 0),
                "label": assetlabel(None, asset),
            }
        return asset_balances
    except Exception as e:
        handle_exception(e)
        return _("Failed to list asses_balances. Error: {}").format(e), 500


# Export all wallets transaction history combined
@wallets_endpoint_api.route("/wallets_overview/full_transactions.csv")
@login_required
def wallet_overview_txs_csv():
    try:
        validate_merkle_proofs = app.specter.config.get("validate_merkle_proofs", False)
        txlist = app.specter.wallet_manager.full_txlist(
            validate_merkle_proofs=validate_merkle_proofs,
        )
        search = request.args.get("search", None)
        sortby = request.args.get("sortby", "time")
        sortdir = request.args.get("sortdir", "desc")
        txlist = json.loads(
            process_txlist(
                txlist, idx=0, limit=0, search=search, sortby=sortby, sortdir=sortdir
            )["txlist"]
        )
        includePricesHistory = request.args.get("exportPrices", "false") == "true"
        # stream the response as the data is generated
        response = Response(
            stream_with_context(txlist_to_csv(None, txlist, includePricesHistory)),
            mimetype="text/csv",
        )
        # add a filename
        response.headers.set(
            "Content-Disposition", "attachment", filename="full_transactions.csv"
        )
        return response
    except Exception as e:
        handle_exception(e)
        return _("Failed to export wallets overview history. Error: {}").format(e), 500


# Export all wallets transaction history combined
@wallets_endpoint_api.route("/wallets_overview/full_utxo.csv")
@login_required
def wallet_overview_utxo_csv():
    try:
        txlist = app.specter.wallet_manager.full_utxo()
        search = request.args.get("search", None)
        sortby = request.args.get("sortby", "time")
        sortdir = request.args.get("sortdir", "desc")
        txlist = json.loads(
            process_txlist(
                txlist, idx=0, limit=0, search=search, sortby=sortby, sortdir=sortdir
            )["txlist"]
        )
        includePricesHistory = request.args.get("exportPrices", "false") == "true"
        # stream the response as the data is generated
        response = Response(
            stream_with_context(txlist_to_csv(None, txlist, includePricesHistory)),
            mimetype="text/csv",
        )
        # add a filename
        response.headers.set(
            "Content-Disposition", "attachment", filename="full_utxo.csv"
        )
        return response
    except Exception as e:
        handle_exception(e)
        return _("Failed to export wallets overview utxo. Error: {}").format(e), 500


################## Helpers #######################

# Transactions list to user-friendly CSV format
def txlist_to_csv(wallet: Wallet, _txlist, includePricesHistory=False):
    """transforms a txlist into a csv-stream. This function is not returning but yielding. As such it needs to be called
    via wrapping it in stream_with_context
    see https://flask.palletsprojects.com/en/1.1.x/patterns/streaming/#streaming-with-context for details
    """
    txlist = []
    for tx in _txlist:
        if isinstance(tx["address"], list):
            tx_copy = tx.copy()
            # No idea how this could be?!
            for i in range(0, len(tx["address"])):
                tx_copy["address"] = tx["address"][i]
                tx_copy["amount"] = tx["amount"][i]
                txlist.append(tx_copy.copy())
        else:
            txlist.append(tx.copy())
    data = StringIO()
    w = csv.writer(data)
    # write header
    symbol = "USD"
    if app.specter.price_provider.endswith("_eur"):
        symbol = "EUR"
    elif app.specter.price_provider.endswith("_gbp"):
        symbol = "GBP"
    row = (
        # For some reason (probably app-context_specific) the _ apprev of lazy_gettext does not work
        lazy_gettext("Date"),
        lazy_gettext("Label"),
        lazy_gettext("Category"),
        lazy_gettext("Amount ({})").format(app.specter.unit.upper()),
        lazy_gettext("Value ({})").format(symbol),
        lazy_gettext("Rate (BTC/{})").format(symbol)
        if app.specter.unit != "sat"
        else lazy_gettext("Rate ({}/SAT)").format(symbol),
        lazy_gettext("TxID"),
        lazy_gettext("Address"),
        lazy_gettext("Block Height"),
        lazy_gettext("Timestamp"),
    )
    if not wallet:
        row = (_("Wallet"),) + row
    w.writerow(row)
    yield data.getvalue()
    data.seek(0)
    data.truncate(0)

    # write each log item
    _wallet = wallet
    for tx in txlist:
        if not wallet:
            wallet_alias = tx.get("wallet_alias", None)
            try:
                _wallet = app.specter.wallet_manager.get_by_alias(wallet_alias)
            except Exception as e:
                continue
        label = _wallet.getlabel(tx["address"])
        if label == tx["address"]:
            label = ""
        tx_raw = _wallet.gettransaction(tx["txid"])
        if not tx.get("blockheight", None):
            if tx_raw.get("blockheight", None):
                tx["blockheight"] = tx_raw["blockheight"]
            else:
                tx["blockheight"] = "Unconfirmed"
        if app.specter.unit == "sat":
            value = float(tx["amount"])
            tx["amount"] = round(value * 1e8)
        amount_price = "not supported"
        rate = "not supported"
        if tx.get("blocktime"):
            timestamp = tx["blocktime"]
        else:
            timestamp = tx["time"]
        if includePricesHistory:
            try:
                print(f"meh {app.specter.user}")
                rate, _ = get_price_at(app.specter, timestamp=timestamp)
                rate = float(rate)
                if app.specter.unit == "sat":
                    rate = rate / 1e8
                amount_price = float(tx["amount"]) * rate
                amount_price = round(amount_price * 100) / 100
                if app.specter.unit == "sat":
                    rate = round(1 / rate)
            except SpecterError as se:
                logger.error(se)
                success = False
                rate = "-"

        row = (
            time.strftime("%Y-%m-%d", time.localtime(timestamp)),
            label,
            tx["category"],
            round(tx["amount"], (0 if app.specter.unit == "sat" else 8)),
            amount_price,
            rate,
            tx["txid"],
            tx["address"],
            tx["blockheight"],
            time.strftime(("%Y-%m-%d %H:%M:%S"), time.localtime(timestamp)),
        )
        if not wallet:
            row = (tx.get("wallet_alias", ""),) + row
        w.writerow(row)
        yield data.getvalue()
        data.seek(0)
        data.truncate(0)


# Addresses list to user-friendly CSV format
def addresses_list_to_csv(wallet: Wallet):
    """Doesn't seem to be used currently?!"""
    data = StringIO()
    w = csv.writer(data)
    # write header
    row = (
        # For some reason (probably app-context_specific) the _ apprev of lazy_gettext does not work
        lazy_gettext("Address"),
        lazy_gettext("Label"),
        lazy_gettext("Index"),
        lazy_gettext("Used"),
        lazy_gettext("Current balance"),
    )
    w.writerow(row)
    yield data.getvalue()
    data.seek(0)
    data.truncate(0)

    # write each log item
    for address in wallet._addresses:
        address_info = wallet.get_address_info(address)
        if not address_info.is_labeled and not address_info.used:
            continue
        row = (
            address,
            address_info.label,
            _("(external)")
            if address_info.is_external
            else (
                str(address_info.index)
                + (_(" (change)") if address_info.change else "")
            ),
            address_info.used,
        )
        if address_info.is_external:
            balance_on_address = _("unknown (external address)")
        else:
            balance_on_address = 0
            if address_info.used:
                for tx in wallet.full_utxo:
                    if tx.get("address", "") == address:
                        balance_on_address += tx.get("amount", 0)
        row += (balance_on_address,)

        w.writerow(row)
        yield data.getvalue()
        data.seek(0)
        data.truncate(0)


def wallet_addresses_list_to_csv(addresses_list):
    """Convert a list of the wallet addresses to user-friendly CSV format
    Parameters: addresses_list: a dict of addresses informations
                (index, address, type, label, used, utxo and amount)"""
    data = StringIO()
    w = csv.writer(data)
    # write header
    row = (
        # For some reason (probably app-context_specific) the _ apprev of lazy_gettext does not work
        lazy_gettext("Index"),
        lazy_gettext("Address"),
        lazy_gettext("Type"),
        lazy_gettext("Label"),
        lazy_gettext("Used"),
        lazy_gettext("UTXO"),
        lazy_gettext("Amount (BTC)"),
    )
    w.writerow(row)
    yield data.getvalue()
    data.seek(0)
    data.truncate(0)

    # write each log item
    for address_item in addresses_list:

        used = "Yes" if address_item["used"] else "No"

        row = (
            address_item["index"],
            address_item["address"],
            address_item["type"],
            address_item["label"],
            used,
            address_item["utxo"],
            address_item["amount"],
        )

        w.writerow(row)
        yield data.getvalue()
        data.seek(0)
        data.truncate(0)


def process_txlist(txlist, idx=0, limit=100, search=None, sortby=None, sortdir="asc"):
    """Prepares the txlist for the ui filtering it with the search-criterias and sorting it"""
    if search:
        search_lower = search.lower()
        txlist = [
            tx
            for tx in txlist
            if search_lower in tx["txid"]
            or (
                any(search in address for address in tx["address"])
                if isinstance(tx["address"], list)
                else search in tx["address"]
            )
            or (
                any(search_lower in label.lower() for label in tx.get("label", ""))
                if isinstance(tx.get("label", ""), list)
                else search_lower in tx.get("label", "").lower()
            )
            or (
                any(search in str(amount) for amount in tx["amount"])
                if isinstance(tx["amount"], list)
                else search in str(tx["amount"])
            )
            or search in str(tx["confirmations"])
            or search in str(tx["time"])
            or search
            in str(format(datetime.fromtimestamp(tx["time"]), "%d.%m.%Y %H:%M"))
            or (
                float(search.split(" ")[1]) > tx["amount"]
                if search.split(" ")[0] == "<"
                else False
            )
            or (
                float(search.split(" ")[1]) < tx["amount"]
                if search.split(" ")[0] == ">"
                else False
            )
        ]
    if sortby:

        def sort(tx):
            val = tx.get(sortby, None)
            final = val
            if val:
                if isinstance(val, list):
                    if isinstance(val[0], Number):
                        final = sum(val)
                    elif isinstance(val[0], str):
                        final = sorted(
                            val, key=lambda s: s.lower(), reverse=sortdir != "asc"
                        )[0].lower()
                elif isinstance(val, str):
                    final = val.lower()
            return final

        txlist = sorted(txlist, key=sort, reverse=sortdir != "asc")
    if limit:
        page_count = (len(txlist) // limit) + (0 if len(txlist) % limit == 0 else 1)
        txlist = txlist[limit * idx : limit * (idx + 1)]
    else:
        page_count = 1
    # add assets
    if app.specter.is_liquid:
        for tx in txlist:
            if "asset" in tx:
                if isinstance(tx["asset"], list):
                    tx["assetlabel"] = [
                        app.specter.asset_label(asset) for asset in tx["asset"]
                    ]
                else:
                    tx["assetlabel"] = app.specter.asset_label(tx["asset"])
    return {"txlist": json.dumps(txlist), "pageCount": page_count}


def process_addresses_list(
    addresses_list, idx=0, limit=100, sortby=None, sortdir="asc"
):
    """Receive an address list as parameter and sort it or slice it for pagination.
    Parameters: addresses_list: list of dict with the keys
                                (index, address, label, used, utxo, amount)
                idx: pagination index (current page)
                limit: maximum number of items on the page
                sortby: field by which the list will be ordered
                        (index, address, label, used, utxo, amount)
                sortdir: 'asc' (ascending) or 'desc' (descending) order"""
    if sortby:

        def sort(addr):
            val = addr.get(sortby, None)
            final = val
            if val:
                if isinstance(val, str):
                    final = val.lower()
            return final

        addresses_list = sorted(addresses_list, key=sort, reverse=sortdir != "asc")

    if limit:
        page_count = (len(addresses_list) // limit) + (
            0 if len(addresses_list) % limit == 0 else 1
        )
        addresses_list = addresses_list[limit * idx : limit * (idx + 1)]
    else:
        page_count = 1

    return {"addressesList": addresses_list, "pageCount": page_count}<|MERGE_RESOLUTION|>--- conflicted
+++ resolved
@@ -100,109 +100,6 @@
     return app.specter.estimatesmartfee(int(blocks))
 
 
-<<<<<<< HEAD
-@wallets_endpoint_api.route("/get_new_notifications/", methods=["GET"])
-@login_required
-def get_new_notifications():
-    """
-    Returns all notifications currently waiting in the buffer to be displayed. The datastructure is like:
-        {
-            "js_message_box": [notification1.to_js_notification(), notification2.to_js_notification(), ...],
-            "WebAPI": [notification1.to_js_notification(), notification2.to_js_notification(), ...],
-        }
-
-        notification.to_js_notification() have the datastructure:
-            {
-                "title": self["title"],
-                "id": self["id"],
-                "type": self["type"],
-                "timeout": self["timeout"],
-                "options": {
-                    body = "",
-                    image = None,
-                },
-            }
-        "options" fields are optional, and can be looked up here: https://notifications.spec.whatwg.org/#dictdef-notificationoptions
-    """
-    js_notifications_dict = {}
-
-    if not app.specter.notification_manager:
-        logger.warning(
-            "get_new_notifications: app.specter.notification_manager not initialized.  Returning empty js_notifications_dict"
-        )
-        return json.dumps(js_notifications_dict)
-
-    for (
-        ui_notification
-    ) in app.specter.notification_manager.get_ui_notifications_of_user(
-        str(current_user)
-    ):
-        if ui_notification.name in {"WebAPI", "js_message_box", "js_console"}:
-            notifications = ui_notification.read_and_clear_js_notification_buffer()
-            if notifications:
-                js_notifications_dict[ui_notification.name] = notifications
-
-    return robust_json_dumps(js_notifications_dict)
-
-
-@wallets_endpoint_api.route("/create_notification/", methods=["POST"])
-@login_required
-def create_notification():
-    """Creates a notification based on the request.form['title'] and request.form['options']
-    Example of request.form (as json string):
-
-        {
-            'title' : title,
-            'options':{
-                'timeout' : timeout,
-                'notification_type' : notification_type,
-                'target_uis' : target_uis,
-                'body' : body,
-                'image' : image_url,
-                'icon' : icon,
-            }
-        }
-        Only 'title' is mandatory
-        The options are the optional arguments of Notification()
-
-
-    Returns:
-        json str: The created notification
-    """
-
-    title = request.form.get("title")
-    if not title:
-        return jsonify(
-            success=False,
-            error="The create_notification POST request must contain a 'title'",
-        )
-
-    options = json.loads(request.form.get("options", "{}"))
-
-    if not app.specter.notification_manager:
-        logger.warning(
-            "create_notification: app.specter.notification_manager not initialized. "
-            f"Cannot create notification with title {title} and options {options}"
-            "Using print() for the notification instead"
-        )
-        print(title, options)
-        return
-
-    logger.debug(
-        f"wallets_endpoint_api create_notification with title  {title}, user_id {current_user} and options {options}"
-    )
-
-    notification = app.specter.notification_manager.create_and_show(
-        title,
-        str(current_user),
-        **options,
-    )
-
-    return (
-        robust_json_dumps(notification.__dict__)
-        if notification
-        else robust_json_dumps(None)
-=======
 @wallets_endpoint_api.route("/get_websockets_info/", methods=["GET"])
 @login_required
 def get_websockets_info():
@@ -211,7 +108,6 @@
             "user_token": app.specter.user_manager.get_user().websocket_token,
             "port": app.specter.notification_manager.websockets_server.port,
         }
->>>>>>> 06cc9f4e
     )
 
 
