import logging
import random
from binascii import unhexlify

from flask import Blueprint
from flask import current_app as app
from flask import make_response, redirect, render_template, request, url_for
from flask_babel import lazy_gettext as _
from flask_login import login_required

from ..helpers import notify_upgrade
from ..managers.wallet_manager import purposes
<<<<<<< HEAD
from ..notifications.current_flask_user import flash
=======
from ..server_endpoints import flash
>>>>>>> 6c53bb22

logger = logging.getLogger(__name__)

rand = random.randint(0, 1e32)  # to force style refresh

# Setup endpoint blueprint
welcome_endpoint = Blueprint("welcome_endpoint", __name__)


@welcome_endpoint.route("/")
@login_required
def index():
    if request.args.get("mode"):
        if request.args.get("mode") == "remote":
            pass
    notify_upgrade(app, flash)
    if len(app.specter.wallet_manager.wallets) > 0:
        if len(app.specter.wallet_manager.wallets) > 1:
            return redirect(url_for("wallets_endpoint.wallets_overview"))
        return redirect(
            url_for(
                "wallets_endpoint.wallet",
                wallet_alias=app.specter.wallet_manager.wallets[
                    app.specter.wallet_manager.wallets_names[0]
                ].alias,
            )
        )
    return redirect(url_for("welcome_endpoint.about"))


@welcome_endpoint.route("/about", methods=["GET", "POST"])
@login_required
def about():
    notify_upgrade(app, flash)
    if request.method == "POST":
        action = request.form["action"]
        if action == "cancelsetup":
            app.specter.setup_status["stage"] = "start"
            app.specter.reset_setup("bitcoind")
            app.specter.reset_setup("torbrowser")

    return render_template(
        "base.jinja",
        specter=app.specter,
        rand=rand,
        supported_languages=app.supported_languages,
    )


@welcome_endpoint.route("/bitcoin.pdf")
@login_required
def get_whitepaper():
    if app.specter.chain == "main":
        if not app.specter.info["pruned"]:
            raw_tx = app.specter.rpc.getrawtransaction(
                "54e48e5f5c656b26c3bca14a8c95aa583d07ebe84dde3b7dd4a78f4e4186e713",
                False,
                "00000000000000ecbbff6bafb7efa2f7df05b227d5c73dca8f2635af32a2e949",
            )
            outputs = raw_tx.split("0100000000000000")
            pdf = ""
            for output in outputs[1:-2]:
                cur = 6
                pdf += output[cur : cur + 130]
                cur += 132
                pdf += output[cur : cur + 130]
                cur += 132
                pdf += output[cur : cur + 130]
            pdf += outputs[-2][6:-4]
        else:
            outputs_prun = app.specter.rpc.multi(
                [
                    (
                        "gettxout",
                        "54e48e5f5c656b26c3bca14a8c95aa583d07ebe84dde3b7dd4a78f4e4186e713",
                        i,
                    )
                    for i in range(0, 946)
                ]
            )
            pdf = ""
            for output in outputs_prun[:-1]:
                cur = 4
                pdf += output["result"]["scriptPubKey"]["hex"][cur : cur + 130]
                cur += 132
                pdf += output["result"]["scriptPubKey"]["hex"][cur : cur + 130]
                cur += 132
                pdf += output["result"]["scriptPubKey"]["hex"][cur : cur + 130]
            pdf += outputs_prun[-1]["result"]["scriptPubKey"]["hex"][4:-4]
        res = make_response(unhexlify(pdf[16:-16]))
        res.headers.set("Content-Disposition", "attachment")
        res.headers.set("Content-Type", "application/pdf")
        return res
    else:
        return render_template(
            "500.jinja",
            error=_(
                "You need a mainnet node to retrieve the whitepaper. Check your node configurations."
            ),
        )<|MERGE_RESOLUTION|>--- conflicted
+++ resolved
@@ -10,11 +10,7 @@
 
 from ..helpers import notify_upgrade
 from ..managers.wallet_manager import purposes
-<<<<<<< HEAD
-from ..notifications.current_flask_user import flash
-=======
 from ..server_endpoints import flash
->>>>>>> 6c53bb22
 
 logger = logging.getLogger(__name__)
 
