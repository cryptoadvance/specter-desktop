--- conflicted
+++ resolved
@@ -27,11 +27,7 @@
     is_testnet,
     parse_wallet_data_import,
 )
-<<<<<<< HEAD
 from ..devices import DeviceTypes
-from ..persistence import delete_file
-=======
->>>>>>> 091140d4
 from ..key import Key
 from ..persistence import delete_file
 from ..rpc import RpcError
@@ -148,26 +144,18 @@
         action = request.form["action"]
         if action == "importwallet":
             try:
-<<<<<<< HEAD
-                wallet_data = json.loads(request.form["wallet_data"].replace("'", "h"))
-                print(json.dumps(wallet_data, indent=2))
-=======
                 wallet_data = json.loads(
                     request.form["wallet_data"].replace("\\'", "").replace("'", "h")
                 )
->>>>>>> 091140d4
+                print(json.dumps(wallet_data, indent=2))
                 (
                     wallet_name,
                     recv_descriptor,
                     cosigners_types,
                 ) = parse_wallet_data_import(wallet_data)
             except Exception as e:
-<<<<<<< HEAD
                 print(e)
-                flash("Unsupported wallet import format", "error")
-=======
                 flash(f"Unsupported wallet import format:{e}", "error")
->>>>>>> 091140d4
                 return redirect(url_for("wallets_endpoint.new_wallet_type"))
             try:
                 descriptor = Descriptor.parse(
