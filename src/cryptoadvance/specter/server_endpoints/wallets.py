import ast
import base64
import csv
import json
import logging
import os
import random
import time
from binascii import b2a_base64
from datetime import datetime
from functools import wraps
from io import StringIO
from math import isnan
<<<<<<< HEAD
from ..util.tx import decoderawtransaction
from ..util.price_providers import get_price_at
from ..util.fee_estimation import get_fees
=======
from numbers import Number

import requests
from flask import Blueprint, Flask
from flask import current_app as app
from flask import flash, jsonify, redirect, render_template, request, url_for
from flask_login import current_user, login_required
from werkzeug.wrappers import Response
>>>>>>> 1f3d976b

from ..helpers import (
    bcur2base64,
    get_devices_with_keys_by_type,
    get_txid,
    is_testnet,
    parse_wallet_data_import,
)
from ..key import Key
from ..persistence import delete_file
from ..rpc import RpcError
from ..specter import Specter
from ..specter_error import SpecterError, handle_exception
from ..util.base43 import b43_decode
from ..util.descriptor import AddChecksum, Descriptor
from ..util.price_providers import get_price_at
from ..util.tx import decoderawtransaction
from ..wallet_manager import purposes

rand = random.randint(0, 1e32)  # to force style refresh

# Setup endpoint blueprint
wallets_endpoint = Blueprint("wallets_endpoint", __name__)


def handle_wallet_error(func_name, error):
    flash(f"SpecterError while {func_name}: {error}", "error")
    app.logger.error(f"SpecterError while {func_name}: {error}")
    app.specter.wallet_manager.update()
    return redirect(url_for("about"))


def check_wallet(func):
    @wraps(func)
    def wrapper(*args, **kwargs):
        """checks the wallet for healthyness A wrapper function"""
        if kwargs["wallet_alias"]:
            wallet_alias = kwargs["wallet_alias"]
            print("--------------------checking wallet")
            wallet = app.specter.wallet_manager.get_by_alias(wallet_alias)
            wallet.get_info()
        return func(*args, **kwargs)

    return wrapper


################## Wallet overview #######################


@wallets_endpoint.route("/wallets_overview/")
@login_required
def wallets_overview():
    app.specter.check_blockheight()
    for wallet in app.specter.wallet_manager.wallets.values():
        wallet.get_balance()
        wallet.check_utxo()

    return render_template(
        "wallet/wallets_overview.jinja",
        specter=app.specter,
        rand=rand,
    )


################## Failed wallets fix #######################


@wallets_endpoint.route("/failed_wallets/", methods=["POST"])
@login_required
def failed_wallets():
    if request.method == "POST":
        action = request.form["action"]
        if action == "retry_loading_wallets":
            app.specter.wallet_manager.update()
        elif action == "delete_failed_wallet":
            try:
                wallet = json.loads(request.form["wallet_data"])
                fullpath = wallet["fullpath"]
                delete_file(fullpath)
                delete_file(fullpath + ".bkp")
                delete_file(fullpath.replace(".json", "_addr.csv"))
                delete_file(fullpath.replace(".json", "_txs.csv"))
                app.specter.wallet_manager.update()
            except Exception as e:

                flash(f"Failed to delete failed wallet: {str(e)}", "error")
    return redirect("/")


################## New wallet #######################


@wallets_endpoint.route("/new_wallet/")
@login_required
def new_wallet_type():
    err = None
    if app.specter.chain is None:
        err = "Configure Bitcoin Core to create wallets"
        return render_template("base.jinja", error=err, specter=app.specter, rand=rand)
    try:
        # Make sure wallet is enabled on Bitcoin Core
        app.specter.rpc.listwallets()
    except Exception:
        err = '<p><br>Configure Bitcoin Core is running with wallets disabled.<br><br>Please make sure disablewallet is off (set disablewallet=0 in your bitcoin.conf), then restart Bitcoin Core and try again.<br>See <a href="https://github.com/cryptoadvance/specter-desktop/blob/34ca139694ecafb2e7c2bd5ad5c4ac74c6d11501/docs/faq.md#im-not-sure-i-want-the-bitcoin-core-wallet-functionality-to-be-used-is-that-mandatory-if-so-is-it-considered-secure" target="_blank" style="color: white;">here</a> for more information.</p>'
        return render_template("base.jinja", error=err, specter=app.specter, rand=rand)
    return render_template(
        "wallet/new_wallet/new_wallet_type.jinja", specter=app.specter, rand=rand
    )


@wallets_endpoint.route("/new_wallet/<wallet_type>/", methods=["GET", "POST"])
@login_required
def new_wallet(wallet_type):
    wallet_types = ["simple", "multisig", "import_wallet"]
    if wallet_type not in wallet_types:
        flash("Unknown wallet type requested", "error")
        return redirect(url_for("wallets_endpoint.new_wallet_type"))

    err = None
    if request.method == "POST":
        action = request.form["action"]
        if action == "importwallet":
            try:
                wallet_data = json.loads(
                    request.form["wallet_data"].replace("\\'", "").replace("'", "h")
                )
                (
                    wallet_name,
                    recv_descriptor,
                    cosigners_types,
                ) = parse_wallet_data_import(wallet_data)
            except Exception as e:
                flash(f"Unsupported wallet import format:{e}", "error")
                return redirect(url_for("wallets_endpoint.new_wallet_type"))
            # get min of the two
            # if the node is still syncing
            # and the first block with tx is not there yet
            startblock = min(
                wallet_data.get("blockheight", app.specter.info.get("blocks", 0)),
                app.specter.info.get("blocks", 0),
            )
            # check if pruned
            if app.specter.info.get("pruned", False):
                newstartblock = max(startblock, app.specter.info.get("pruneheight", 0))
                if newstartblock > startblock:
                    flash(
                        f"Using pruned node - we will only rescan from block {newstartblock}",
                        "error",
                    )
                    startblock = newstartblock
            try:
                descriptor = Descriptor.parse(
                    AddChecksum(recv_descriptor.split("#")[0]),
                    testnet=is_testnet(app.specter.chain),
                )
                if descriptor is None:
                    flash("Invalid wallet descriptor.", "error")
                    return redirect(url_for("wallets_endpoint.new_wallet_type"))
            except:
                flash("Invalid wallet descriptor.", "error")
                return redirect(url_for("wallets_endpoint.new_wallet_type"))
            if wallet_name in app.specter.wallet_manager.wallets_names:
                flash("Wallet with the same name already exists", "error")
                return redirect(url_for("wallets_endpoint.new_wallet_type"))

            sigs_total = descriptor.multisig_N
            sigs_required = descriptor.multisig_M
            if descriptor.wpkh:
                address_type = "wpkh"
            elif descriptor.wsh:
                address_type = "wsh"
            elif descriptor.sh_wpkh:
                address_type = "sh-wpkh"
            elif descriptor.sh_wsh:
                address_type = "sh-wsh"
            elif descriptor.sh:
                address_type = "sh-wsh"
            else:
                address_type = "pkh"
            keys = []
            cosigners = []
            unknown_cosigners = []
            unknown_cosigners_types = []
            if sigs_total == None:
                sigs_total = 1
                sigs_required = 1
                descriptor.origin_fingerprint = [descriptor.origin_fingerprint]
                descriptor.origin_path = [descriptor.origin_path]
                descriptor.base_key = [descriptor.base_key]
            for i in range(sigs_total):
                cosigner_found = False
                for device in app.specter.device_manager.devices:
                    cosigner = app.specter.device_manager.devices[device]
                    if descriptor.origin_fingerprint[i] is None:
                        descriptor.origin_fingerprint[i] = ""
                    if descriptor.origin_path[i] is None:
                        descriptor.origin_path[i] = descriptor.origin_fingerprint[i]
                    for key in cosigner.keys:
                        if key.fingerprint + key.derivation.replace(
                            "m", ""
                        ) == descriptor.origin_fingerprint[i] + descriptor.origin_path[
                            i
                        ].replace(
                            "'", "h"
                        ):
                            keys.append(key)
                            cosigners.append(cosigner)
                            cosigner_found = True
                            break
                    if cosigner_found:
                        break
                if not cosigner_found:
                    desc_key = Key.parse_xpub(
                        "[{}{}]{}".format(
                            descriptor.origin_fingerprint[i],
                            descriptor.origin_path[i],
                            descriptor.base_key[i],
                        )
                    )
                    unknown_cosigners.append(desc_key)
                    if len(unknown_cosigners) > len(cosigners_types):
                        unknown_cosigners_types.append("other")
                    else:
                        unknown_cosigners_types.append(cosigners_types[i])
            wallet_type = "multisig" if sigs_total > 1 else "simple"
            createwallet = "createwallet" in request.form
            if createwallet:
                wallet_name = request.form["wallet_name"]
                for i, unknown_cosigner in enumerate(unknown_cosigners):
                    unknown_cosigner_name = request.form[
                        "unknown_cosigner_{}_name".format(i)
                    ]
                    unknown_cosigner_type = request.form.get(
                        "unknown_cosigner_{}_type".format(i), "other"
                    )
                    device = app.specter.device_manager.add_device(
                        name=unknown_cosigner_name,
                        device_type=unknown_cosigner_type,
                        keys=[unknown_cosigner],
                    )
                    keys.append(unknown_cosigner)
                    cosigners.append(device)
                try:
                    wallet = app.specter.wallet_manager.create_wallet(
                        wallet_name, sigs_required, address_type, keys, cosigners
                    )
                except Exception as e:
                    flash("Failed to create wallet: %r" % e, "error")
                    return redirect(url_for("wallets_endpoint.new_wallet_type"))
                wallet.keypoolrefill(0, wallet.IMPORT_KEYPOOL, change=False)
                wallet.keypoolrefill(0, wallet.IMPORT_KEYPOOL, change=True)
                wallet.import_labels(wallet_data.get("labels", {}))
                flash("Wallet imported successfully", "info")
                try:
                    wallet.rpc.rescanblockchain(startblock, timeout=1)
                    app.logger.info("Rescanning Blockchain ...")
                except requests.exceptions.ReadTimeout:
                    # this is normal behavior in our usecase
                    pass
                except Exception as e:
                    app.logger.error("Exception while rescanning blockchain: %r" % e)
                    flash("Failed to perform rescan for wallet: %r" % e, "error")
                wallet.getdata()
                return redirect(
                    url_for("wallets_endpoint.receive", wallet_alias=wallet.alias)
                    + "?newwallet=true"
                )
            else:
                return render_template(
                    "wallet/new_wallet/import_wallet.jinja",
                    wallet_data=json.dumps(wallet_data),
                    wallet_type=wallet_type,
                    wallet_name=wallet_name,
                    cosigners=cosigners,
                    unknown_cosigners=unknown_cosigners,
                    unknown_cosigners_types=unknown_cosigners_types,
                    sigs_required=sigs_required,
                    sigs_total=sigs_total,
                    specter=app.specter,
                    rand=rand,
                )
        if action == "device":
            cosigners = [
                app.specter.device_manager.get_by_alias(alias)
                for alias in request.form.getlist("devices")
            ]
            devices = get_devices_with_keys_by_type(app, cosigners, wallet_type)
            for device in devices:
                if len(device.keys) == 0:
                    err = (
                        "Device %s doesn't have keys matching this wallet type"
                        % device.name
                    )
                    break

            name = wallet_type.title()
            wallet_name = name
            i = 2
            while wallet_name in app.specter.wallet_manager.wallets_names:
                wallet_name = "%s %d" % (name, i)
                i += 1

            return render_template(
                "wallet/new_wallet/new_wallet_keys.jinja",
                cosigners=devices,
                wallet_type=wallet_type,
                sigs_total=len(devices),
                sigs_required=max(len(devices) * 2 // 3, 1),
                error=err,
                specter=app.specter,
                rand=rand,
            )
        if action == "key" and err is None:
            wallet_name = request.form["wallet_name"]
            address_type = request.form["type"]
            sigs_total = int(request.form.get("sigs_total", 1))
            sigs_required = int(request.form.get("sigs_required", 1))
            if wallet_name in app.specter.wallet_manager.wallets_names:
                err = "Wallet already exists"
            if err:
                devices = [
                    app.specter.device_manager.get_by_alias(
                        request.form.get("cosigner{}".format(i))
                    )
                    for i in range(0, sigs_total)
                ]
                return render_template(
                    "wallet/new_wallet/new_wallet_keys.jinja",
                    cosigners=devices,
                    wallet_type=wallet_type,
                    sigs_total=len(devices),
                    sigs_required=max(len(devices) * 2 // 3, 1),
                    error=err,
                    specter=app.specter,
                    rand=rand,
                )

            keys = []
            cosigners = []
            devices = []
            for i in range(sigs_total):
                try:
                    key = request.form["key%d" % i]
                    cosigner_name = request.form["cosigner%d" % i]
                    cosigner = app.specter.device_manager.get_by_alias(cosigner_name)
                    cosigners.append(cosigner)
                    for k in cosigner.keys:
                        if k.original == key:
                            keys.append(k)
                            break
                except:
                    pass
            if len(keys) != sigs_total or len(cosigners) != sigs_total:
                err = "No keys were selected for device, please try adding keys first"
                devices = [
                    app.specter.device_manager.get_by_alias(
                        request.form.get("cosigner{}".format(i))
                    )
                    for i in range(0, sigs_total)
                ]
                return render_template(
                    "wallet/new_wallet/new_wallet_keys.jinja",
                    cosigners=devices,
                    wallet_type=wallet_type,
                    sigs_total=len(devices),
                    sigs_required=max(len(devices) * 2 // 3, 1),
                    error=err,
                    specter=app.specter,
                    rand=rand,
                )

            # create a wallet here
            try:
                wallet = app.specter.wallet_manager.create_wallet(
                    wallet_name, sigs_required, address_type, keys, cosigners
                )
            except Exception as e:
                err = f"Failed to create wallet. Error: {e}"
                return render_template(
                    "wallet/new_wallet/new_wallet_keys.jinja",
                    cosigners=cosigners,
                    wallet_type=wallet_type,
                    sigs_total=len(devices),
                    sigs_required=max(len(devices) * 2 // 3, 1),
                    error=err,
                    specter=app.specter,
                    rand=rand,
                )

            app.logger.info("Created Wallet %s" % wallet_name)
            rescan_blockchain = "rescanblockchain" in request.form
            if rescan_blockchain:
                # old wallet - import more addresses
                wallet.keypoolrefill(0, wallet.IMPORT_KEYPOOL, change=False)
                wallet.keypoolrefill(0, wallet.IMPORT_KEYPOOL, change=True)
                if "utxo" in request.form.get("full_rescan_option"):
                    explorer = None
                    if "use_explorer" in request.form:
                        explorer = request.form["explorer"]
                        if explorer == "custom":
                            explorer = request.form["custom_explorer"]
                    wallet.rescanutxo(
                        explorer,
                        app.specter.requests_session(explorer),
                        app.specter.only_tor,
                    )
                    app.specter.info["utxorescan"] = 1
                    app.specter.utxorescanwallet = wallet.alias
                else:
                    app.logger.info("Rescanning Blockchain ...")
                    startblock = int(request.form["startblock"])
                    try:
                        wallet.rpc.rescanblockchain(startblock, timeout=1)
                    except requests.exceptions.ReadTimeout:
                        # this is normal behavior in our usecase
                        pass
                    except Exception as e:
                        app.logger.error(
                            "Exception while rescanning blockchain: %e" % e
                        )
                        err = "%r" % e
                    wallet.getdata()
            return redirect(
                url_for("wallets_endpoint.receive", wallet_alias=wallet.alias)
                + "?newwallet=true"
            )
        if action == "preselected_device":
            return render_template(
                "wallet/new_wallet/new_wallet_keys.jinja",
                cosigners=[
                    app.specter.device_manager.get_by_alias(request.form["device"])
                ],
                wallet_type="simple",
                sigs_total=1,
                sigs_required=1,
                error=err,
                specter=app.specter,
                rand=rand,
            )

    return render_template(
        "wallet/new_wallet/new_wallet.jinja",
        wallet_type=wallet_type,
        error=err,
        specter=app.specter,
        rand=rand,
    )


################## Wallet pages #######################

###### Wallet index page ######
@wallets_endpoint.route("/wallet/<wallet_alias>/")
@login_required
def wallet(wallet_alias):
    wallet = app.specter.wallet_manager.get_by_alias(wallet_alias)
    if wallet.fullbalance > 0:
        return redirect(url_for("wallets_endpoint.history", wallet_alias=wallet_alias))
    else:
        return redirect(url_for("wallets_endpoint.receive", wallet_alias=wallet_alias))


###### Wallet transaction history ######
@wallets_endpoint.route("/wallet/<wallet_alias>/history/", methods=["GET", "POST"])
@login_required
def history(wallet_alias):
    wallet = app.specter.wallet_manager.get_by_alias(wallet_alias)
    tx_list_type = "txlist"

    if request.method == "POST":
        action = request.form["action"]
        if action == "freezeutxo":
            wallet.toggle_freeze_utxo(request.form.getlist("selected_utxo"))
            tx_list_type = "utxo"
        elif action == "abandon_tx":
            txid = request.form["txid"]
            try:
                wallet.abandontransaction(txid)
            except SpecterError as e:
                flash(str(e), "error")

    # update balances in the wallet
    app.specter.check_blockheight()
    wallet.get_balance()
    wallet.check_utxo()

    return render_template(
        "wallet/history/wallet_history.jinja",
        wallet_alias=wallet_alias,
        wallet=wallet,
        tx_list_type=tx_list_type,
        specter=app.specter,
        rand=rand,
    )


###### Wallet receive ######


@wallets_endpoint.route("/wallet/<wallet_alias>/receive/", methods=["GET", "POST"])
@login_required
@check_wallet
def receive(wallet_alias):
    wallet = app.specter.wallet_manager.get_by_alias(wallet_alias)
    if request.method == "POST":
        action = request.form["action"]
        if action == "newaddress":
            wallet.getnewaddress()
        elif action == "updatelabel":
            label = request.form["label"]
            wallet.setlabel(wallet.address, label)
    # check that current address is unused
    # and generate new one if it is
    wallet.check_unused()
    return render_template(
        "wallet/receive/wallet_receive.jinja",
        wallet_alias=wallet_alias,
        wallet=wallet,
        specter=app.specter,
        rand=rand,
    )


###### Wallet send ######


@wallets_endpoint.route("/wallet/<wallet_alias>/send")
@login_required
def send(wallet_alias):
    wallet = app.specter.wallet_manager.get_by_alias(wallet_alias)
    if len(wallet.pending_psbts) > 0:
        return redirect(
            url_for("wallets_endpoint.send_pending", wallet_alias=wallet_alias)
        )
    else:
        return redirect(url_for("wallets_endpoint.send_new", wallet_alias=wallet_alias))


@wallets_endpoint.route("/wallet/<wallet_alias>/send/new", methods=["GET", "POST"])
@login_required
def send_new(wallet_alias):
    wallet = app.specter.wallet_manager.get_by_alias(wallet_alias)
    # update balances in the wallet
    wallet.get_balance()
    # update utxo list for coin selection
    wallet.check_utxo()
    psbt = None
    addresses = [""]
    labels = [""]
    amounts = [0]
    amount_units = ["btc"]
    err = None
    ui_option = "ui"
    recipients_txt = ""
    subtract = False
    subtract_from = 1
    fee_options = "dynamic"
    rbf = True
    rbf_utxo = []
    rbf_tx_id = ""
    selected_coins = request.form.getlist("coinselect")
    fee_estimation_data = get_fees(app.specter, app.config)
    fee_rate = fee_estimation_data["hourFee"]

    if request.method == "POST":
        action = request.form.get("action")
        rbf_tx_id = request.form.get("rbf_tx_id", "")
        if action == "createpsbt":
            i = 0
            addresses = []
            labels = []
            amounts = []
            amount_units = []
            ui_option = request.form.get("ui_option", "ui")
            if "ui" in ui_option:
                while "address_{}".format(i) in request.form:
                    addresses.append(request.form["address_{}".format(i)])
                    amount = 0.0
                    try:
                        amount = float(request.form["btc_amount_{}".format(i)])
                    except ValueError:
                        pass
                    if isnan(amount):
                        amount = 0.0
                    amounts.append(amount)
                    amount_units.append(request.form["amount_unit_{}".format(i)])
                    labels.append(request.form["label_{}".format(i)])
                    if request.form["label_{}".format(i)] != "":
                        wallet.setlabel(addresses[i], labels[i])
                    i += 1
            else:
                recipients_txt = request.form["recipients"]
                for output in recipients_txt.splitlines():
                    addresses.append(output.split(",")[0].strip())
                    if request.form.get("amount_unit_text") == "sat":
                        amounts.append(float(output.split(",")[1].strip()) / 1e8)
                    else:
                        amounts.append(float(output.split(",")[1].strip()))
                    labels.append("")
            addresses = [
                address.lower()
                if address.startswith(("BC1", "TB1", "BCRT1"))
                else address
                for address in addresses
            ]
            subtract = bool(request.form.get("subtract", False))
            subtract_from = int(request.form.get("subtract_from", 1))
            fee_options = request.form.get("fee_options")
            if fee_options:
                if "dynamic" in fee_options:
                    fee_rate = float(request.form.get("fee_rate_dynamic"))
                else:
                    if request.form.get("fee_rate"):
                        fee_rate = float(request.form.get("fee_rate"))
            rbf = bool(request.form.get("rbf", False))
            selected_coins = request.form.getlist("coinselect")
            app.logger.info("selected coins: {}".format(selected_coins))
            try:
                psbt = wallet.createpsbt(
                    addresses,
                    amounts,
                    subtract=subtract,
                    subtract_from=subtract_from - 1,
                    fee_rate=fee_rate,
                    rbf=rbf,
                    selected_coins=selected_coins,
                    readonly="estimate_fee" in request.form,
                    rbf_edit_mode=(rbf_tx_id != ""),
                )
                if psbt is None:
                    err = "Probably you don't have enough funds, or something else..."
                else:
                    # calculate new amount if we need to subtract
                    if subtract:
                        for v in psbt["tx"]["vout"]:
                            if addresses[0] in v["scriptPubKey"]["addresses"]:
                                amounts[0] = v["value"]
            except Exception as e:
                err = e
                app.logger.error(e)
            if err is None:
                if "estimate_fee" in request.form:
                    return jsonify(success=True, psbt=psbt)
                return render_template(
                    "wallet/send/sign/wallet_send_sign_psbt.jinja",
                    psbt=psbt,
                    labels=labels,
                    wallet_alias=wallet_alias,
                    wallet=wallet,
                    specter=app.specter,
                    rand=rand,
                )
            else:
                if "estimate_fee" in request.form:
                    return jsonify(success=False, error=str(err))
        elif action == "rbf":
            try:
                rbf_tx_id = request.form["rbf_tx_id"]
                rbf_fee_rate = float(request.form["rbf_fee_rate"])
                psbt = wallet.bumpfee(rbf_tx_id, rbf_fee_rate)
                return render_template(
                    "wallet/send/sign/wallet_send_sign_psbt.jinja",
                    psbt=psbt,
                    labels=[],
                    wallet_alias=wallet_alias,
                    wallet=wallet,
                    specter=app.specter,
                    rand=rand,
                )
            except Exception as e:
                flash("Failed to perform RBF. Error: %s" % e, "error")
        elif action == "rbf_edit":
            try:
                decoded_tx = wallet.decode_tx(rbf_tx_id)
                addresses = decoded_tx["addresses"]
                amounts = decoded_tx["amounts"]
                selected_coins = [
                    f"{utxo['txid']}, {utxo['vout']}"
                    for utxo in decoded_tx["used_utxo"]
                ]
                fee_rate = float(request.form["rbf_fee_rate"])
                fee_options = "manual"
                rbf = True
            except Exception as e:
                flash("Failed to perform RBF. Error: %s" % e, "error")
        elif action == "signhotwallet":
            passphrase = request.form["passphrase"]
            psbt = ast.literal_eval(request.form["psbt"])
            b64psbt = wallet.pending_psbts[psbt["tx"]["txid"]]["base64"]
            device = request.form["device"]
            if "devices_signed" not in psbt or device not in psbt["devices_signed"]:
                try:
                    # get device and sign with it
                    signed_psbt = app.specter.device_manager.get_by_alias(
                        device
                    ).sign_psbt(b64psbt, wallet, passphrase)
                    if signed_psbt["complete"]:
                        if "devices_signed" not in psbt:
                            psbt["devices_signed"] = []
                        psbt["devices_signed"].append(device)
                        psbt["sigs_count"] = len(psbt["devices_signed"])
                        raw = wallet.rpc.finalizepsbt(b64psbt)
                        if "hex" in raw:
                            psbt["raw"] = raw["hex"]
                    signed_psbt = signed_psbt["psbt"]
                except Exception as e:
                    signed_psbt = None
                    flash("Failed to sign PSBT: %s" % e, "error")
            else:
                signed_psbt = None
                flash("Device already signed the PSBT", "error")
            return render_template(
                "wallet/send/sign/wallet_send_sign_psbt.jinja",
                signed_psbt=signed_psbt,
                psbt=psbt,
                labels=labels,
                wallet_alias=wallet_alias,
                wallet=wallet,
                specter=app.specter,
                rand=rand,
            )

    if rbf_tx_id:
        try:
            rbf_utxo = wallet.get_rbf_utxo(rbf_tx_id)
        except Exception as e:
            flash("Failed to get RBF coins. Error: %s" % e, "error")

    show_advanced_settings = (
        ui_option != "ui"
        or subtract
        or fee_options != "dynamic"
        or fee_estimation_data["hourFee"] != fee_rate
        or not rbf
        or selected_coins
    )

    return render_template(
        "wallet/send/new/wallet_send.jinja",
        psbt=psbt,
        ui_option=ui_option,
        recipients_txt=recipients_txt,
        recipients=list(zip(addresses, amounts, amount_units, labels)),
        subtract=subtract,
        subtract_from=subtract_from,
        fee_options=fee_options,
        fee_rate=fee_rate,
        rbf=rbf,
        selected_coins=selected_coins,
        show_advanced_settings=show_advanced_settings,
        rbf_utxo=rbf_utxo,
        rbf_tx_id=rbf_tx_id,
        fee_estimation=fee_rate,
        fee_estimation_data=fee_estimation_data,
        wallet_alias=wallet_alias,
        wallet=wallet,
        specter=app.specter,
        rand=rand,
        error=err,
    )


@wallets_endpoint.route("/wallet/<wallet_alias>/send/pending/", methods=["GET", "POST"])
@login_required
def send_pending(wallet_alias):
    wallet = app.specter.wallet_manager.get_by_alias(wallet_alias)
    if request.method == "POST":
        action = request.form["action"]
        if action == "deletepsbt":
            try:
                wallet.delete_pending_psbt(
                    ast.literal_eval(request.form["pending_psbt"])["tx"]["txid"]
                )
            except Exception as e:
                app.logger.error("Could not delete Pending PSBT: %s" % e)
                flash("Could not delete Pending PSBT!", "error")
        elif action == "openpsbt":
            psbt = ast.literal_eval(request.form["pending_psbt"])
            return render_template(
                "wallet/send/sign/wallet_send_sign_psbt.jinja",
                psbt=psbt,
                wallet_alias=wallet_alias,
                wallet=wallet,
                specter=app.specter,
                rand=rand,
            )
    pending_psbts = wallet.pending_psbts
    ######## Migration to multiple recipients format ###############
    for psbt in pending_psbts:
        if not isinstance(pending_psbts[psbt]["address"], list):
            pending_psbts[psbt]["address"] = [pending_psbts[psbt]["address"]]
            pending_psbts[psbt]["amount"] = [pending_psbts[psbt]["amount"]]
    ###############################################################
    return render_template(
        "wallet/send/pending/wallet_sendpending.jinja",
        pending_psbts=pending_psbts,
        wallet_alias=wallet_alias,
        wallet=wallet,
        specter=app.specter,
    )


@wallets_endpoint.route("/wallet/<wallet_alias>/send/import", methods=["GET", "POST"])
@login_required
def import_psbt(wallet_alias):
    wallet = app.specter.wallet_manager.get_by_alias(wallet_alias)
    if request.method == "POST":
        action = request.form["action"]
        if action == "importpsbt":
            try:
                b64psbt = "".join(request.form["rawpsbt"].split())
                psbt = wallet.importpsbt(b64psbt)
            except Exception as e:
                flash("Could not import PSBT: %s" % e, "error")
                return redirect(
                    url_for("wallets_endpoint.import_psbt", wallet_alias=wallet_alias)
                )
            return render_template(
                "wallet/send/sign/wallet_send_sign_psbt.jinja",
                psbt=psbt,
                wallet_alias=wallet_alias,
                wallet=wallet,
                specter=app.specter,
                rand=rand,
            )
    err = None
    return render_template(
        "wallet/send/import/wallet_importpsbt.jinja",
        wallet_alias=wallet_alias,
        wallet=wallet,
        specter=app.specter,
        rand=rand,
        error=err,
    )


###### Wallet addresses ######


@wallets_endpoint.route("/wallet/<wallet_alias>/addresses/", methods=["GET"])
@login_required
def addresses(wallet_alias):
    """Show informations about cached addresses (wallet._addresses) of the <wallet_alias>.
    It updates balances in the wallet before renderization in order to show updated UTXO and
    balance of each address."""
    wallet = app.specter.wallet_manager.get_by_alias(wallet_alias)

    # update balances in the wallet
    app.specter.check_blockheight()
    wallet.get_balance()
    wallet.check_utxo()

    return render_template(
        "wallet/addresses/wallet_addresses.jinja",
        wallet_alias=wallet_alias,
        wallet=wallet,
        specter=app.specter,
        rand=rand,
    )


###### Wallet settings ######


@wallets_endpoint.route("/wallet/<wallet_alias>/settings/", methods=["GET", "POST"])
@login_required
def settings(wallet_alias):
    wallet = app.specter.wallet_manager.get_by_alias(wallet_alias)
    error = None
    if request.method == "POST":
        action = request.form["action"]
        if action == "rescanblockchain":
            startblock = int(request.form["startblock"])
            try:
                delete_file(wallet._transactions.path)
                wallet.fetch_transactions()
                res = wallet.rpc.rescanblockchain(startblock, timeout=1)
            except requests.exceptions.ReadTimeout:
                # this is normal behaviour in our usecase
                pass
            except Exception as e:
                app.logger.error("%s while rescanblockchain" % e)
                error = "%r" % e
            wallet.getdata()
        elif action == "abortrescan":
            res = wallet.rpc.abortrescan()
            if not res:
                error = "Failed to abort rescan. Maybe already complete?"
            wallet.getdata()
        elif action == "rescanutxo":
            explorer = None
            if "use_explorer" in request.form:
                explorer = request.form["explorer"]
                if explorer == "custom":
                    explorer = request.form["custom_explorer"]

            wallet.rescanutxo(
                explorer, app.specter.requests_session(explorer), app.specter.only_tor
            )
            app.specter.info["utxorescan"] = 1
            app.specter.utxorescanwallet = wallet.alias
        elif action == "abortrescanutxo":
            app.specter.abortrescanutxo()
            app.specter.info["utxorescan"] = None
            app.specter.utxorescanwallet = None
        elif action == "keypoolrefill":
            delta = int(request.form["keypooladd"])
            wallet.keypoolrefill(wallet.keypool, wallet.keypool + delta)
            wallet.keypoolrefill(
                wallet.change_keypool, wallet.change_keypool + delta, change=True
            )
            wallet.getdata()
        elif action == "deletewallet":
            app.specter.wallet_manager.delete_wallet(
                wallet, app.specter.bitcoin_datadir, app.specter.chain
            )
            response = redirect(url_for("index"))
            return response
        elif action == "rename":
            wallet_name = request.form["newtitle"]
            if not wallet_name:
                flash("Wallet name cannot be empty", "error")
            elif wallet_name == wallet.name:
                pass
            elif wallet_name in app.specter.wallet_manager.wallets_names:
                flash("Wallet already exists", "error")
            else:
                app.specter.wallet_manager.rename_wallet(wallet, wallet_name)

    return render_template(
        "wallet/settings/wallet_settings.jinja",
        purposes=purposes,
        wallet_alias=wallet_alias,
        wallet=wallet,
        specter=app.specter,
        rand=rand,
        error=error,
    )


################## Wallet util endpoints #######################
# TODO: move these to an API endpoint


@wallets_endpoint.route("/wallet/<wallet_alias>/combine/", methods=["POST"])
@login_required
def combine(wallet_alias):
    wallet = app.specter.wallet_manager.get_by_alias(wallet_alias)
    # only post requests
    # FIXME: ugly...
    txid = request.form.get("txid")
    psbts = [request.form.get("psbt0").strip(), request.form.get("psbt1").strip()]
    raw = {}
    combined = None

    for i, psbt in enumerate(psbts):
        if not psbt:
            return "Cannot parse empty data as PSBT", 500
        if "UR:BYTES/" in psbt.upper():
            psbt = bcur2base64(psbt).decode()

        # if electrum then it's base43
        try:
            decoded = b43_decode(psbt)
            if decoded.startswith(b"psbt\xff"):
                psbt = b2a_base64(decoded).decode()
            else:
                psbt = decoded.hex()
        except:
            pass

        psbts[i] = psbt
        # psbt should start with cHNi
        # if not - maybe finalized hex tx
        if not psbt.startswith("cHNi"):
            raw["hex"] = psbt
            combined = psbts[1 - i]
            # check it's hex
            try:
                bytes.fromhex(psbt)
            except:
                return "Invalid transaction format", 500

    try:
        if "hex" in raw:
            raw["complete"] = True
            raw["psbt"] = combined
        else:
            combined = app.specter.combine(psbts)
            raw = app.specter.finalize(combined)
            if "psbt" not in raw:
                raw["psbt"] = combined
        psbt = wallet.update_pending_psbt(combined, txid, raw)
        raw["devices"] = psbt["devices_signed"]
    except RpcError as e:
        return e.error_msg, e.status_code
    except Exception as e:
        return "Unknown error: %r" % e, 500
    return json.dumps(raw)


@wallets_endpoint.route("/wallet/<wallet_alias>/broadcast/", methods=["GET", "POST"])
@login_required
def broadcast(wallet_alias):
    wallet = app.specter.wallet_manager.get_by_alias(wallet_alias)
    if request.method == "POST":
        tx = request.form.get("tx")
        res = wallet.rpc.testmempoolaccept([tx])[0]
        if res["allowed"]:
            app.specter.broadcast(tx)
            wallet.delete_pending_psbt(get_txid(tx))
            return jsonify(success=True)
        else:
            return jsonify(
                success=False,
                error="Failed to broadcast transaction: transaction is invalid\n%s"
                % res["reject-reason"],
            )
    return jsonify(success=False, error="broadcast tx request must use POST")


@wallets_endpoint.route("/wallet/<wallet_alias>/decoderawtx/", methods=["GET", "POST"])
@login_required
@app.csrf.exempt
def decoderawtx(wallet_alias):
    try:
        wallet = app.specter.wallet_manager.get_by_alias(wallet_alias)
        txid = request.form.get("txid", "")
        if txid:
            tx = wallet.rpc.gettransaction(txid)
            # This is a fix for Bitcoin Core versions < v0.20
            # These do not return the blockheight as part of the `gettransaction` command
            # So here we check if this property is lacking and if so
            # query the blockheader based on the transaction blockhash
            ##################### Remove from here after dropping Core v0.19 support #####################
            if "blockhash" in tx and "blockheight" not in tx:
                tx["blockheight"] = wallet.rpc.getblockheader(tx["blockhash"])["height"]
            ##################### Remove until here after dropping Core v0.19 support #####################

            if tx["confirmations"] == 0:
                tx["is_purged"] = wallet.is_tx_purged(txid)

            return {
                "success": True,
                "tx": tx,
                "rawtx": decoderawtransaction(tx["hex"], app.specter.chain),
                "walletName": wallet.name,
            }
    except Exception as e:
        app.logger.warning("Failed to fetch transaction data. Exception: {}".format(e))
    return {"success": False}


@wallets_endpoint.route(
    "/wallet/<wallet_alias>/rescan_progress", methods=["GET", "POST"]
)
@login_required
@app.csrf.exempt
def rescan_progress(wallet_alias):
    try:
        wallet = app.specter.wallet_manager.get_by_alias(wallet_alias)
        wallet.get_info()
        return {
            "active": wallet.rescan_progress is not None,
            "progress": wallet.rescan_progress,
        }
    except SpecterError as se:
        app.logger.error("SpecterError while get wallet rescan_progress: %s" % se)
        return {}


@wallets_endpoint.route("/wallet/<wallet_alias>/get_label", methods=["POST"])
@login_required
def get_label(wallet_alias):
    wallet = app.specter.wallet_manager.get_by_alias(wallet_alias)
    address = request.form.get("address", "")
    label = wallet.getlabel(address)
    return {
        "address": address,
        "label": label,
    }


@wallets_endpoint.route("/wallet/<wallet_alias>/set_label", methods=["POST"])
@login_required
def set_label(wallet_alias):

    wallet = app.specter.wallet_manager.get_by_alias(wallet_alias)
    address = request.form["address"]
    label = request.form["label"]
    wallet.setlabel(address, label)
    return {"success": True}


@wallets_endpoint.route("/wallet/<wallet_alias>/txlist", methods=["POST"])
@login_required
@app.csrf.exempt
def txlist(wallet_alias):
    wallet = app.specter.wallet_manager.get_by_alias(wallet_alias)
    idx = int(request.form.get("idx", 0))
    limit = int(request.form.get("limit", 100))
    search = request.form.get("search", None)
    sortby = request.form.get("sortby", None)
    sortdir = request.form.get("sortdir", "asc")
    fetch_transactions = request.form.get("fetch_transactions", False)
    txlist = wallet.txlist(
        fetch_transactions=fetch_transactions,
        validate_merkle_proofs=app.specter.config.get("validate_merkle_proofs", False),
        current_blockheight=app.specter.info["blocks"],
    )
    return process_txlist(
        txlist, idx=idx, limit=limit, search=search, sortby=sortby, sortdir=sortdir
    )


@wallets_endpoint.route("/wallet/<wallet_alias>/utxo_list", methods=["POST"])
@login_required
@app.csrf.exempt
def utxo_list(wallet_alias):
    wallet = app.specter.wallet_manager.get_by_alias(wallet_alias)
    idx = int(request.form.get("idx", 0))
    limit = int(request.form.get("limit", 100))
    search = request.form.get("search", None)
    sortby = request.form.get("sortby", None)
    sortdir = request.form.get("sortdir", "asc")
    txlist = wallet.full_utxo
    for tx in txlist:
        if not tx.get("label", None):
            tx["label"] = wallet.getlabel(tx["address"])
    return process_txlist(
        txlist, idx=idx, limit=limit, search=search, sortby=sortby, sortdir=sortdir
    )


@wallets_endpoint.route("/wallets_overview/txlist", methods=["POST"])
@login_required
@app.csrf.exempt
def wallets_overview_txlist():
    idx = int(request.form.get("idx", 0))
    limit = int(request.form.get("limit", 100))
    search = request.form.get("search", None)
    sortby = request.form.get("sortby", None)
    sortdir = request.form.get("sortdir", "asc")
    fetch_transactions = request.form.get("fetch_transactions", False)
    txlist = app.specter.wallet_manager.full_txlist(
        fetch_transactions=fetch_transactions,
        validate_merkle_proofs=app.specter.config.get("validate_merkle_proofs", False),
        current_blockheight=app.specter.info["blocks"],
    )
    return process_txlist(
        txlist, idx=idx, limit=limit, search=search, sortby=sortby, sortdir=sortdir
    )


@wallets_endpoint.route("/wallets_overview/utxo_list", methods=["POST"])
@login_required
@app.csrf.exempt
def wallets_overview_utxo_list():
    idx = int(request.form.get("idx", 0))
    limit = int(request.form.get("limit", 100))
    search = request.form.get("search", None)
    sortby = request.form.get("sortby", None)
    sortdir = request.form.get("sortdir", "asc")
    fetch_transactions = request.form.get("fetch_transactions", False)
    txlist = app.specter.wallet_manager.full_utxo()
    return process_txlist(
        txlist, idx=idx, limit=limit, search=search, sortby=sortby, sortdir=sortdir
    )


@wallets_endpoint.route("/wallet/<wallet_alias>/addresses_list/", methods=["POST"])
@login_required
@app.csrf.exempt
def addresses_list(wallet_alias):
    """Return a JSON with keys:
        addressesList: list of addresses with the properties
                       (index, address, label, used, utxo, amount)
        pageCount: total number of pages
    POST parameters:
        idx: pagination index (current page)
        limit: maximum number of items on the page
        sortby: field by which the list will be ordered
                (index, address, label, used, utxo, amount)
        sortdir: 'asc' (ascending) or 'desc' (descending) order
        addressType: the current tab address type ('receive' or 'change')"""
    wallet = app.specter.wallet_manager.get_by_alias(wallet_alias)

    idx = int(request.form.get("idx", 0))
    limit = int(request.form.get("limit", 100))
    sortby = request.form.get("sortby", None)
    sortdir = request.form.get("sortdir", "asc")
    address_type = request.form.get("addressType", "receive")

    addresses_list = wallet.addresses_info(address_type == "change")

    result = process_addresses_list(
        addresses_list, idx=idx, limit=limit, sortby=sortby, sortdir=sortdir
    )

    return {
        "addressesList": json.dumps(result["addressesList"]),
        "pageCount": result["pageCount"],
    }


@wallets_endpoint.route("/wallet/<wallet_alias>/addressinfo/", methods=["POST"])
@login_required
@app.csrf.exempt
def addressinfo(wallet_alias):
    try:
        wallet = app.specter.wallet_manager.get_by_alias(wallet_alias)
        address = request.form.get("address", "")
        if address:
            descriptor = wallet.get_descriptor(address=address)
            address_info = wallet.get_address_info(address=address)
            return {
                "success": True,
                "address": address,
                "descriptor": descriptor,
                "walletName": wallet.name,
                "isMine": not address_info.is_external,
                **address_info,
            }
    except Exception as e:

        app.logger.warning("Failed to fetch address data. Exception: {}".format(e))
    return {"success": False}


################## Wallet CSV export data endpoints #######################
# Export wallet addresses list
@wallets_endpoint.route("/wallet/<wallet_alias>/addresses_list.csv")
@login_required
def addresses_list_csv(wallet_alias):
    """Return a CSV with addresses of the <wallet_alias> containing the
    information: index, address, type, label, used, utxo and amount
    of each of them.
    GET parameters: sortby: field by which the CSV will be ordered
                            (index, address, label, used, utxo, amount)
                    sortdir: 'asc' (ascending) or 'desc' (descending) order
                    address_type: the current tab address type ('receive' or 'change')
                    onlyCurrentType: show all addresses (if false) or just the current
                                     type (address_type param)"""

    try:
        wallet = app.specter.wallet_manager.get_by_alias(wallet_alias)

        sortby = request.args.get("sortby", "index")
        sortdir = request.args.get("sortdir", "asc")
        address_type = request.args.get("addressType", "receive")
        only_current_type = request.args.get("onlyCurrentType", "false") == "true"

        if not only_current_type:
            receive_list = wallet.addresses_info(False)
            change_list = wallet.addresses_info(True)

            receive_result = process_addresses_list(
                receive_list, idx=0, limit=0, sortby=sortby, sortdir=sortdir
            )

            change_result = process_addresses_list(
                change_list, idx=0, limit=0, sortby=sortby, sortdir=sortdir
            )

            addressesList = (
                receive_result["addressesList"] + change_result["addressesList"]
            )
        else:
            addresses_list = wallet.addresses_info(address_type == "change")

            result = process_addresses_list(
                addresses_list, idx=0, limit=0, sortby=sortby, sortdir=sortdir
            )

            addressesList = result["addressesList"]

        # stream the response as the data is generated
        response = Response(
            wallet_addresses_list_to_csv(addressesList),
            mimetype="text/csv",
        )
        # add a filename
        response.headers.set(
            "Content-Disposition", "attachment", filename="addresses_list.csv"
        )
        return response
    except Exception as e:
        app.logger.error("Failed to export addresses list. Error: %s" % e)
        flash("Failed to export addresses list. Error: %s" % e, "error")
        return redirect(url_for("index"))


# Export wallet transaction history
@wallets_endpoint.route("/wallet/<wallet_alias>/transactions.csv")
@login_required
def tx_history_csv(wallet_alias):
    wallet = app.specter.wallet_manager.get_by_alias(wallet_alias)
    validate_merkle_proofs = app.specter.config.get("validate_merkle_proofs", False)
    txlist = wallet.txlist(validate_merkle_proofs=validate_merkle_proofs)
    search = request.args.get("search", None)
    sortby = request.args.get("sortby", "time")
    sortdir = request.args.get("sortdir", "desc")
    txlist = json.loads(
        process_txlist(
            txlist, idx=0, limit=0, search=search, sortby=sortby, sortdir=sortdir
        )["txlist"]
    )
    includePricesHistory = request.args.get("exportPrices", "false") == "true"

    # stream the response as the data is generated
    response = Response(
        txlist_to_csv(wallet, txlist, app.specter, current_user, includePricesHistory),
        mimetype="text/csv",
    )
    # add a filename
    response.headers.set(
        "Content-Disposition", "attachment", filename="transactions.csv"
    )
    return response


# Export wallet UTXO list
@wallets_endpoint.route("/wallet/<wallet_alias>/utxo.csv")
@login_required
def utxo_csv(wallet_alias):
    try:
        wallet = app.specter.wallet_manager.get_by_alias(wallet_alias)
        includePricesHistory = request.args.get("exportPrices", "false") == "true"
        search = request.args.get("search", None)
        sortby = request.args.get("sortby", "time")
        sortdir = request.args.get("sortdir", "desc")
        txlist = json.loads(
            process_txlist(
                wallet.full_utxo,
                idx=0,
                limit=0,
                search=search,
                sortby=sortby,
                sortdir=sortdir,
            )["txlist"]
        )
        # stream the response as the data is generated
        response = Response(
            txlist_to_csv(
                wallet,
                txlist,
                app.specter,
                current_user,
                includePricesHistory,
            ),
            mimetype="text/csv",
        )
        # add a filename
        response.headers.set("Content-Disposition", "attachment", filename="utxo.csv")
        return response
    except Exception as e:
        logging.exception(e)
        return "Failed to export wallet utxo. Error: %s" % e, 500


# Export all wallets transaction history combined
@wallets_endpoint.route("/wallets_overview/full_transactions.csv")
@login_required
def wallet_overview_txs_csv():
    try:
        validate_merkle_proofs = app.specter.config.get("validate_merkle_proofs", False)
        txlist = app.specter.wallet_manager.full_txlist(
            validate_merkle_proofs=validate_merkle_proofs
        )
        search = request.args.get("search", None)
        sortby = request.args.get("sortby", "time")
        sortdir = request.args.get("sortdir", "desc")
        txlist = json.loads(
            process_txlist(
                txlist, idx=0, limit=0, search=search, sortby=sortby, sortdir=sortdir
            )["txlist"]
        )
        includePricesHistory = request.args.get("exportPrices", "false") == "true"
        # stream the response as the data is generated
        response = Response(
            txlist_to_csv(
                None, txlist, app.specter, current_user, includePricesHistory
            ),
            mimetype="text/csv",
        )
        # add a filename
        response.headers.set(
            "Content-Disposition", "attachment", filename="full_transactions.csv"
        )
        return response
    except Exception as e:
        logging.exception(e)
        return "Failed to export wallets overview history. Error: %s" % e, 500


# Export all wallets transaction history combined
@wallets_endpoint.route("/wallets_overview/full_utxo.csv")
@login_required
def wallet_overview_utxo_csv():
    try:
        txlist = app.specter.wallet_manager.full_utxo()
        search = request.args.get("search", None)
        sortby = request.args.get("sortby", "time")
        sortdir = request.args.get("sortdir", "desc")
        txlist = json.loads(
            process_txlist(
                txlist, idx=0, limit=0, search=search, sortby=sortby, sortdir=sortdir
            )["txlist"]
        )
        includePricesHistory = request.args.get("exportPrices", "false") == "true"
        # stream the response as the data is generated
        response = Response(
            txlist_to_csv(
                None, txlist, app.specter, current_user, includePricesHistory
            ),
            mimetype="text/csv",
        )
        # add a filename
        response.headers.set(
            "Content-Disposition", "attachment", filename="full_utxo.csv"
        )
        return response
    except Exception as e:
        logging.exception(e)
        return "Failed to export wallets overview utxo. Error: %s" % e, 500


################## Helpers #######################

# Transactions list to user-friendly CSV format
def txlist_to_csv(wallet, _txlist, specter, current_user, includePricesHistory=False):
    txlist = []
    for tx in _txlist:
        if isinstance(tx["address"], list):
            _tx = tx.copy()
            for i in range(0, len(tx["address"])):
                _tx["address"] = tx["address"][i]
                _tx["amount"] = tx["amount"][i]
                txlist.append(_tx.copy())
        else:
            txlist.append(tx.copy())
    data = StringIO()
    w = csv.writer(data)
    # write header
    symbol = "USD"
    if specter.price_provider.endswith("_eur"):
        symbol = "EUR"
    elif specter.price_provider.endswith("_gbp"):
        symbol = "GBP"
    row = (
        "Date",
        "Label",
        "Category",
        "Amount ({})".format(specter.unit.upper()),
        "Value ({})".format(symbol),
        "Rate (BTC/{})".format(symbol)
        if specter.unit != "sat"
        else "Rate ({}/SAT)".format(symbol),
        "TxID",
        "Address",
        "Block Height",
        "Timestamp",
        "Raw Transaction",
    )
    if not wallet:
        row = ("Wallet",) + row
    w.writerow(row)
    yield data.getvalue()
    data.seek(0)
    data.truncate(0)

    # write each log item
    _wallet = wallet
    for tx in txlist:
        if not wallet:
            wallet_alias = tx.get("wallet_alias", None)
            try:
                _wallet = specter.wallet_manager.get_by_alias(wallet_alias)
            except Exception as e:
                continue
        label = _wallet.getlabel(tx["address"])
        if label == tx["address"]:
            label = ""
        tx_raw = _wallet.gettransaction(tx["txid"])
        if tx_raw:
            tx_hex = tx_raw["hex"]
        else:
            tx_hex = ""
        if not tx.get("blockheight", None):
            if tx_raw.get("blockheight", None):
                tx["blockheight"] = tx_raw["blockheight"]
            else:
                tx["blockheight"] = "Unconfirmed"
        if specter.unit == "sat":
            value = float(tx["amount"])
            tx["amount"] = round(value * 1e8)
        if includePricesHistory:
            success, rate, symbol = get_price_at(
                specter, current_user, timestamp=tx["time"]
            )
        else:
            success = False
        if success:
            rate = float(rate)
            if specter.unit == "sat":
                rate = rate / 1e8
            amount_price = float(tx["amount"]) * rate
            if specter.unit == "sat":
                rate = round(1 / rate)
        else:
            amount_price = None
            rate = "-"

        row = (
            time.strftime("%Y-%m-%d", time.localtime(tx["time"])),
            label,
            tx["category"],
            round(tx["amount"], (0 if specter.unit == "sat" else 8)),
            round(amount_price * 100) / 100 if amount_price is not None else "-",
            rate,
            tx["txid"],
            tx["address"],
            tx["blockheight"],
            tx["time"],
            tx_hex,
        )
        if not wallet:
            row = (tx.get("wallet_alias", ""),) + row
        w.writerow(row)
        yield data.getvalue()
        data.seek(0)
        data.truncate(0)


# Addresses list to user-friendly CSV format
def addresses_list_to_csv(wallet):
    data = StringIO()
    w = csv.writer(data)
    # write header
    row = (
        "Address",
        "Label",
        "Index",
        "Used",
        "Current balance",
    )
    w.writerow(row)
    yield data.getvalue()
    data.seek(0)
    data.truncate(0)

    # write each log item
    for address in wallet._addresses:
        address_info = wallet.get_address_info(address)
        if not address_info.is_labeled and not address_info.used:
            continue
        row = (
            address,
            address_info.label,
            "(external)"
            if address_info.is_external
            else (
                str(address_info.index) + (" (change)" if address_info.change else "")
            ),
            address_info.used,
        )
        if address_info.is_external:
            balance_on_address = "unknown (external address)"
        else:
            balance_on_address = 0
            if address_info.used:
                for tx in wallet.full_utxo:
                    if tx.get("address", "") == address:
                        balance_on_address += tx.get("amount", 0)
        row += (balance_on_address,)

        w.writerow(row)
        yield data.getvalue()
        data.seek(0)
        data.truncate(0)


def wallet_addresses_list_to_csv(addresses_list):
    """Convert a list of the wallet addresses to user-friendly CSV format
    Parameters: addresses_list: a dict of addresses informations
                (index, address, type, label, used, utxo and amount)"""
    data = StringIO()
    w = csv.writer(data)
    # write header
    row = (
        "Index",
        "Address",
        "Type",
        "Label",
        "Used",
        "UTXO",
        "Amount (BTC)",
    )
    w.writerow(row)
    yield data.getvalue()
    data.seek(0)
    data.truncate(0)

    # write each log item
    for address_item in addresses_list:

        used = "Yes" if address_item["used"] else "No"

        row = (
            address_item["index"],
            address_item["address"],
            address_item["type"],
            address_item["label"],
            used,
            address_item["utxo"],
            address_item["amount"],
        )

        w.writerow(row)
        yield data.getvalue()
        data.seek(0)
        data.truncate(0)


def process_txlist(txlist, idx=0, limit=100, search=None, sortby=None, sortdir="asc"):
    if search:
        txlist = [
            tx
            for tx in txlist
            if search in tx["txid"]
            or (
                any(search in address for address in tx["address"])
                if isinstance(tx["address"], list)
                else search in tx["address"]
            )
            or (
                any(search in label for label in tx["label"])
                if isinstance(tx["label"], list)
                else search in tx["label"]
            )
            or (
                any(search in str(amount) for amount in tx["amount"])
                if isinstance(tx["amount"], list)
                else search in str(tx["amount"])
            )
            or search in str(tx["confirmations"])
            or search in str(tx["time"])
            or search
            in str(format(datetime.fromtimestamp(tx["time"]), "%d.%m.%Y %H:%M"))
        ]
    if sortby:

        def sort(tx):
            val = tx.get(sortby, None)
            final = val
            if val:
                if isinstance(val, list):
                    if isinstance(val[0], Number):
                        final = sum(val)
                    elif isinstance(val[0], str):
                        final = sorted(
                            val, key=lambda s: s.lower(), reverse=sortdir != "asc"
                        )[0].lower()
                elif isinstance(val, str):
                    final = val.lower()
            return final

        txlist = sorted(txlist, key=sort, reverse=sortdir != "asc")
    if limit:
        page_count = (len(txlist) // limit) + (0 if len(txlist) % limit == 0 else 1)
        txlist = txlist[limit * idx : limit * (idx + 1)]
    else:
        page_count = 1
    return {"txlist": json.dumps(txlist), "pageCount": page_count}


def process_addresses_list(
    addresses_list, idx=0, limit=100, sortby=None, sortdir="asc"
):
    """Receive an address list as parameter and sort it or slice it for pagination.
    Parameters: addresses_list: list of dict with the keys
                                (index, address, label, used, utxo, amount)
                idx: pagination index (current page)
                limit: maximum number of items on the page
                sortby: field by which the list will be ordered
                        (index, address, label, used, utxo, amount)
                sortdir: 'asc' (ascending) or 'desc' (descending) order"""
    if sortby:

        def sort(addr):
            val = addr.get(sortby, None)
            final = val
            if val:
                if isinstance(val, str):
                    final = val.lower()
            return final

        addresses_list = sorted(addresses_list, key=sort, reverse=sortdir != "asc")

    if limit:
        page_count = (len(addresses_list) // limit) + (
            0 if len(addresses_list) % limit == 0 else 1
        )
        addresses_list = addresses_list[limit * idx : limit * (idx + 1)]
    else:
        page_count = 1

    return {"addressesList": addresses_list, "pageCount": page_count}<|MERGE_RESOLUTION|>--- conflicted
+++ resolved
@@ -11,11 +11,6 @@
 from functools import wraps
 from io import StringIO
 from math import isnan
-<<<<<<< HEAD
-from ..util.tx import decoderawtransaction
-from ..util.price_providers import get_price_at
-from ..util.fee_estimation import get_fees
-=======
 from numbers import Number
 
 import requests
@@ -24,7 +19,6 @@
 from flask import flash, jsonify, redirect, render_template, request, url_for
 from flask_login import current_user, login_required
 from werkzeug.wrappers import Response
->>>>>>> 1f3d976b
 
 from ..helpers import (
     bcur2base64,
@@ -40,6 +34,7 @@
 from ..specter_error import SpecterError, handle_exception
 from ..util.base43 import b43_decode
 from ..util.descriptor import AddChecksum, Descriptor
+from ..util.fee_estimation import get_fees
 from ..util.price_providers import get_price_at
 from ..util.tx import decoderawtransaction
 from ..wallet_manager import purposes
