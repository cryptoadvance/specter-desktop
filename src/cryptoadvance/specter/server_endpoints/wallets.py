import ast, csv, json, os, time, base64, random, requests, logging
from io import StringIO
from werkzeug.wrappers import Response
from datetime import datetime
from numbers import Number
from ..util.tx import decoderawtransaction
from ..util.price_providers import get_price_at

from flask import (
    Flask,
    Blueprint,
    render_template,
    request,
    redirect,
    url_for,
    jsonify,
    flash,
)
from flask_login import login_required, current_user
from ..util.descriptor import AddChecksum, Descriptor
from ..helpers import (
    bcur2base64,
    get_devices_with_keys_by_type,
    get_txid,
    is_testnet,
    parse_wallet_data_import,
)
from ..persistence import delete_file
from ..key import Key
from ..specter import Specter
from ..specter_error import SpecterError
from ..wallet_manager import purposes
from ..rpc import RpcError
from binascii import b2a_base64
from ..util.base43 import b43_decode

from flask import current_app as app

rand = random.randint(0, 1e32)  # to force style refresh

# Setup endpoint blueprint
wallets_endpoint = Blueprint("wallets_endpoint", __name__)


################## Wallet overview #######################


@wallets_endpoint.route("/wallets_overview/")
@login_required
def wallets_overview():
    app.specter.check_blockheight()
    for wallet in app.specter.wallet_manager.wallets.values():
        wallet.get_balance()
        wallet.check_utxo()
    return render_template(
        "wallet/wallets_overview.jinja",
        specter=app.specter,
        rand=rand,
    )


################## New wallet #######################


@wallets_endpoint.route("/new_wallet/")
@login_required
def new_wallet_type():
    err = None
    if app.specter.chain is None:
        err = "Configure Bitcoin Core to create wallets"
        return render_template("base.jinja", error=err, specter=app.specter, rand=rand)
    try:
        # Make sure wallet is enabled on Bitcoin Core
        app.specter.rpc.listwallets()
    except Exception:
        err = '<p><br>Configure Bitcoin Core is running with wallets disabled.<br><br>Please make sure disablewallet is off (set disablewallet=0 in your bitcoin.conf), then restart Bitcoin Core and try again.<br>See <a href="https://github.com/cryptoadvance/specter-desktop/blob/34ca139694ecafb2e7c2bd5ad5c4ac74c6d11501/docs/faq.md#im-not-sure-i-want-the-bitcoin-core-wallet-functionality-to-be-used-is-that-mandatory-if-so-is-it-considered-secure" target="_blank" style="color: white;">here</a> for more information.</p>'
        return render_template("base.jinja", error=err, specter=app.specter, rand=rand)
    return render_template(
        "wallet/new_wallet/new_wallet_type.jinja", specter=app.specter, rand=rand
    )


@wallets_endpoint.route("/new_wallet/<wallet_type>/", methods=["GET", "POST"])
@login_required
def new_wallet(wallet_type):
    wallet_types = ["simple", "multisig", "import_wallet"]
    if wallet_type not in wallet_types:
        flash("Unknown wallet type requested", "error")
        return redirect(url_for("wallets_endpoint.new_wallet_type"))

    err = None
    if request.method == "POST":
        action = request.form["action"]
        if action == "importwallet":
            try:
                wallet_data = json.loads(request.form["wallet_data"].replace("'", "h"))
                (
                    wallet_name,
                    recv_descriptor,
                    cosigners_types,
                ) = parse_wallet_data_import(wallet_data)
            except Exception:
                flash("Unsupported wallet import format", "error")
                return redirect(url_for("wallets_endpoint.new_wallet_type"))
            # get min of the two
            # if the node is still syncing
            # and the first block with tx is not there yet
            startblock = min(
                wallet_data.get("blockheight", app.specter.info.get("blocks", 0)),
                app.specter.info.get("blocks", 0),
            )
            # check if pruned
            if app.specter.info.get("pruned", False):
                newstartblock = max(startblock, app.specter.info.get("pruneheight", 0))
                if newstartblock > startblock:
                    flash(
                        f"Using pruned node - we will only rescan from block {newstartblock}",
                        "error",
                    )
                    startblock = newstartblock
            try:
                descriptor = Descriptor.parse(
                    AddChecksum(recv_descriptor.split("#")[0]),
                    testnet=is_testnet(app.specter.chain),
                )
                if descriptor is None:
                    flash("Invalid wallet descriptor.", "error")
                    return redirect(url_for("wallets_endpoint.new_wallet_type"))
            except:
                flash("Invalid wallet descriptor.", "error")
                return redirect(url_for("wallets_endpoint.new_wallet_type"))
            if wallet_name in app.specter.wallet_manager.wallets_names:
                flash("Wallet with the same name already exists", "error")
                return redirect(url_for("wallets_endpoint.new_wallet_type"))

            sigs_total = descriptor.multisig_N
            sigs_required = descriptor.multisig_M
            if descriptor.wpkh:
                address_type = "wpkh"
            elif descriptor.wsh:
                address_type = "wsh"
            elif descriptor.sh_wpkh:
                address_type = "sh-wpkh"
            elif descriptor.sh_wsh:
                address_type = "sh-wsh"
            elif descriptor.sh:
                address_type = "sh-wsh"
            else:
                address_type = "pkh"
            keys = []
            cosigners = []
            unknown_cosigners = []
            unknown_cosigners_types = []
            if sigs_total == None:
                sigs_total = 1
                sigs_required = 1
                descriptor.origin_fingerprint = [descriptor.origin_fingerprint]
                descriptor.origin_path = [descriptor.origin_path]
                descriptor.base_key = [descriptor.base_key]
            for i in range(sigs_total):
                cosigner_found = False
                for device in app.specter.device_manager.devices:
                    cosigner = app.specter.device_manager.devices[device]
                    if descriptor.origin_fingerprint[i] is None:
                        descriptor.origin_fingerprint[i] = ""
                    if descriptor.origin_path[i] is None:
                        descriptor.origin_path[i] = descriptor.origin_fingerprint[i]
                    for key in cosigner.keys:
                        if key.fingerprint + key.derivation.replace(
                            "m", ""
                        ) == descriptor.origin_fingerprint[i] + descriptor.origin_path[
                            i
                        ].replace(
                            "'", "h"
                        ):
                            keys.append(key)
                            cosigners.append(cosigner)
                            cosigner_found = True
                            break
                    if cosigner_found:
                        break
                if not cosigner_found:
                    desc_key = Key.parse_xpub(
                        "[{}{}]{}".format(
                            descriptor.origin_fingerprint[i],
                            descriptor.origin_path[i],
                            descriptor.base_key[i],
                        )
                    )
                    unknown_cosigners.append(desc_key)
                    if len(unknown_cosigners) > len(cosigners_types):
                        unknown_cosigners_types.append("other")
                    else:
                        unknown_cosigners_types.append(cosigners_types[i])
            wallet_type = "multisig" if sigs_total > 1 else "simple"
            createwallet = "createwallet" in request.form
            if createwallet:
                wallet_name = request.form["wallet_name"]
                for i, unknown_cosigner in enumerate(unknown_cosigners):
                    unknown_cosigner_name = request.form[
                        "unknown_cosigner_{}_name".format(i)
                    ]
                    unknown_cosigner_type = request.form.get(
                        "unknown_cosigner_{}_type".format(i), "other"
                    )
                    device = app.specter.device_manager.add_device(
                        name=unknown_cosigner_name,
                        device_type=unknown_cosigner_type,
                        keys=[unknown_cosigner],
                    )
                    keys.append(unknown_cosigner)
                    cosigners.append(device)
                try:
                    wallet = app.specter.wallet_manager.create_wallet(
                        wallet_name, sigs_required, address_type, keys, cosigners
                    )
                except Exception as e:
                    flash("Failed to create wallet: %r" % e, "error")
                    return redirect(url_for("wallets_endpoint.new_wallet_type"))
                wallet.keypoolrefill(0, wallet.IMPORT_KEYPOOL, change=False)
                wallet.keypoolrefill(0, wallet.IMPORT_KEYPOOL, change=True)
                wallet.import_labels(wallet_data.get("labels", {}))
                flash("Wallet imported successfully", "info")
                try:
                    wallet.rpc.rescanblockchain(startblock, timeout=1)
                    app.logger.info("Rescanning Blockchain ...")
                except requests.exceptions.ReadTimeout:
                    # this is normal behavior in our usecase
                    pass
                except Exception as e:
                    app.logger.error("Exception while rescanning blockchain: %r" % e)
                    flash("Failed to perform rescan for wallet: %r" % e, "error")
                wallet.getdata()
                return redirect(
                    url_for("wallets_endpoint.receive", wallet_alias=wallet.alias)
                    + "?newwallet=true"
                )
            else:
                return render_template(
                    "wallet/new_wallet/import_wallet.jinja",
                    wallet_data=json.dumps(wallet_data),
                    wallet_type=wallet_type,
                    wallet_name=wallet_name,
                    cosigners=cosigners,
                    unknown_cosigners=unknown_cosigners,
                    unknown_cosigners_types=unknown_cosigners_types,
                    sigs_required=sigs_required,
                    sigs_total=sigs_total,
                    specter=app.specter,
                    rand=rand,
                )
        if action == "device":
            cosigners = [
                app.specter.device_manager.get_by_alias(alias)
                for alias in request.form.getlist("devices")
            ]
            devices = get_devices_with_keys_by_type(app, cosigners, wallet_type)
            for device in devices:
                if len(device.keys) == 0:
                    err = (
                        "Device %s doesn't have keys matching this wallet type"
                        % device.name
                    )
                    break

            name = wallet_type.title()
            wallet_name = name
            i = 2
            while wallet_name in app.specter.wallet_manager.wallets_names:
                wallet_name = "%s %d" % (name, i)
                i += 1

            return render_template(
                "wallet/new_wallet/new_wallet_keys.jinja",
                purposes=purposes,
                cosigners=devices,
                wallet_type=wallet_type,
                sigs_total=len(devices),
                sigs_required=max(len(devices) * 2 // 3, 1),
                error=err,
                specter=app.specter,
                rand=rand,
            )
        if action == "key" and err is None:
            wallet_name = request.form["wallet_name"]
            address_type = request.form["type"]
            sigs_total = int(request.form.get("sigs_total", 1))
            sigs_required = int(request.form.get("sigs_required", 1))
            if wallet_name in app.specter.wallet_manager.wallets_names:
                err = "Wallet already exists"
            if err:
                devices = [
                    app.specter.device_manager.get_by_alias(
                        request.form.get("cosigner{}".format(i))
                    )
                    for i in range(0, sigs_total)
                ]
                return render_template(
                    "wallet/new_wallet/new_wallet_keys.jinja",
                    purposes=purposes,
                    cosigners=devices,
                    wallet_type=wallet_type,
                    sigs_total=len(devices),
                    sigs_required=max(len(devices) * 2 // 3, 1),
                    error=err,
                    specter=app.specter,
                    rand=rand,
                )

            keys = []
            cosigners = []
            devices = []
            for i in range(sigs_total):
                try:
                    key = request.form["key%d" % i]
                    cosigner_name = request.form["cosigner%d" % i]
                    cosigner = app.specter.device_manager.get_by_alias(cosigner_name)
                    cosigners.append(cosigner)
                    for k in cosigner.keys:
                        if k.original == key:
                            keys.append(k)
                            break
                except:
                    pass
            if len(keys) != sigs_total or len(cosigners) != sigs_total:
                err = "No keys were selected for device, please try adding keys first"
                devices = [
                    app.specter.device_manager.get_by_alias(
                        request.form.get("cosigner{}".format(i))
                    )
                    for i in range(0, sigs_total)
                ]
                return render_template(
                    "wallet/new_wallet/new_wallet_keys.jinja",
                    purposes=purposes,
                    cosigners=devices,
                    wallet_type=wallet_type,
                    sigs_total=len(devices),
                    sigs_required=max(len(devices) * 2 // 3, 1),
                    error=err,
                    specter=app.specter,
                    rand=rand,
                )

            # create a wallet here
            try:
                wallet = app.specter.wallet_manager.create_wallet(
                    wallet_name, sigs_required, address_type, keys, cosigners
                )
            except Exception:
                err = "Failed to create wallet..."
                return render_template(
                    "wallet/new_wallet/new_wallet_keys.jinja",
                    purposes=purposes,
                    cosigners=cosigners,
                    wallet_type=wallet_type,
                    sigs_total=len(devices),
                    sigs_required=max(len(devices) * 2 // 3, 1),
                    error=err,
                    specter=app.specter,
                    rand=rand,
                )

            app.logger.info("Created Wallet %s" % wallet_name)
            rescan_blockchain = "rescanblockchain" in request.form
            if rescan_blockchain:
                # old wallet - import more addresses
                wallet.keypoolrefill(0, wallet.IMPORT_KEYPOOL, change=False)
                wallet.keypoolrefill(0, wallet.IMPORT_KEYPOOL, change=True)
                if "utxo" in request.form.get("full_rescan_option"):
                    explorer = None
                    if "use_explorer" in request.form:
                        explorer = request.form["explorer_url"]
                    wallet.rescanutxo(explorer, app.specter.requests_session(explorer))
                    app.specter.info["utxorescan"] = 1
                    app.specter.utxorescanwallet = wallet.alias
                else:
                    app.logger.info("Rescanning Blockchain ...")
                    startblock = int(request.form["startblock"])
                    try:
                        wallet.rpc.rescanblockchain(startblock, timeout=1)
                    except requests.exceptions.ReadTimeout:
                        # this is normal behavior in our usecase
                        pass
                    except Exception as e:
                        app.logger.error(
                            "Exception while rescanning blockchain: %e" % e
                        )
                        err = "%r" % e
                    wallet.getdata()
            return redirect(
                url_for("wallets_endpoint.receive", wallet_alias=wallet.alias)
                + "?newwallet=true"
            )
        if action == "preselected_device":
            return render_template(
                "wallet/new_wallet/new_wallet_keys.jinja",
                purposes=purposes,
                cosigners=[
                    app.specter.device_manager.get_by_alias(request.form["device"])
                ],
                wallet_type="simple",
                sigs_total=1,
                sigs_required=1,
                error=err,
                specter=app.specter,
                rand=rand,
            )

    return render_template(
        "wallet/new_wallet/new_wallet.jinja",
        wallet_type=wallet_type,
        error=err,
        specter=app.specter,
        rand=rand,
    )


################## Wallet pages #######################

###### Wallet index page ######
@wallets_endpoint.route("/wallet/<wallet_alias>/")
@login_required
def wallet(wallet_alias):
    try:
        wallet = app.specter.wallet_manager.get_by_alias(wallet_alias)
    except SpecterError as se:
        app.logger.error("SpecterError while wallet: %s" % se)
        return render_template("base.jinja", error=se, specter=app.specter, rand=rand)
    if wallet.fullbalance > 0:
        return redirect(url_for("wallets_endpoint.history", wallet_alias=wallet_alias))
    else:
        return redirect(url_for("wallets_endpoint.receive", wallet_alias=wallet_alias))


###### Wallet transaction history ######
@wallets_endpoint.route("/wallet/<wallet_alias>/history/")
@login_required
def history(wallet_alias):
    try:
        wallet = app.specter.wallet_manager.get_by_alias(wallet_alias)
    except SpecterError as se:
        app.logger.error("SpecterError while wallet_tx: %s" % se)
        return render_template("base.jinja", error=se, specter=app.specter, rand=rand)
    # update balances in the wallet
    app.specter.check_blockheight()
    wallet.get_balance()
    wallet.check_utxo()

    return render_template(
        "wallet/history/wallet_history.jinja",
        wallet_alias=wallet_alias,
        wallet=wallet,
        specter=app.specter,
        rand=rand,
    )


###### Wallet receive ######


@wallets_endpoint.route("/wallet/<wallet_alias>/receive/", methods=["GET", "POST"])
@login_required
def receive(wallet_alias):
    try:
        wallet = app.specter.wallet_manager.get_by_alias(wallet_alias)
    except SpecterError as se:
        app.logger.error("SpecterError while wallet_receive: %s" % se)
        return render_template("base.jinja", error=se, specter=app.specter, rand=rand)
    if request.method == "POST":
        action = request.form["action"]
        if action == "newaddress":
            wallet.getnewaddress()
        elif action == "updatelabel":
            label = request.form["label"]
            wallet.setlabel(wallet.address, label)
    # check that current address is unused
    # and generate new one if it is
    wallet.check_unused()
    history_idx = int(request.args.get("history_idx", default=0))
    past_addresses = wallet.addresses[
        -10 * history_idx - 2 : -10 * (history_idx + 1) - 2 : -1
    ]
    return render_template(
        "wallet/receive/wallet_receive.jinja",
        wallet_alias=wallet_alias,
        wallet=wallet,
        past_addresses=past_addresses,
        past_descriptors=[
            wallet.get_descriptor(address=addr) for addr in past_addresses
        ],
        addresses_count=len(wallet.addresses),
        history_idx=history_idx,
        specter=app.specter,
        rand=rand,
    )


###### Wallet send ######


@wallets_endpoint.route("/wallet/<wallet_alias>/send")
@login_required
def send(wallet_alias):
    try:
        wallet = app.specter.wallet_manager.get_by_alias(wallet_alias)
    except SpecterError as se:
        app.logger.error("SpecterError while wallet_send: %s" % se)
        return render_template("base.jinja", error=se, specter=app.specter, rand=rand)
    if len(wallet.pending_psbts) > 0:
        return redirect(
            url_for("wallets_endpoint.send_pending", wallet_alias=wallet_alias)
        )
    else:
        return redirect(url_for("wallets_endpoint.send_new", wallet_alias=wallet_alias))


@wallets_endpoint.route("/wallet/<wallet_alias>/send/new", methods=["GET", "POST"])
@login_required
def send_new(wallet_alias):
    try:
        wallet = app.specter.wallet_manager.get_by_alias(wallet_alias)
    except SpecterError as se:
        app.logger.error("SpecterError while wallet_send: %s" % se)
        return render_template("base.jinja", error=se, specter=app.specter, rand=rand)
    # update balances in the wallet
    wallet.get_balance()
    # update utxo list for coin selection
    wallet.check_utxo()
    psbt = None
    addresses = [""]
    labels = [""]
    amounts = [0]
    fee_rate = 0.0
    err = None
    ui_option = "ui"
    recipients_txt = ""
    if request.method == "POST":
        action = request.form["action"]
        if action == "createpsbt":
            i = 0
            addresses = []
            labels = []
            amounts = []
            ui_option = request.form.get("ui_option")
            if "ui" in ui_option:
                while "address_{}".format(i) in request.form:
                    addresses.append(request.form["address_{}".format(i)])
                    amounts.append(float(request.form["btc_amount_{}".format(i)]))
                    labels.append(request.form["label_{}".format(i)])
                    if request.form["label_{}".format(i)] != "":
                        wallet.setlabel(addresses[i], labels[i])
                    i += 1
            else:
                recipients_txt = request.form["recipients"]
                for output in recipients_txt.splitlines():
                    addresses.append(output.split(",")[0].strip())
                    if request.form.get("amount_unit_text") == "sat":
                        amounts.append(float(output.split(",")[1].strip()) / 1e8)
                    else:
                        amounts.append(float(output.split(",")[1].strip()))
            addresses = [
                address.lower()
                if address.startswith(("BC1", "TB1", "BCRT1"))
                else address
                for address in addresses
            ]
            subtract = bool(request.form.get("subtract", False))
            subtract_from = int(request.form.get("subtract_from", 1)) - 1
            rbf = bool(request.form.get("rbf", False))
            selected_coins = request.form.getlist("coinselect")
            app.logger.info("selected coins: {}".format(selected_coins))
            if "dynamic" in request.form.get("fee_options"):
                fee_rate = float(request.form.get("fee_rate_dynamic"))
            else:
                if request.form.get("fee_rate"):
                    fee_rate = float(request.form.get("fee_rate"))
            try:
                psbt = wallet.createpsbt(
                    addresses,
                    amounts,
                    subtract=subtract,
                    subtract_from=subtract_from,
                    fee_rate=fee_rate,
                    selected_coins=selected_coins,
                    readonly="estimate_fee" in request.form,
                    rbf=rbf,
                )
                if psbt is None:
                    err = "Probably you don't have enough funds, or something else..."
                else:
                    # calculate new amount if we need to subtract
                    if subtract:
                        for v in psbt["tx"]["vout"]:
                            if addresses[0] in v["scriptPubKey"]["addresses"]:
                                amounts[0] = v["value"]
            except Exception as e:
                err = e
                app.logger.error(e)
            if err is None:
                if "estimate_fee" in request.form:
                    return psbt
                return render_template(
                    "wallet/send/sign/wallet_send_sign_psbt.jinja",
                    psbt=psbt,
                    labels=labels,
                    wallet_alias=wallet_alias,
                    wallet=wallet,
                    specter=app.specter,
                    rand=rand,
                )
        elif action == "importpsbt":
            try:
                b64psbt = "".join(request.form["rawpsbt"].split())
                psbt = wallet.importpsbt(b64psbt)
            except Exception as e:
                flash("Could not import PSBT: %s" % e, "error")
                return redirect(
                    url_for("wallets_endpoint.import_psbt", wallet_alias=wallet_alias)
                )
            return render_template(
                "wallet/send/sign/wallet_send_sign_psbt.jinja",
                psbt=psbt,
                labels=labels,
                wallet_alias=wallet_alias,
                wallet=wallet,
                specter=app.specter,
                rand=rand,
            )
        elif action == "openpsbt":
            psbt = ast.literal_eval(request.form["pending_psbt"])
            return render_template(
                "wallet/send/sign/wallet_send_sign_psbt.jinja",
                psbt=psbt,
                labels=labels,
                wallet_alias=wallet_alias,
                wallet=wallet,
                specter=app.specter,
                rand=rand,
            )
        elif action == "deletepsbt":
            try:
                wallet.delete_pending_psbt(
                    ast.literal_eval(request.form["pending_psbt"])["tx"]["txid"]
                )
            except Exception as e:
                flash("Could not delete Pending PSBT!", "error")
        elif action == "rbf":
            try:
                rbf_tx_id = request.form["rbf_tx_id"]
                rbf_fee_rate = float(request.form["rbf_fee_rate"])
                psbt = wallet.send_rbf_tx(rbf_tx_id, rbf_fee_rate)
                return render_template(
                    "wallet/send/sign/wallet_send_sign_psbt.jinja",
                    psbt=psbt,
                    labels=[],
                    wallet_alias=wallet_alias,
                    wallet=wallet,
                    specter=app.specter,
                    rand=rand,
                )
            except Exception as e:
                flash("Failed to perform RBF. Error: %s" % e, "error")
        elif action == "signhotwallet":
            passphrase = request.form["passphrase"]
            psbt = ast.literal_eval(request.form["psbt"])
            b64psbt = wallet.pending_psbts[psbt["tx"]["txid"]]["base64"]
            device = request.form["device"]
            if "devices_signed" not in psbt or device not in psbt["devices_signed"]:
                try:
                    # get device and sign with it
                    signed_psbt = app.specter.device_manager.get_by_alias(
                        device
                    ).sign_psbt(b64psbt, wallet, passphrase)
                    if signed_psbt["complete"]:
                        if "devices_signed" not in psbt:
                            psbt["devices_signed"] = []
                        psbt["devices_signed"].append(device)
                        psbt["sigs_count"] = len(psbt["devices_signed"])
                        raw = wallet.rpc.finalizepsbt(b64psbt)
                        if "hex" in raw:
                            psbt["raw"] = raw["hex"]
                    signed_psbt = signed_psbt["psbt"]
                except Exception as e:
                    signed_psbt = None
                    flash("Failed to sign PSBT: %s" % e, "error")
            else:
                signed_psbt = None
                flash("Device already signed the PSBT", "error")
            return render_template(
                "wallet/send/sign/wallet_send_sign_psbt.jinja",
                signed_psbt=signed_psbt,
                psbt=psbt,
                labels=labels,
                wallet_alias=wallet_alias,
                wallet=wallet,
                specter=app.specter,
                rand=rand,
            )
    return render_template(
        "wallet/send/new/wallet_send.jinja",
        psbt=psbt,
        ui_option=ui_option,
        recipients_txt=recipients_txt,
        labels=labels,
        wallet_alias=wallet_alias,
        wallet=wallet,
        specter=app.specter,
        rand=rand,
        error=err,
    )


@wallets_endpoint.route("/wallet/<wallet_alias>/send/pending/", methods=["GET", "POST"])
@login_required
def send_pending(wallet_alias):
    try:
        wallet = app.specter.wallet_manager.get_by_alias(wallet_alias)
    except SpecterError as se:
        app.logger.error("SpecterError while wallet_sendpending: %s" % se)
        return render_template("base.jinja", error=se, specter=app.specter, rand=rand)
    if request.method == "POST":
        action = request.form["action"]
        if action == "deletepsbt":
            try:
                wallet.delete_pending_psbt(
                    ast.literal_eval(request.form["pending_psbt"])["tx"]["txid"]
                )
            except Exception as e:
                app.logger.error("Could not delete Pending PSBT: %s" % e)
                flash("Could not delete Pending PSBT!", "error")
    pending_psbts = wallet.pending_psbts
    ######## Migration to multiple recipients format ###############
    for psbt in pending_psbts:
        if not isinstance(pending_psbts[psbt]["address"], list):
            pending_psbts[psbt]["address"] = [pending_psbts[psbt]["address"]]
            pending_psbts[psbt]["amount"] = [pending_psbts[psbt]["amount"]]
    ###############################################################
    return render_template(
        "wallet/send/pending/wallet_sendpending.jinja",
        pending_psbts=pending_psbts,
        wallet_alias=wallet_alias,
        wallet=wallet,
        specter=app.specter,
    )


@wallets_endpoint.route("/wallet/<wallet_alias>/send/import")
@login_required
def import_psbt(wallet_alias):
    try:
        wallet = app.specter.wallet_manager.get_by_alias(wallet_alias)
    except SpecterError as se:
        app.logger.error("SpecterError while wallet_send: %s" % se)
        return render_template("base.jinja", error=se, specter=app.specter, rand=rand)
    err = None
    return render_template(
        "wallet/send/import/wallet_importpsbt.jinja",
        wallet_alias=wallet_alias,
        wallet=wallet,
        specter=app.specter,
        rand=rand,
        error=err,
    )


###### Wallet settings ######


@wallets_endpoint.route("/wallet/<wallet_alias>/settings/", methods=["GET", "POST"])
@login_required
def settings(wallet_alias):
    error = None
    try:
        wallet = app.specter.wallet_manager.get_by_alias(wallet_alias)
    except SpecterError as se:
        app.logger.error("SpecterError while wallet_receive: %s" % se)
        return render_template("base.jinja", error=se, specter=app.specter, rand=rand)
    if request.method == "POST":
        action = request.form["action"]
        if action == "rescanblockchain":
            startblock = int(request.form["startblock"])
            try:
                delete_file(wallet._transactions.path)
                wallet.fetch_transactions()
                res = wallet.rpc.rescanblockchain(startblock, timeout=1)
            except requests.exceptions.ReadTimeout:
                # this is normal behaviour in our usecase
                pass
            except Exception as e:
                app.logger.error("%s while rescanblockchain" % e)
                error = "%r" % e
            wallet.getdata()
        elif action == "abortrescan":
            res = wallet.rpc.abortrescan()
            if not res:
                error = "Failed to abort rescan. Maybe already complete?"
            wallet.getdata()
        elif action == "rescanutxo":
            explorer = None
            if "use_explorer" in request.form:
                explorer = request.form["explorer_url"]
            wallet.rescanutxo(explorer, app.specter.requests_session(explorer))
            app.specter.info["utxorescan"] = 1
            app.specter.utxorescanwallet = wallet.alias
        elif action == "abortrescanutxo":
            app.specter.abortrescanutxo()
            app.specter.info["utxorescan"] = None
            app.specter.utxorescanwallet = None
        elif action == "keypoolrefill":
            delta = int(request.form["keypooladd"])
            wallet.keypoolrefill(wallet.keypool, wallet.keypool + delta)
            wallet.keypoolrefill(
                wallet.change_keypool, wallet.change_keypool + delta, change=True
            )
            wallet.getdata()
        elif action == "deletewallet":
            app.specter.wallet_manager.delete_wallet(
                wallet, app.specter.bitcoin_datadir, app.specter.chain
            )
            response = redirect(url_for("index"))
            return response
        elif action == "rename":
            wallet_name = request.form["newtitle"]
            if not wallet_name:
                flash("Wallet name cannot be empty", "error")
            elif wallet_name == wallet.name:
                pass
            elif wallet_name in app.specter.wallet_manager.wallets_names:
                flash("Wallet already exists", "error")
            else:
                app.specter.wallet_manager.rename_wallet(wallet, wallet_name)

        return render_template(
            "wallet/settings/wallet_settings.jinja",
            purposes=purposes,
            wallet_alias=wallet_alias,
            wallet=wallet,
            specter=app.specter,
            rand=rand,
            error=error,
        )
    else:
        return render_template(
            "wallet/settings/wallet_settings.jinja",
            purposes=purposes,
            wallet_alias=wallet_alias,
            wallet=wallet,
            specter=app.specter,
            rand=rand,
            error=error,
        )


################## Wallet util endpoints #######################
# TODO: move these to an API endpoint


@wallets_endpoint.route("/wallet/<wallet_alias>/combine/", methods=["POST"])
@login_required
def combine(wallet_alias):
    # only post requests
    try:
        wallet = app.specter.wallet_manager.get_by_alias(wallet_alias)
    except SpecterError as se:
        app.logger.error("SpecterError while combine: %s" % se)
        return "SpecterError while combine: %s" % se, 500
    # FIXME: ugly...
    txid = request.form.get("txid")
    psbts = [request.form.get("psbt0").strip(), request.form.get("psbt1").strip()]
    raw = {}
    combined = None

    for i, psbt in enumerate(psbts):
        if not psbt:
            return "Cannot parse empty data as PSBT", 500
        if "UR:BYTES/" in psbt.upper():
            psbt = bcur2base64(psbt).decode()

        # if electrum then it's base43
        try:
            decoded = b43_decode(psbt)
            if decoded.startswith(b"psbt\xff"):
                psbt = b2a_base64(decoded).decode()
            else:
                psbt = decoded.hex()
        except:
            pass

        psbts[i] = psbt
        # psbt should start with cHNi
        # if not - maybe finalized hex tx
        if not psbt.startswith("cHNi"):
            raw["hex"] = psbt
            combined = psbts[1 - i]
            # check it's hex
            try:
                bytes.fromhex(psbt)
            except:
                return "Invalid transaction format", 500

    try:
        if "hex" in raw:
            raw["complete"] = True
            raw["psbt"] = combined
        else:
            combined = app.specter.combine(psbts)
            raw = app.specter.finalize(combined)
            if "psbt" not in raw:
                raw["psbt"] = combined
        psbt = wallet.update_pending_psbt(combined, txid, raw)
        raw["devices"] = psbt["devices_signed"]
    except RpcError as e:
        return e.error_msg, e.status_code
    except Exception as e:
        return "Unknown error: %r" % e, 500
    return json.dumps(raw)


@wallets_endpoint.route("/wallet/<wallet_alias>/broadcast/", methods=["GET", "POST"])
@login_required
def broadcast(wallet_alias):
    try:
        wallet = app.specter.wallet_manager.get_by_alias(wallet_alias)
    except SpecterError as se:
        app.logger.error("SpecterError while broadcast: %s" % se)
        return render_template("base.jinja", error=se, specter=app.specter, rand=rand)
    if request.method == "POST":
        tx = request.form.get("tx")
        res = wallet.rpc.testmempoolaccept([tx])[0]
        if res["allowed"]:
            app.specter.broadcast(tx)
            wallet.delete_pending_psbt(get_txid(tx))
            return jsonify(success=True)
        else:
            return jsonify(
                success=False,
                error="Failed to broadcast transaction: transaction is invalid\n%s"
                % res["reject-reason"],
            )
    return jsonify(success=False, error="broadcast tx request must use POST")


@wallets_endpoint.route("/wallet/<wallet_alias>/decoderawtx/", methods=["GET", "POST"])
@login_required
def decoderawtx(wallet_alias):
    try:
        wallet = app.specter.wallet_manager.get_by_alias(wallet_alias)
        txid = request.form.get("txid", "")
        if txid:
            tx = wallet.rpc.gettransaction(txid)
            return {
                "success": True,
                "tx": tx,
                "rawtx": decoderawtransaction(tx["hex"], app.specter.chain),
                "walletName": wallet.name,
            }
    except Exception as e:
        app.logger.warning("Failed to fetch transaction data. Exception: {}".format(e))
    return {"success": False}


@wallets_endpoint.route(
    "/wallet/<wallet_alias>/rescan_progress", methods=["GET", "POST"]
)
@login_required
def rescan_progress(wallet_alias):
    try:
        wallet = app.specter.wallet_manager.get_by_alias(wallet_alias)
        wallet.get_info()
        return {
            "active": wallet.rescan_progress is not None,
            "progress": wallet.rescan_progress,
        }
    except SpecterError as se:
        app.logger.error("SpecterError while get wallet rescan_progress: %s" % se)
        return {}


################## Wallet export data endpoints #######################
# Export wallet transaction history
@wallets_endpoint.route("/wallet/<wallet_alias>/addresses.csv")
@login_required
def addresses_csv(wallet_alias):
    try:
        wallet = app.specter.wallet_manager.get_by_alias(wallet_alias)
        # stream the response as the data is generated
        response = Response(
            addresses_list_to_csv(wallet),
            mimetype="text/csv",
        )
        # add a filename
        response.headers.set(
            "Content-Disposition", "attachment", filename="addresses.csv"
        )
        return response
    except Exception as e:
        app.logger.error("Failed to export wallet history. Error: %s" % e)
        flash("Failed to export wallet history. Error: %s" % e, "error")
        return redirect(url_for("index"))


# Export wallet transaction history
@wallets_endpoint.route("/wallet/<wallet_alias>/transactions.csv")
@login_required
def tx_history_csv(wallet_alias):
    try:
        wallet = app.specter.wallet_manager.get_by_alias(wallet_alias)
        validate_merkle_proofs = app.specter.config.get("validate_merkle_proofs", False)
        txlist = wallet.txlist(validate_merkle_proofs=validate_merkle_proofs)
        search = request.args.get("search", None)
        sortby = request.args.get("sortby", "time")
        sortdir = request.args.get("sortdir", "desc")
        txlist = json.loads(
            process_txlist(
                txlist, idx=0, limit=0, search=search, sortby=sortby, sortdir=sortdir
            )["txlist"]
        )
        includePricesHistory = request.args.get("exportPrices", "false") == "true"

        # stream the response as the data is generated
        response = Response(
            txlist_to_csv(
                wallet, txlist, app.specter, current_user, includePricesHistory
            ),
            mimetype="text/csv",
        )
        # add a filename
        response.headers.set(
            "Content-Disposition", "attachment", filename="transactions.csv"
        )
        return response
    except Exception as e:
        logging.exception(e)
        return "Failed to export wallet history. Error: %s" % e, 500


# Export wallet UTXO list
@wallets_endpoint.route("/wallet/<wallet_alias>/utxo.csv")
@login_required
def utxo_csv(wallet_alias):
    try:
        wallet = app.specter.wallet_manager.get_by_alias(wallet_alias)
        includePricesHistory = request.args.get("exportPrices", "false") == "true"
        search = request.args.get("search", None)
        sortby = request.args.get("sortby", "time")
        sortdir = request.args.get("sortdir", "desc")
        txlist = json.loads(
            process_txlist(
                wallet.utxo,
                idx=0,
                limit=0,
                search=search,
                sortby=sortby,
                sortdir=sortdir,
            )["txlist"]
        )
        # stream the response as the data is generated
        response = Response(
            txlist_to_csv(
                wallet,
                txlist,
                app.specter,
                current_user,
                includePricesHistory,
            ),
            mimetype="text/csv",
        )
        # add a filename
        response.headers.set("Content-Disposition", "attachment", filename="utxo.csv")
        return response
    except Exception as e:
        logging.exception(e)
        return "Failed to export wallet utxo. Error: %s" % e, 500


# Export all wallets transaction history combined
@wallets_endpoint.route("/wallets_overview/full_transactions.csv")
@login_required
def wallet_overview_txs_csv():
    try:
        validate_merkle_proofs = app.specter.config.get("validate_merkle_proofs", False)
        txlist = app.specter.wallet_manager.full_txlist(
            validate_merkle_proofs=validate_merkle_proofs
        )
        search = request.args.get("search", None)
        sortby = request.args.get("sortby", "time")
        sortdir = request.args.get("sortdir", "desc")
        txlist = json.loads(
            process_txlist(
                txlist, idx=0, limit=0, search=search, sortby=sortby, sortdir=sortdir
            )["txlist"]
        )
        includePricesHistory = request.args.get("exportPrices", "false") == "true"
        # stream the response as the data is generated
        response = Response(
            txlist_to_csv(
                None, txlist, app.specter, current_user, includePricesHistory
            ),
            mimetype="text/csv",
        )
        # add a filename
        response.headers.set(
            "Content-Disposition", "attachment", filename="full_transactions.csv"
        )
        return response
    except Exception as e:
        logging.exception(e)
        return "Failed to export wallets overview history. Error: %s" % e, 500


# Export all wallets transaction history combined
@wallets_endpoint.route("/wallets_overview/full_utxo.csv")
@login_required
def wallet_overview_utxo_csv():
    try:
        txlist = app.specter.wallet_manager.full_utxo()
        search = request.args.get("search", None)
        sortby = request.args.get("sortby", "time")
        sortdir = request.args.get("sortdir", "desc")
        txlist = json.loads(
            process_txlist(
                txlist, idx=0, limit=0, search=search, sortby=sortby, sortdir=sortdir
            )["txlist"]
        )
        includePricesHistory = request.args.get("exportPrices", "false") == "true"
        # stream the response as the data is generated
        response = Response(
            txlist_to_csv(
                None, txlist, app.specter, current_user, includePricesHistory
            ),
            mimetype="text/csv",
        )
        # add a filename
        response.headers.set(
            "Content-Disposition", "attachment", filename="full_utxo.csv"
        )
        return response
    except Exception as e:
        logging.exception(e)
        return "Failed to export wallets overview utxo. Error: %s" % e, 500


@wallets_endpoint.route("/wallet/<wallet_alias>/get_label", methods=["POST"])
@login_required
def get_label(wallet_alias):
    try:
        wallet = app.specter.wallet_manager.get_by_alias(wallet_alias)
        address = request.form.get("address", "")
        label = wallet.getlabel(address)
        return {
            "address": address,
            "label": label,
        }
    except Exception as e:
        logging.exception(e)
        return "Error while get_label: %s" % e, 500


@wallets_endpoint.route("/wallet/<wallet_alias>/set_label", methods=["POST"])
@login_required
def set_label(wallet_alias):
    try:
        wallet = app.specter.wallet_manager.get_by_alias(wallet_alias)
        address = request.form["address"]
        label = request.form["label"]
        wallet.setlabel(address, label)
        return {"success": True}
    except Exception as e:
        logging.exception(e)
        return "Error while set_label: %s" % e, 500


@wallets_endpoint.route("/wallet/<wallet_alias>/txlist", methods=["POST"])
@login_required
def txlist(wallet_alias):
    try:
        wallet = app.specter.wallet_manager.get_by_alias(wallet_alias)
        idx = int(request.form.get("idx", 0))
        limit = int(request.form.get("limit", 100))
        search = request.form.get("search", None)
        sortby = request.form.get("sortby", None)
        sortdir = request.form.get("sortdir", "asc")
        fetch_transactions = request.form.get("fetch_transactions", False)
        txlist = wallet.txlist(
            fetch_transactions=fetch_transactions,
            validate_merkle_proofs=app.specter.config.get(
                "validate_merkle_proofs", False
            ),
            current_blockheight=app.specter.info["blocks"],
        )
        return process_txlist(
            txlist, idx=idx, limit=limit, search=search, sortby=sortby, sortdir=sortdir
        )
    except Exception as e:
        logging.exception(e)
        return "Error while getting txlist: %s" % e, 500


@wallets_endpoint.route("/wallet/<wallet_alias>/utxo_list", methods=["POST"])
@login_required
def utxo_list(wallet_alias):
    try:
        wallet = app.specter.wallet_manager.get_by_alias(wallet_alias)
        idx = int(request.form.get("idx", 0))
        limit = int(request.form.get("limit", 100))
        search = request.form.get("search", None)
        sortby = request.form.get("sortby", None)
        sortdir = request.form.get("sortdir", "asc")
        txlist = wallet.utxo
        for tx in txlist:
            if not tx.get("label", None):
                tx["label"] = wallet.getlabel(tx["address"])
        return process_txlist(
            txlist, idx=idx, limit=limit, search=search, sortby=sortby, sortdir=sortdir
        )
    except Exception as e:
        logging.exception(e)
        return "Error while getting utxo list: %s" % e, 500


@wallets_endpoint.route("/wallets_overview/txlist", methods=["POST"])
@login_required
def wallets_overview_txlist():
    try:
        idx = int(request.form.get("idx", 0))
        limit = int(request.form.get("limit", 100))
        search = request.form.get("search", None)
        sortby = request.form.get("sortby", None)
        sortdir = request.form.get("sortdir", "asc")
        fetch_transactions = request.form.get("fetch_transactions", False)
        txlist = app.specter.wallet_manager.full_txlist(
            fetch_transactions=fetch_transactions,
            validate_merkle_proofs=app.specter.config.get(
                "validate_merkle_proofs", False
            ),
            current_blockheight=app.specter.info["blocks"],
        )
        return process_txlist(
            txlist, idx=idx, limit=limit, search=search, sortby=sortby, sortdir=sortdir
        )
    except Exception as e:
        logging.exception(e)
        return "Error while getting full txlist: %s" % e, 500


@wallets_endpoint.route("/wallets_overview/utxo_list", methods=["POST"])
@login_required
def wallets_overview_utxo_list():
    try:
        idx = int(request.form.get("idx", 0))
        limit = int(request.form.get("limit", 100))
        search = request.form.get("search", None)
        sortby = request.form.get("sortby", None)
        sortdir = request.form.get("sortdir", "asc")
        fetch_transactions = request.form.get("fetch_transactions", False)
        txlist = app.specter.wallet_manager.full_utxo()
        return process_txlist(
            txlist, idx=idx, limit=limit, search=search, sortby=sortby, sortdir=sortdir
        )
    except Exception as e:
        logging.exception(e)
        return "Error while getting full utxo list: %s" % e, 500


def process_txlist(txlist, idx=0, limit=100, search=None, sortby=None, sortdir="asc"):
    if search:
        txlist = [
            tx
            for tx in txlist
            if search in tx["txid"]
            or (
                any(search in address for address in tx["address"])
                if isinstance(tx["address"], list)
                else search in tx["address"]
            )
            or (
                any(search in label for label in tx["label"])
                if isinstance(tx["label"], list)
                else search in tx["label"]
            )
            or (
                any(search in str(amount) for amount in tx["amount"])
                if isinstance(tx["amount"], list)
                else search in str(tx["amount"])
            )
            or search in str(tx["confirmations"])
            or search in str(tx["time"])
            or search
            in str(format(datetime.fromtimestamp(tx["time"]), "%d.%m.%Y %H:%M"))
        ]
    if sortby:

        def sort(tx):
            val = tx.get(sortby, None)
            final = val
            if val:
                if isinstance(val, list):
                    if isinstance(val[0], Number):
                        final = sum(val)
                    elif isinstance(val[0], str):
                        final = sorted(
                            val, key=lambda s: s.lower(), reverse=sortdir != "asc"
                        )[0].lower()
                elif isinstance(val, str):
                    final = val.lower()
            return final

        txlist = sorted(txlist, key=sort, reverse=sortdir != "asc")
    if limit:
        page_count = (len(txlist) // limit) + (0 if len(txlist) % limit == 0 else 1)
        txlist = txlist[limit * idx : limit * (idx + 1)]
    else:
        page_count = 1
    return {"txlist": json.dumps(txlist), "pageCount": page_count}

<<<<<<< HEAD
@wallets_endpoint.route("/wallet/<wallet_alias>/addresses/", methods=["GET"])
@login_required
def show_addresses(wallet_alias):
    return redirect(url_for("wallets_endpoint.show_receive_addresses", wallet_alias=wallet_alias))


@wallets_endpoint.route("/wallet/<wallet_alias>/receive_addresses/", methods=["GET"])
@login_required
def show_receive_addresses(wallet_alias):
    try:
        wallet = app.specter.wallet_manager.get_by_alias(wallet_alias)
    except SpecterError as se:
        app.logger.error("SpecterError while wallet_send: %s" % se)
        return render_template("base.jinja", error=se, specter=app.specter, rand=rand)

    # update balances in the wallet
    app.specter.check_blockheight()
    wallet.get_balance()
    wallet.check_utxo()

    recv_addresses = wallet.addresses_info(False)

    return render_template("wallet/addresses/wallet_addresses.jinja",
        addresses=recv_addresses,
        addresses_tab="receive_addresses",
        wallet_alias=wallet_alias,
        wallet=wallet,
        specter=app.specter,
        rand=rand)

@wallets_endpoint.route("/wallet/<wallet_alias>/change_addresses/", methods=["GET"])
@login_required
def show_change_addresses(wallet_alias):
    try:
        wallet = app.specter.wallet_manager.get_by_alias(wallet_alias)
    except SpecterError as se:
        app.logger.error("SpecterError while wallet_send: %s" % se)
        return render_template("base.jinja", error=se, specter=app.specter, rand=rand)

    # update balances in the wallet
    app.specter.check_blockheight()
    wallet.get_balance()
    wallet.check_utxo()

    change_addresses = wallet.addresses_info(True)

    return render_template("wallet/addresses/wallet_addresses.jinja",
        addresses=change_addresses,
        addresses_tab="change_addresses",
        wallet_alias=wallet_alias,
        wallet=wallet,
        specter=app.specter,
        rand=rand)
=======

################## Helpers #######################

# Transactions list to user-friendly CSV format
def txlist_to_csv(wallet, _txlist, specter, current_user, includePricesHistory=False):
    txlist = []
    for tx in _txlist:
        if isinstance(tx["address"], list):
            _tx = tx.copy()
            for i in range(0, len(tx["address"])):
                _tx["address"] = tx["address"][i]
                _tx["amount"] = tx["amount"][i]
                txlist.append(_tx.copy())
        else:
            txlist.append(tx.copy())
    data = StringIO()
    w = csv.writer(data)
    # write header
    symbol = "USD"
    if specter.price_provider.endswith("_eur"):
        symbol = "EUR"
    elif specter.price_provider.endswith("_gbp"):
        symbol = "GBP"
    row = (
        "Date",
        "Label",
        "Category",
        "Amount ({})".format(specter.unit.upper()),
        "Value ({})".format(symbol),
        "Rate (BTC/{})".format(symbol)
        if specter.unit != "sat"
        else "Rate ({}/SAT)".format(symbol),
        "TxID",
        "Address",
        "Block Height",
        "Timestamp",
        "Raw Transaction",
    )
    if not wallet:
        row = ("Wallet",) + row
    w.writerow(row)
    yield data.getvalue()
    data.seek(0)
    data.truncate(0)

    # write each log item
    _wallet = wallet
    for tx in txlist:
        if not wallet:
            wallet_alias = tx.get("wallet_alias", None)
            try:
                _wallet = specter.wallet_manager.get_by_alias(wallet_alias)
            except Exception as e:
                continue
        label = _wallet.getlabel(tx["address"])
        if label == tx["address"]:
            label = ""
        tx_raw = _wallet.gettransaction(tx["txid"])
        if tx_raw:
            tx_hex = tx_raw["hex"]
        else:
            tx_hex = ""
        if not tx.get("blockheight", None):
            if tx_raw.get("blockheight", None):
                tx["blockheight"] = tx_raw["blockheight"]
            else:
                tx["blockheight"] = "Unconfirmed"
        if specter.unit == "sat":
            value = float(tx["amount"])
            tx["amount"] = round(value * 1e8)
        if includePricesHistory:
            success, rate, symbol = get_price_at(
                specter, current_user, timestamp=tx["time"]
            )
        else:
            success = False
        if success:
            rate = float(rate)
            if specter.unit == "sat":
                rate = rate / 1e8
            amount_price = float(tx["amount"]) * rate
            if specter.unit == "sat":
                rate = round(1 / rate)
        else:
            amount_price = None
            rate = "-"

        row = (
            time.strftime("%Y-%m-%d", time.localtime(tx["time"])),
            label,
            tx["category"],
            round(tx["amount"], (0 if specter.unit == "sat" else 8)),
            round(amount_price * 100) / 100 if amount_price is not None else "-",
            rate,
            tx["txid"],
            tx["address"],
            tx["blockheight"],
            tx["time"],
            tx_hex,
        )
        if not wallet:
            row = (tx.get("wallet_alias", ""),) + row
        w.writerow(row)
        yield data.getvalue()
        data.seek(0)
        data.truncate(0)


# Addresses list to user-friendly CSV format
def addresses_list_to_csv(wallet):
    data = StringIO()
    w = csv.writer(data)
    # write header
    row = (
        "Address",
        "Label",
        "Index",
        "Used",
        "Current balance",
    )
    w.writerow(row)
    yield data.getvalue()
    data.seek(0)
    data.truncate(0)

    # write each log item
    for address in wallet._addresses:
        address_info = wallet.get_address_info(address)
        if not address_info.is_labeled and not address_info.used:
            continue
        row = (
            address,
            address_info.label,
            "(external)"
            if address_info.is_external
            else (
                str(address_info.index) + (" (change)" if address_info.change else "")
            ),
            address_info.used,
        )
        if address_info.is_external:
            balance_on_address = "unknown (external address)"
        else:
            balance_on_address = 0
            if address_info.used:
                for tx in wallet.utxo:
                    if tx.get("address", "") == address:
                        balance_on_address += tx.get("amount", 0)
        row += (balance_on_address,)

        w.writerow(row)
        yield data.getvalue()
        data.seek(0)
        data.truncate(0)
>>>>>>> a143697c
<|MERGE_RESOLUTION|>--- conflicted
+++ resolved
@@ -1314,11 +1314,13 @@
         page_count = 1
     return {"txlist": json.dumps(txlist), "pageCount": page_count}
 
-<<<<<<< HEAD
+
 @wallets_endpoint.route("/wallet/<wallet_alias>/addresses/", methods=["GET"])
 @login_required
 def show_addresses(wallet_alias):
-    return redirect(url_for("wallets_endpoint.show_receive_addresses", wallet_alias=wallet_alias))
+    return redirect(
+        url_for("wallets_endpoint.show_receive_addresses", wallet_alias=wallet_alias)
+    )
 
 
 @wallets_endpoint.route("/wallet/<wallet_alias>/receive_addresses/", methods=["GET"])
@@ -1337,13 +1339,16 @@
 
     recv_addresses = wallet.addresses_info(False)
 
-    return render_template("wallet/addresses/wallet_addresses.jinja",
+    return render_template(
+        "wallet/addresses/wallet_addresses.jinja",
         addresses=recv_addresses,
         addresses_tab="receive_addresses",
         wallet_alias=wallet_alias,
         wallet=wallet,
         specter=app.specter,
-        rand=rand)
+        rand=rand,
+    )
+
 
 @wallets_endpoint.route("/wallet/<wallet_alias>/change_addresses/", methods=["GET"])
 @login_required
@@ -1361,14 +1366,16 @@
 
     change_addresses = wallet.addresses_info(True)
 
-    return render_template("wallet/addresses/wallet_addresses.jinja",
+    return render_template(
+        "wallet/addresses/wallet_addresses.jinja",
         addresses=change_addresses,
         addresses_tab="change_addresses",
         wallet_alias=wallet_alias,
         wallet=wallet,
         specter=app.specter,
-        rand=rand)
-=======
+        rand=rand,
+    )
+
 
 ################## Helpers #######################
 
@@ -1522,5 +1529,4 @@
         w.writerow(row)
         yield data.getvalue()
         data.seek(0)
-        data.truncate(0)
->>>>>>> a143697c
+        data.truncate(0)