<<<<<<< HEAD
import ast, csv, json, os, time, base64, random, requests
from io import StringIO
from werkzeug.wrappers import Response
=======
import ast, json, os, time, base64, random, requests, logging
from datetime import datetime
from numbers import Number
>>>>>>> e34fd8a8
from ..util.tx import decoderawtransaction
from ..util.price_providers import get_price_at

from flask import (
    Flask,
    Blueprint,
    render_template,
    request,
    redirect,
    url_for,
    jsonify,
    flash,
)
from flask_login import login_required, current_user
from ..util.descriptor import AddChecksum, Descriptor
from ..helpers import (
    bcur2base64,
    get_devices_with_keys_by_type,
    get_txid,
    is_testnet,
    parse_wallet_data_import,
)
from ..key import Key
from ..specter import Specter
from ..specter_error import SpecterError
from ..wallet_manager import purposes
from ..rpc import RpcError
from binascii import b2a_base64
from ..util.base43 import b43_decode

from flask import current_app as app

rand = random.randint(0, 1e32)  # to force style refresh

# Setup endpoint blueprint
wallets_endpoint = Blueprint("wallets_endpoint", __name__)


################## Wallet overview #######################


@wallets_endpoint.route("/wallets_overview/")
@login_required
def wallets_overview():
    app.specter.check_blockheight()
    for wallet in app.specter.wallet_manager.wallets.values():
        wallet.get_balance()
        wallet.check_utxo()
    return render_template(
        "wallet/wallets_overview.jinja",
        specter=app.specter,
        rand=rand,
    )


################## New wallet #######################


@wallets_endpoint.route("/new_wallet/")
@login_required
def new_wallet_type():
    err = None
    if app.specter.chain is None:
        err = "Configure Bitcoin Core to create wallets"
        return render_template("base.jinja", error=err, specter=app.specter, rand=rand)
    try:
        # Make sure wallet is enabled on Bitcoin Core
        app.specter.rpc.listwallets()
    except Exception:
        err = '<p><br>Configure Bitcoin Core is running with wallets disabled.<br><br>Please make sure disablewallet is off (set disablewallet=0 in your bitcoin.conf), then restart Bitcoin Core and try again.<br>See <a href="https://github.com/cryptoadvance/specter-desktop/blob/34ca139694ecafb2e7c2bd5ad5c4ac74c6d11501/docs/faq.md#im-not-sure-i-want-the-bitcoin-core-wallet-functionality-to-be-used-is-that-mandatory-if-so-is-it-considered-secure" target="_blank" style="color: white;">here</a> for more information.</p>'
        return render_template("base.jinja", error=err, specter=app.specter, rand=rand)
    return render_template(
        "wallet/new_wallet/new_wallet_type.jinja", specter=app.specter, rand=rand
    )


@wallets_endpoint.route("/new_wallet/<wallet_type>/", methods=["GET", "POST"])
@login_required
def new_wallet(wallet_type):
    wallet_types = ["simple", "multisig", "import_wallet"]
    if wallet_type not in wallet_types:
        flash("Unknown wallet type requested", "error")
        return redirect(url_for("wallets_endpoint.new_wallet_type"))

    err = None
    if request.method == "POST":
        action = request.form["action"]
        if action == "importwallet":
            wallet_data = json.loads(request.form["wallet_data"].replace("'", "h"))
            try:
                (
                    wallet_name,
                    recv_descriptor,
                    cosigners_types,
                ) = parse_wallet_data_import(wallet_data)
            except Exception:
                flash("Unsupported wallet import format", "error")
                return redirect(url_for("wallets_endpoint.new_wallet_type"))
            # get min of the two
            # if the node is still syncing
            # and the first block with tx is not there yet
            startblock = min(
                wallet_data.get("blockheight", app.specter.info.get("blocks", 0)),
                app.specter.info.get("blocks", 0),
            )
            # check if pruned
            if app.specter.info.get("pruned", False):
                newstartblock = max(startblock, app.specter.info.get("pruneheight", 0))
                if newstartblock > startblock:
                    flash(
                        f"Using pruned node - we will only rescan from block {newstartblock}",
                        "error",
                    )
                    startblock = newstartblock
            try:
                descriptor = Descriptor.parse(
                    AddChecksum(recv_descriptor.split("#")[0]),
                    testnet=is_testnet(app.specter.chain),
                )
                if descriptor is None:
                    flash("Invalid wallet descriptor.", "error")
                    return redirect(url_for("wallets_endpoint.new_wallet_type"))
            except:
                flash("Invalid wallet descriptor.", "error")
                return redirect(url_for("wallets_endpoint.new_wallet_type"))
            if wallet_name in app.specter.wallet_manager.wallets_names:
                flash("Wallet with the same name already exists", "error")
                return redirect(url_for("wallets_endpoint.new_wallet_type"))

            sigs_total = descriptor.multisig_N
            sigs_required = descriptor.multisig_M
            if descriptor.wpkh:
                address_type = "wpkh"
            elif descriptor.wsh:
                address_type = "wsh"
            elif descriptor.sh_wpkh:
                address_type = "sh-wpkh"
            elif descriptor.sh_wsh:
                address_type = "sh-wsh"
            elif descriptor.sh:
                address_type = "sh-wsh"
            else:
                address_type = "pkh"
            keys = []
            cosigners = []
            unknown_cosigners = []
            unknown_cosigners_types = []
            if sigs_total == None:
                sigs_total = 1
                sigs_required = 1
                descriptor.origin_fingerprint = [descriptor.origin_fingerprint]
                descriptor.origin_path = [descriptor.origin_path]
                descriptor.base_key = [descriptor.base_key]
            for i in range(sigs_total):
                cosigner_found = False
                for device in app.specter.device_manager.devices:
                    cosigner = app.specter.device_manager.devices[device]
                    if descriptor.origin_fingerprint[i] is None:
                        descriptor.origin_fingerprint[i] = ""
                    if descriptor.origin_path[i] is None:
                        descriptor.origin_path[i] = descriptor.origin_fingerprint[i]
                    for key in cosigner.keys:
                        if key.fingerprint + key.derivation.replace(
                            "m", ""
                        ) == descriptor.origin_fingerprint[i] + descriptor.origin_path[
                            i
                        ].replace(
                            "'", "h"
                        ):
                            keys.append(key)
                            cosigners.append(cosigner)
                            cosigner_found = True
                            break
                    if cosigner_found:
                        break
                if not cosigner_found:
                    desc_key = Key.parse_xpub(
                        "[{}{}]{}".format(
                            descriptor.origin_fingerprint[i],
                            descriptor.origin_path[i],
                            descriptor.base_key[i],
                        )
                    )
                    unknown_cosigners.append(desc_key)
                    if len(unknown_cosigners) > len(cosigners_types):
                        unknown_cosigners_types.append("other")
                    else:
                        unknown_cosigners_types.append(cosigners_types[i])
            wallet_type = "multisig" if sigs_total > 1 else "simple"
            createwallet = "createwallet" in request.form
            if createwallet:
                wallet_name = request.form["wallet_name"]
                for i, unknown_cosigner in enumerate(unknown_cosigners):
                    unknown_cosigner_name = request.form[
                        "unknown_cosigner_{}_name".format(i)
                    ]
                    unknown_cosigner_type = request.form.get(
                        "unknown_cosigner_{}_type".format(i), "other"
                    )
                    device = app.specter.device_manager.add_device(
                        name=unknown_cosigner_name,
                        device_type=unknown_cosigner_type,
                        keys=[unknown_cosigner],
                    )
                    keys.append(unknown_cosigner)
                    cosigners.append(device)
                try:
                    wallet = app.specter.wallet_manager.create_wallet(
                        wallet_name, sigs_required, address_type, keys, cosigners
                    )
                except Exception as e:
                    flash("Failed to create wallet: %r" % e, "error")
                    return redirect(url_for("wallets_endpoint.new_wallet_type"))
                wallet.keypoolrefill(0, wallet.IMPORT_KEYPOOL, change=False)
                wallet.keypoolrefill(0, wallet.IMPORT_KEYPOOL, change=True)
                wallet.import_labels(wallet_data.get("labels", {}))
                flash("Wallet imported successfully", "info")
                try:
                    wallet.rpc.rescanblockchain(startblock, timeout=1)
                    app.logger.info("Rescanning Blockchain ...")
                except requests.exceptions.ReadTimeout:
                    # this is normal behavior in our usecase
                    pass
                except Exception as e:
                    app.logger.error("Exception while rescanning blockchain: %r" % e)
                    flash("Failed to perform rescan for wallet: %r" % e, "error")
                wallet.getdata()
                return redirect(
                    url_for("wallets_endpoint.receive", wallet_alias=wallet.alias)
                    + "?newwallet=true"
                )
            else:
                return render_template(
                    "wallet/new_wallet/import_wallet.jinja",
                    wallet_data=json.dumps(wallet_data),
                    wallet_type=wallet_type,
                    wallet_name=wallet_name,
                    cosigners=cosigners,
                    unknown_cosigners=unknown_cosigners,
                    unknown_cosigners_types=unknown_cosigners_types,
                    sigs_required=sigs_required,
                    sigs_total=sigs_total,
                    specter=app.specter,
                    rand=rand,
                )
        if action == "device":
            cosigners = [
                app.specter.device_manager.get_by_alias(alias)
                for alias in request.form.getlist("devices")
            ]
            devices = get_devices_with_keys_by_type(app, cosigners, wallet_type)
            for device in devices:
                if len(device.keys) == 0:
                    err = (
                        "Device %s doesn't have keys matching this wallet type"
                        % device.name
                    )
                    break

            name = wallet_type.title()
            wallet_name = name
            i = 2
            while wallet_name in app.specter.wallet_manager.wallets_names:
                wallet_name = "%s %d" % (name, i)
                i += 1

            return render_template(
                "wallet/new_wallet/new_wallet_keys.jinja",
                purposes=purposes,
                cosigners=devices,
                wallet_type=wallet_type,
                sigs_total=len(devices),
                sigs_required=max(len(devices) * 2 // 3, 1),
                error=err,
                specter=app.specter,
                rand=rand,
            )
        if action == "key" and err is None:
            wallet_name = request.form["wallet_name"]
            address_type = request.form["type"]
            sigs_total = int(request.form.get("sigs_total", 1))
            sigs_required = int(request.form.get("sigs_required", 1))
            if wallet_name in app.specter.wallet_manager.wallets_names:
                err = "Wallet already exists"
            if err:
                devices = [
                    app.specter.device_manager.get_by_alias(
                        request.form.get("cosigner{}".format(i))
                    )
                    for i in range(0, sigs_total)
                ]
                return render_template(
                    "wallet/new_wallet/new_wallet_keys.jinja",
                    purposes=purposes,
                    cosigners=devices,
                    wallet_type=wallet_type,
                    sigs_total=len(devices),
                    sigs_required=max(len(devices) * 2 // 3, 1),
                    error=err,
                    specter=app.specter,
                    rand=rand,
                )

            keys = []
            cosigners = []
            devices = []
            for i in range(sigs_total):
                try:
                    key = request.form["key%d" % i]
                    cosigner_name = request.form["cosigner%d" % i]
                    cosigner = app.specter.device_manager.get_by_alias(cosigner_name)
                    cosigners.append(cosigner)
                    for k in cosigner.keys:
                        if k.original == key:
                            keys.append(k)
                            break
                except:
                    pass
            if len(keys) != sigs_total or len(cosigners) != sigs_total:
                err = "No keys were selected for device, please try adding keys first"
                devices = [
                    app.specter.device_manager.get_by_alias(
                        request.form.get("cosigner{}".format(i))
                    )
                    for i in range(0, sigs_total)
                ]
                return render_template(
                    "wallet/new_wallet/new_wallet_keys.jinja",
                    purposes=purposes,
                    cosigners=devices,
                    wallet_type=wallet_type,
                    sigs_total=len(devices),
                    sigs_required=max(len(devices) * 2 // 3, 1),
                    error=err,
                    specter=app.specter,
                    rand=rand,
                )

            # create a wallet here
            try:
                wallet = app.specter.wallet_manager.create_wallet(
                    wallet_name, sigs_required, address_type, keys, cosigners
                )
            except Exception:
                err = "Failed to create wallet..."
                return render_template(
                    "wallet/new_wallet/new_wallet_keys.jinja",
                    purposes=purposes,
                    cosigners=cosigners,
                    wallet_type=wallet_type,
                    sigs_total=len(devices),
                    sigs_required=max(len(devices) * 2 // 3, 1),
                    error=err,
                    specter=app.specter,
                    rand=rand,
                )

            app.logger.info("Created Wallet %s" % wallet_name)
            rescan_blockchain = "rescanblockchain" in request.form
            if rescan_blockchain:
                # old wallet - import more addresses
                wallet.keypoolrefill(0, wallet.IMPORT_KEYPOOL, change=False)
                wallet.keypoolrefill(0, wallet.IMPORT_KEYPOOL, change=True)
                if "utxo" in request.form.get("full_rescan_option"):
                    explorer = None
                    if "use_explorer" in request.form:
                        explorer = app.specter.get_default_explorer()
                    wallet.rescanutxo(explorer)
                    app.specter.info["utxorescan"] = 1
                    app.specter.utxorescanwallet = wallet.alias
                else:
                    app.logger.info("Rescanning Blockchain ...")
                    startblock = int(request.form["startblock"])
                    try:
                        wallet.rpc.rescanblockchain(startblock, timeout=1)
                    except requests.exceptions.ReadTimeout:
                        # this is normal behavior in our usecase
                        pass
                    except Exception as e:
                        app.logger.error(
                            "Exception while rescanning blockchain: %e" % e
                        )
                        err = "%r" % e
                    wallet.getdata()
            return redirect(
                url_for("wallets_endpoint.receive", wallet_alias=wallet.alias)
                + "?newwallet=true"
            )
        if action == "preselected_device":
            return render_template(
                "wallet/new_wallet/new_wallet_keys.jinja",
                purposes=purposes,
                cosigners=[
                    app.specter.device_manager.get_by_alias(request.form["device"])
                ],
                wallet_type="simple",
                sigs_total=1,
                sigs_required=1,
                error=err,
                specter=app.specter,
                rand=rand,
            )

    return render_template(
        "wallet/new_wallet/new_wallet.jinja",
        wallet_type=wallet_type,
        error=err,
        specter=app.specter,
        rand=rand,
    )


################## Wallet pages #######################

###### Wallet index page ######
@wallets_endpoint.route("/wallet/<wallet_alias>/")
@login_required
def wallet(wallet_alias):
    try:
        wallet = app.specter.wallet_manager.get_by_alias(wallet_alias)
    except SpecterError as se:
        app.logger.error("SpecterError while wallet: %s" % se)
        return render_template("base.jinja", error=se, specter=app.specter, rand=rand)
    if wallet.fullbalance > 0:
        return redirect(url_for("wallets_endpoint.history", wallet_alias=wallet_alias))
    else:
        return redirect(url_for("wallets_endpoint.receive", wallet_alias=wallet_alias))


###### Wallet transaction history ######
@wallets_endpoint.route("/wallet/<wallet_alias>/history/")
@login_required
def history(wallet_alias):
    try:
        wallet = app.specter.wallet_manager.get_by_alias(wallet_alias)
    except SpecterError as se:
        app.logger.error("SpecterError while wallet_tx: %s" % se)
        return render_template("base.jinja", error=se, specter=app.specter, rand=rand)
    # update balances in the wallet
    app.specter.check_blockheight()
    wallet.get_balance()
    wallet.check_utxo()

    return render_template(
        "wallet/history/wallet_history.jinja",
        wallet_alias=wallet_alias,
        wallet=wallet,
        specter=app.specter,
        rand=rand,
    )


###### Wallet receive ######


@wallets_endpoint.route("/wallet/<wallet_alias>/receive/", methods=["GET", "POST"])
@login_required
def receive(wallet_alias):
    try:
        wallet = app.specter.wallet_manager.get_by_alias(wallet_alias)
    except SpecterError as se:
        app.logger.error("SpecterError while wallet_receive: %s" % se)
        return render_template("base.jinja", error=se, specter=app.specter, rand=rand)
    if request.method == "POST":
        action = request.form["action"]
        if action == "newaddress":
            wallet.getnewaddress()
        elif action == "updatelabel":
            label = request.form["label"]
            wallet.setlabel(wallet.address, label)
    # check that current address is unused
    # and generate new one if it is
    wallet.check_unused()
    history_idx = int(request.args.get("history_idx", default=0))
    past_addresses = wallet.addresses[
        -10 * history_idx - 2 : -10 * (history_idx + 1) - 2 : -1
    ]
    return render_template(
        "wallet/receive/wallet_receive.jinja",
        wallet_alias=wallet_alias,
        wallet=wallet,
        past_addresses=past_addresses,
        past_descriptors=[
            wallet.get_descriptor(address=addr) for addr in past_addresses
        ],
        addresses_count=len(wallet.addresses),
        history_idx=history_idx,
        specter=app.specter,
        rand=rand,
    )


###### Wallet send ######


@wallets_endpoint.route("/wallet/<wallet_alias>/send")
@login_required
def send(wallet_alias):
    try:
        wallet = app.specter.wallet_manager.get_by_alias(wallet_alias)
    except SpecterError as se:
        app.logger.error("SpecterError while wallet_send: %s" % se)
        return render_template("base.jinja", error=se, specter=app.specter, rand=rand)
    if len(wallet.pending_psbts) > 0:
        return redirect(
            url_for("wallets_endpoint.send_pending", wallet_alias=wallet_alias)
        )
    else:
        return redirect(url_for("wallets_endpoint.send_new", wallet_alias=wallet_alias))


@wallets_endpoint.route("/wallet/<wallet_alias>/send/new", methods=["GET", "POST"])
@login_required
def send_new(wallet_alias):
    try:
        wallet = app.specter.wallet_manager.get_by_alias(wallet_alias)
    except SpecterError as se:
        app.logger.error("SpecterError while wallet_send: %s" % se)
        return render_template("base.jinja", error=se, specter=app.specter, rand=rand)
    # update balances in the wallet
    wallet.get_balance()
    # update utxo list for coin selection
    wallet.check_utxo()
    psbt = None
    addresses = [""]
    labels = [""]
    amounts = [0]
    fee_rate = 0.0
    err = None
    ui_option = "ui"
    recipients_txt = ""
    if request.method == "POST":
        action = request.form["action"]
        if action == "createpsbt":
            i = 0
            addresses = []
            labels = []
            amounts = []
            ui_option = request.form.get("ui_option")
            if "ui" in ui_option:
                while "address_{}".format(i) in request.form:
                    addresses.append(request.form["address_{}".format(i)])
                    amounts.append(float(request.form["btc_amount_{}".format(i)]))
                    labels.append(request.form["label_{}".format(i)])
                    if request.form["label_{}".format(i)] != "":
                        wallet.setlabel(addresses[i], labels[i])
                    i += 1
            else:
                recipients_txt = request.form["recipients"]
                for output in recipients_txt.splitlines():
                    addresses.append(output.split(",")[0].strip())
                    if request.form.get("amount_unit_text") == "sat":
                        amounts.append(float(output.split(",")[1].strip()) / 1e8)
                    else:
                        amounts.append(float(output.split(",")[1].strip()))
            subtract = bool(request.form.get("subtract", False))
            subtract_from = int(request.form.get("subtract_from", 1)) - 1
            rbf = bool(request.form.get("rbf", False))
            selected_coins = request.form.getlist("coinselect")
            app.logger.info("selected coins: {}".format(selected_coins))
            if "dynamic" in request.form.get("fee_options"):
                fee_rate = float(request.form.get("fee_rate_dynamic"))
            else:
                if request.form.get("fee_rate"):
                    fee_rate = float(request.form.get("fee_rate"))
            try:
                psbt = wallet.createpsbt(
                    addresses,
                    amounts,
                    subtract=subtract,
                    subtract_from=subtract_from,
                    fee_rate=fee_rate,
                    selected_coins=selected_coins,
                    readonly="estimate_fee" in request.form,
                    rbf=rbf,
                )
                if psbt is None:
                    err = "Probably you don't have enough funds, or something else..."
                else:
                    # calculate new amount if we need to subtract
                    if subtract:
                        for v in psbt["tx"]["vout"]:
                            if addresses[0] in v["scriptPubKey"]["addresses"]:
                                amounts[0] = v["value"]
            except Exception as e:
                err = e
                app.logger.error(e)
            if err is None:
                if "estimate_fee" in request.form:
                    return psbt
                return render_template(
                    "wallet/send/sign/wallet_send_sign_psbt.jinja",
                    psbt=psbt,
                    labels=labels,
                    wallet_alias=wallet_alias,
                    wallet=wallet,
                    specter=app.specter,
                    rand=rand,
                )
        elif action == "importpsbt":
            try:
                b64psbt = "".join(request.form["rawpsbt"].split())
                psbt = wallet.importpsbt(b64psbt)
            except Exception as e:
                flash("Could not import PSBT: %s" % e, "error")
                return redirect(
                    url_for("wallets_endpoint.import_psbt", wallet_alias=wallet_alias)
                )
            return render_template(
                "wallet/send/sign/wallet_send_sign_psbt.jinja",
                psbt=psbt,
                labels=labels,
                wallet_alias=wallet_alias,
                wallet=wallet,
                specter=app.specter,
                rand=rand,
            )
        elif action == "openpsbt":
            psbt = ast.literal_eval(request.form["pending_psbt"])
            return render_template(
                "wallet/send/sign/wallet_send_sign_psbt.jinja",
                psbt=psbt,
                labels=labels,
                wallet_alias=wallet_alias,
                wallet=wallet,
                specter=app.specter,
                rand=rand,
            )
        elif action == "deletepsbt":
            try:
                wallet.delete_pending_psbt(
                    ast.literal_eval(request.form["pending_psbt"])["tx"]["txid"]
                )
            except Exception as e:
                flash("Could not delete Pending PSBT!", "error")
        elif action == "rbf":
            try:
                rbf_tx_id = request.form["rbf_tx_id"]
                rbf_fee_rate = float(request.form["rbf_fee_rate"])
                psbt = wallet.send_rbf_tx(rbf_tx_id, rbf_fee_rate)
                return render_template(
                    "wallet/send/sign/wallet_send_sign_psbt.jinja",
                    psbt=psbt,
                    labels=[],
                    wallet_alias=wallet_alias,
                    wallet=wallet,
                    specter=app.specter,
                    rand=rand,
                )
            except Exception as e:
                flash("Failed to perform RBF. Error: %s" % e, "error")
        elif action == "signhotwallet":
            passphrase = request.form["passphrase"]
            psbt = ast.literal_eval(request.form["psbt"])
            b64psbt = wallet.pending_psbts[psbt["tx"]["txid"]]["base64"]
            device = request.form["device"]
            if "devices_signed" not in psbt or device not in psbt["devices_signed"]:
                try:
                    # get device and sign with it
                    signed_psbt = app.specter.device_manager.get_by_alias(
                        device
                    ).sign_psbt(b64psbt, wallet, passphrase)
                    if signed_psbt["complete"]:
                        if "devices_signed" not in psbt:
                            psbt["devices_signed"] = []
                        psbt["devices_signed"].append(device)
                        psbt["sigs_count"] = len(psbt["devices_signed"])
                        raw = wallet.rpc.finalizepsbt(b64psbt)
                        if "hex" in raw:
                            psbt["raw"] = raw["hex"]
                    signed_psbt = signed_psbt["psbt"]
                except Exception as e:
                    signed_psbt = None
                    flash("Failed to sign PSBT: %s" % e, "error")
            else:
                signed_psbt = None
                flash("Device already signed the PSBT", "error")
            return render_template(
                "wallet/send/sign/wallet_send_sign_psbt.jinja",
                signed_psbt=signed_psbt,
                psbt=psbt,
                labels=labels,
                wallet_alias=wallet_alias,
                wallet=wallet,
                specter=app.specter,
                rand=rand,
            )
    return render_template(
        "wallet/send/new/wallet_send.jinja",
        psbt=psbt,
        ui_option=ui_option,
        recipients_txt=recipients_txt,
        labels=labels,
        wallet_alias=wallet_alias,
        wallet=wallet,
        specter=app.specter,
        rand=rand,
        error=err,
    )


@wallets_endpoint.route("/wallet/<wallet_alias>/send/pending/", methods=["GET", "POST"])
@login_required
def send_pending(wallet_alias):
    try:
        wallet = app.specter.wallet_manager.get_by_alias(wallet_alias)
    except SpecterError as se:
        app.logger.error("SpecterError while wallet_sendpending: %s" % se)
        return render_template("base.jinja", error=se, specter=app.specter, rand=rand)
    if request.method == "POST":
        action = request.form["action"]
        if action == "deletepsbt":
            try:
                wallet.delete_pending_psbt(
                    ast.literal_eval(request.form["pending_psbt"])["tx"]["txid"]
                )
            except Exception as e:
                app.logger.error("Could not delete Pending PSBT: %s" % e)
                flash("Could not delete Pending PSBT!", "error")
    pending_psbts = wallet.pending_psbts
    ######## Migration to multiple recipients format ###############
    for psbt in pending_psbts:
        if not isinstance(pending_psbts[psbt]["address"], list):
            pending_psbts[psbt]["address"] = [pending_psbts[psbt]["address"]]
            pending_psbts[psbt]["amount"] = [pending_psbts[psbt]["amount"]]
    ###############################################################
    return render_template(
        "wallet/send/pending/wallet_sendpending.jinja",
        pending_psbts=pending_psbts,
        wallet_alias=wallet_alias,
        wallet=wallet,
        specter=app.specter,
    )


@wallets_endpoint.route("/wallet/<wallet_alias>/send/import")
@login_required
def import_psbt(wallet_alias):
    try:
        wallet = app.specter.wallet_manager.get_by_alias(wallet_alias)
    except SpecterError as se:
        app.logger.error("SpecterError while wallet_send: %s" % se)
        return render_template("base.jinja", error=se, specter=app.specter, rand=rand)
    err = None
    return render_template(
        "wallet/send/import/wallet_importpsbt.jinja",
        wallet_alias=wallet_alias,
        wallet=wallet,
        specter=app.specter,
        rand=rand,
        error=err,
    )


###### Wallet settings ######


@wallets_endpoint.route("/wallet/<wallet_alias>/settings/", methods=["GET", "POST"])
@login_required
def settings(wallet_alias):
    error = None
    try:
        wallet = app.specter.wallet_manager.get_by_alias(wallet_alias)
    except SpecterError as se:
        app.logger.error("SpecterError while wallet_receive: %s" % se)
        return render_template("base.jinja", error=se, specter=app.specter, rand=rand)
    if request.method == "POST":
        action = request.form["action"]
        if action == "rescanblockchain":
            startblock = int(request.form["startblock"])
            try:
                res = wallet.rpc.rescanblockchain(startblock, timeout=1)
            except requests.exceptions.ReadTimeout:
                # this is normal behaviour in our usecase
                pass
            except Exception as e:
                app.logger.error("%s while rescanblockchain" % e)
                error = "%r" % e
            wallet.getdata()
        elif action == "abortrescan":
            res = wallet.rpc.abortrescan()
            if not res:
                error = "Failed to abort rescan. Maybe already complete?"
            wallet.getdata()
        elif action == "rescanutxo":
            explorer = None
            if "use_explorer" in request.form:
                explorer = app.specter.get_default_explorer()
            wallet.rescanutxo(explorer)
            app.specter.info["utxorescan"] = 1
            app.specter.utxorescanwallet = wallet.alias
        elif action == "abortrescanutxo":
            app.specter.abortrescanutxo()
            app.specter.info["utxorescan"] = None
            app.specter.utxorescanwallet = None
        elif action == "keypoolrefill":
            delta = int(request.form["keypooladd"])
            wallet.keypoolrefill(wallet.keypool, wallet.keypool + delta)
            wallet.keypoolrefill(
                wallet.change_keypool, wallet.change_keypool + delta, change=True
            )
            wallet.getdata()
        elif action == "deletewallet":
            app.specter.wallet_manager.delete_wallet(
                wallet, app.specter.bitcoin_datadir, app.specter.chain
            )
            response = redirect(url_for("index"))
            return response
        elif action == "rename":
            wallet_name = request.form["newtitle"]
            if not wallet_name:
                flash("Wallet name cannot be empty", "error")
            elif wallet_name == wallet.name:
                pass
            elif wallet_name in app.specter.wallet_manager.wallets_names:
                flash("Wallet already exists", "error")
            else:
                app.specter.wallet_manager.rename_wallet(wallet, wallet_name)

        return render_template(
            "wallet/settings/wallet_settings.jinja",
            purposes=purposes,
            wallet_alias=wallet_alias,
            wallet=wallet,
            specter=app.specter,
            rand=rand,
            error=error,
        )
    else:
        return render_template(
            "wallet/settings/wallet_settings.jinja",
            purposes=purposes,
            wallet_alias=wallet_alias,
            wallet=wallet,
            specter=app.specter,
            rand=rand,
            error=error,
        )


################## Wallet util endpoints #######################
# TODO: move these to an API endpoint


@wallets_endpoint.route("/wallet/<wallet_alias>/combine/", methods=["POST"])
@login_required
def combine(wallet_alias):
    # only post requests
    try:
        wallet = app.specter.wallet_manager.get_by_alias(wallet_alias)
    except SpecterError as se:
        app.logger.error("SpecterError while combine: %s" % se)
        return "SpecterError while combine: %s" % se, 500
    # FIXME: ugly...
    txid = request.form.get("txid")
    psbts = [request.form.get("psbt0").strip(), request.form.get("psbt1").strip()]
    raw = {}
    combined = None

    for i, psbt in enumerate(psbts):
        if "UR:BYTES/" in psbt.upper():
            psbt = bcur2base64(psbt).decode()

        # if electrum then it's base43
        try:
            decoded = b43_decode(psbt)
            if decoded.startswith(b"psbt\xff"):
                psbt = b2a_base64(decoded).decode()
            else:
                psbt = decoded.hex()
        except:
            pass

        psbts[i] = psbt
        # psbt should start with cHNi
        # if not - maybe finalized hex tx
        if not psbt.startswith("cHNi"):
            raw["hex"] = psbt
            combined = psbts[1 - i]
            # check it's hex
            try:
                bytes.fromhex(psbt)
            except:
                return "Invalid transaction format", 500

    try:
        if "hex" in raw:
            raw["complete"] = True
            raw["psbt"] = combined
        else:
            combined = app.specter.combine(psbts)
            raw = app.specter.finalize(combined)
            if "psbt" not in raw:
                raw["psbt"] = combined
        psbt = wallet.update_pending_psbt(combined, txid, raw)
        raw["devices"] = psbt["devices_signed"]
    except RpcError as e:
        return e.error_msg, e.status_code
    except Exception as e:
        return "Unknown error: %r" % e, 500
    return json.dumps(raw)


@wallets_endpoint.route("/wallet/<wallet_alias>/broadcast/", methods=["GET", "POST"])
@login_required
def broadcast(wallet_alias):
    try:
        wallet = app.specter.wallet_manager.get_by_alias(wallet_alias)
    except SpecterError as se:
        app.logger.error("SpecterError while broadcast: %s" % se)
        return render_template("base.jinja", error=se, specter=app.specter, rand=rand)
    if request.method == "POST":
        tx = request.form.get("tx")
        res = wallet.rpc.testmempoolaccept([tx])[0]
        if res["allowed"]:
            app.specter.broadcast(tx)
            wallet.delete_pending_psbt(get_txid(tx))
            return jsonify(success=True)
        else:
            return jsonify(
                success=False,
                error="Failed to broadcast transaction: transaction is invalid\n%s"
                % res["reject-reason"],
            )
    return jsonify(success=False, error="broadcast tx request must use POST")


@wallets_endpoint.route("/wallet/<wallet_alias>/decoderawtx/", methods=["GET", "POST"])
@login_required
def decoderawtx(wallet_alias):
    try:
        wallet = app.specter.wallet_manager.get_by_alias(wallet_alias)
        txid = request.form.get("txid", "")
        if txid:
            tx = wallet.rpc.gettransaction(txid)
            return {
                "success": True,
                "tx": tx,
                "rawtx": decoderawtransaction(tx["hex"], app.specter.chain),
                "walletName": wallet.name,
            }
    except Exception as e:
        app.logger.warning("Failed to fetch transaction data. Exception: {}".format(e))
    return {"success": False}


@wallets_endpoint.route(
    "/wallet/<wallet_alias>/rescan_progress", methods=["GET", "POST"]
)
@login_required
def rescan_progress(wallet_alias):
    try:
        wallet = app.specter.wallet_manager.get_by_alias(wallet_alias)
        wallet.get_info()
        return {
            "active": wallet.rescan_progress is not None,
            "progress": wallet.rescan_progress,
        }
    except SpecterError as se:
        app.logger.error("SpecterError while get wallet rescan_progress: %s" % se)
        return {}


<<<<<<< HEAD
################## Wallet export data endpoints #######################
# Export wallet transaction history
@wallets_endpoint.route("/wallet/<wallet_alias>/addresses.csv")
@login_required
def addresses_csv(wallet_alias):
    try:
        wallet = app.specter.wallet_manager.get_by_alias(wallet_alias)
        # stream the response as the data is generated
        response = Response(
            addresses_list_to_csv(wallet),
            mimetype="text/csv",
        )
        # add a filename
        response.headers.set(
            "Content-Disposition", "attachment", filename="addresses.csv"
        )
        return response
    except Exception as e:
        app.logger.error("Failed to export wallet history. Error: %s" % e)
        flash("Failed to export wallet history. Error: %s" % e, "error")
        return redirect(url_for("index"))


# Export wallet transaction history
@wallets_endpoint.route("/wallet/<wallet_alias>/transactions.csv")
@login_required
def tx_history_csv(wallet_alias):
    try:
        wallet = app.specter.wallet_manager.get_by_alias(wallet_alias)
        validate_merkle_proofs = app.specter.config.get("validate_merkle_proofs", False)
        txlist = wallet.full_txlist(validate_merkle_proofs=validate_merkle_proofs)

        # stream the response as the data is generated
        response = Response(
            txlist_to_csv(wallet, txlist, app.specter, current_user),
            mimetype="text/csv",
        )
        # add a filename
        response.headers.set(
            "Content-Disposition", "attachment", filename="transactions.csv"
        )
        return response
    except Exception as e:
        app.logger.error("Failed to export wallet history. Error: %s" % e)
        flash("Failed to export wallet history. Error: %s" % e, "error")
        return redirect(url_for("index"))


# Export wallet UTXO list
@wallets_endpoint.route("/wallet/<wallet_alias>/utxo.csv")
@login_required
def utxo_csv(wallet_alias):
    try:
        wallet = app.specter.wallet_manager.get_by_alias(wallet_alias)
        # stream the response as the data is generated
        response = Response(
            txlist_to_csv(
                wallet,
                wallet.utxo,
                app.specter,
                current_user,
            ),
            mimetype="text/csv",
        )
        # add a filename
        response.headers.set("Content-Disposition", "attachment", filename="utxo.csv")
        return response
    except Exception as e:
        app.logger.error("Failed to export wallet history. Error: %s" % e)
        flash("Failed to export wallet history. Error: %s" % e, "error")
        return redirect(url_for("index"))


# Export all wallets transaction history combined
@wallets_endpoint.route("/wallets_overview/transactions.csv")
@login_required
def wallet_overview_txs_csv():
    try:
        validate_merkle_proofs = app.specter.config.get("validate_merkle_proofs", False)
        txlist = app.specter.wallet_manager.full_txlist(
            validate_merkle_proofs=validate_merkle_proofs
        )
        # stream the response as the data is generated
        response = Response(
            txlist_to_csv(None, txlist, app.specter, current_user), mimetype="text/csv"
        )
        # add a filename
        response.headers.set(
            "Content-Disposition", "attachment", filename="transactions.csv"
        )
        return response
    except Exception as e:
        app.logger.error("Failed to export wallet history. Error: %s" % e)
        flash("Failed to export wallet history. Error: %s" % e, "error")
        return redirect(url_for("index"))


################## Helpers #######################

# Transactions list to user-friendly CSV format
def txlist_to_csv(wallet, txlist, specter, current_user):
    txlist = sorted(txlist, key=lambda tx: tx["time"])
    data = StringIO()
    w = csv.writer(data)
    # write header
    symbol = "USD"
    if specter.price_provider.endswith("_eur"):
        symbol = "EUR"
    elif specter.price_provider.endswith("_gbp"):
        symbol = "GBP"
    row = (
        "Date",
        "Label",
        "Category",
        "Amount ({})".format(specter.unit.upper()),
        "Value ({})".format(symbol),
        "Rate (BTC/{})".format(symbol)
        if specter.unit != "sat"
        else "Rate ({}/SAT)".format(symbol),
        "TxID",
        "Address",
        "Block Height",
        "Timestamp",
        "Raw Transaction",
    )
    if not wallet:
        row = ("Wallet",) + row
    w.writerow(row)
    yield data.getvalue()
    data.seek(0)
    data.truncate(0)

    # write each log item
    _wallet = wallet
    for tx in txlist:
        if not wallet:
            wallet_alias = tx.get("wallet_alias", None)
            try:
                _wallet = specter.wallet_manager.get_by_alias(wallet_alias)
            except Exception as e:
                continue
        # find minimal from 3 times:
        maxtime = 10445238000  # TODO: change after 31 dec 2300 lol±
        tx["time"] = min(
            tx.get("blocktime", maxtime),
            tx.get("timereceived", maxtime),
            tx.get("time", maxtime),
        )
        label = _wallet.getlabel(tx["address"])
        if label == tx["address"]:
            label = ""
        tx_raw = _wallet.gettransaction(tx["txid"])
        if tx_raw:
            tx_hex = tx_raw["hex"]
        else:
            tx_hex = ""
        if not tx.get("blockheight", None):
            if tx_raw.get("blockheight", None):
                tx["blockheight"] = tx_raw["blockheight"]
            else:
                tx["blockheight"] = "Unconfirmed"
        if specter.unit == "sat":
            value = float(tx["amount"])
            tx["amount"] = round(value * 1e8)
        success, rate, symbol = get_price_at(
            specter, current_user, timestamp=tx["time"]
        )
        if success:
            rate = float(rate)
            if specter.unit == "sat":
                rate = rate / 1e8
            amount_price = float(tx["amount"]) * rate
            if specter.unit == "sat":
                rate = round(1 / rate)
        else:
            amount_price = "-"
            rate = "-"
        row = (
            time.strftime("%Y-%m-%d", time.localtime(tx["time"])),
            label,
            tx["category"],
            tx["amount"],
            round(amount_price * 100) / 100,
            rate,
            tx["txid"],
            tx["address"],
            tx["blockheight"],
            tx["time"],
            tx_hex,
        )
        if not wallet:
            row = (tx.get("wallet_alias", ""),) + row
        w.writerow(row)
        yield data.getvalue()
        data.seek(0)
        data.truncate(0)


# Addresses list to user-friendly CSV format
def addresses_list_to_csv(wallet):
    data = StringIO()
    w = csv.writer(data)
    # write header
    row = (
        "Address",
        "Label",
        "Index",
        "Used",
        "Current balance",
    )
    w.writerow(row)
    yield data.getvalue()
    data.seek(0)
    data.truncate(0)

    # write each log item
    for address in wallet._addresses:
        address_info = wallet.get_address_info(address)
        if not address_info.is_labeled and not address_info.used:
            continue
        row = (
            address,
            address_info.label,
            "(external)"
            if address_info.is_external
            else (
                str(address_info.index) + (" (change)" if address_info.change else "")
            ),
            address_info.used,
        )
        if address_info.is_external:
            balance_on_address = "unknown (external address)"
        else:
            balance_on_address = 0
            if address_info.used:
                for tx in wallet.utxo:
                    if tx.get("address", "") == address:
                        balance_on_address += tx.get("amount", 0)
        row += (balance_on_address,)

        w.writerow(row)
        yield data.getvalue()
        data.seek(0)
        data.truncate(0)
=======
@wallets_endpoint.route("/wallet/<wallet_alias>/get_label", methods=["POST"])
@login_required
def get_label(wallet_alias):
    try:
        wallet = app.specter.wallet_manager.get_by_alias(wallet_alias)
        address = request.form.get("address", "")
        label = wallet.getlabel(address)
        return {
            "address": address,
            "label": label,
        }
    except Exception as e:
        logging.exception(e)
        return "Error while get_label: %s" % e, 500


@wallets_endpoint.route("/wallet/<wallet_alias>/set_label", methods=["POST"])
@login_required
def set_label(wallet_alias):
    try:
        wallet = app.specter.wallet_manager.get_by_alias(wallet_alias)
        address = request.form["address"]
        label = request.form["label"]
        wallet.setlabel(address, label)
        return {"success": True}
    except Exception as e:
        logging.exception(e)
        return "Error while set_label: %s" % e, 500


@wallets_endpoint.route("/wallet/<wallet_alias>/txlist", methods=["POST"])
@login_required
def txlist(wallet_alias):
    try:
        wallet = app.specter.wallet_manager.get_by_alias(wallet_alias)
        idx = int(request.form.get("idx", 0))
        limit = int(request.form.get("limit", 100))
        search = request.form.get("search", None)
        sortby = request.form.get("sortby", None)
        sortdir = request.form.get("sortdir", "asc")
        fetch_transactions = request.form.get("fetch_transactions", False)
        txlist = wallet.txlist(
            fetch_transactions=fetch_transactions,
            validate_merkle_proofs=app.specter.config.get(
                "validate_merkle_proofs", False
            ),
            current_blockheight=app.specter.info["blocks"],
        )
        return process_txlist(
            txlist, idx=idx, limit=limit, search=search, sortby=sortby, sortdir=sortdir
        )
    except Exception as e:
        logging.exception(e)
        return "Error while getting txlist: %s" % e, 500


@wallets_endpoint.route("/wallet/<wallet_alias>/utxo_list", methods=["POST"])
@login_required
def utxo_list(wallet_alias):
    try:
        wallet = app.specter.wallet_manager.get_by_alias(wallet_alias)
        idx = int(request.form.get("idx", 0))
        limit = int(request.form.get("limit", 100))
        search = request.form.get("search", None)
        sortby = request.form.get("sortby", None)
        sortdir = request.form.get("sortdir", "asc")
        txlist = wallet.utxo
        for tx in txlist:
            if not tx.get("label", None):
                tx["label"] = wallet.getlabel(tx["address"])
        return process_txlist(
            txlist, idx=idx, limit=limit, search=search, sortby=sortby, sortdir=sortdir
        )
    except Exception as e:
        logging.exception(e)
        return "Error while getting utxo list: %s" % e, 500


@wallets_endpoint.route("/wallets_overview/txlist", methods=["POST"])
@login_required
def wallets_overview_txlist():
    try:
        idx = int(request.form.get("idx", 0))
        limit = int(request.form.get("limit", 100))
        search = request.form.get("search", None)
        sortby = request.form.get("sortby", None)
        sortdir = request.form.get("sortdir", "asc")
        fetch_transactions = request.form.get("fetch_transactions", False)
        txlist = app.specter.wallet_manager.full_txlist(
            fetch_transactions=fetch_transactions,
            validate_merkle_proofs=app.specter.config.get(
                "validate_merkle_proofs", False
            ),
            current_blockheight=app.specter.info["blocks"],
        )
        return process_txlist(
            txlist, idx=idx, limit=limit, search=search, sortby=sortby, sortdir=sortdir
        )
    except Exception as e:
        logging.exception(e)
        return "Error while getting full txlist: %s" % e, 500


@wallets_endpoint.route("/wallets_overview/utxo_list", methods=["POST"])
@login_required
def wallets_overview_utxo_list():
    try:
        idx = int(request.form.get("idx", 0))
        limit = int(request.form.get("limit", 100))
        search = request.form.get("search", None)
        sortby = request.form.get("sortby", None)
        sortdir = request.form.get("sortdir", "asc")
        fetch_transactions = request.form.get("fetch_transactions", False)
        txlist = app.specter.wallet_manager.full_utxo()
        return process_txlist(
            txlist, idx=idx, limit=limit, search=search, sortby=sortby, sortdir=sortdir
        )
    except Exception as e:
        logging.exception(e)
        return "Error while getting full utxo list: %s" % e, 500


def process_txlist(txlist, idx=0, limit=100, search=None, sortby=None, sortdir="asc"):
    if search:
        txlist = [
            tx
            for tx in txlist
            if search in tx["txid"]
            or (
                any(search in address for address in tx["address"])
                if isinstance(tx["address"], list)
                else search in tx["address"]
            )
            or (
                any(search in label for label in tx["label"])
                if isinstance(tx["label"], list)
                else search in tx["label"]
            )
            or (
                any(search in str(amount) for amount in tx["amount"])
                if isinstance(tx["amount"], list)
                else search in str(tx["amount"])
            )
            or search in str(tx["confirmations"])
            or search in str(tx["time"])
            or search
            in str(format(datetime.fromtimestamp(tx["time"]), "%d.%m.%Y %H:%M"))
        ]
    if sortby:

        def sort(tx):
            val = tx.get(sortby, None)
            final = val
            if val:
                if isinstance(val, list):
                    if isinstance(val[0], Number):
                        final = sum(val)
                    elif isinstance(val[0], str):
                        final = sorted(
                            val, key=lambda s: s.lower(), reverse=sortdir != "asc"
                        )[0].lower()
                elif isinstance(val, str):
                    final = val.lower()
            return final

        txlist = sorted(txlist, key=sort, reverse=sortdir != "asc")
    if limit:
        page_count = (len(txlist) // limit) + (0 if len(txlist) % limit == 0 else 1)
        txlist = txlist[limit * idx : limit * (idx + 1)]
    else:
        page_count = 1
    return {"txlist": json.dumps(txlist), "pageCount": page_count}
>>>>>>> e34fd8a8
<|MERGE_RESOLUTION|>--- conflicted
+++ resolved
@@ -1,12 +1,8 @@
-<<<<<<< HEAD
-import ast, csv, json, os, time, base64, random, requests
+import ast, csv, json, os, time, base64, random, requests, logging
 from io import StringIO
 from werkzeug.wrappers import Response
-=======
-import ast, json, os, time, base64, random, requests, logging
 from datetime import datetime
 from numbers import Number
->>>>>>> e34fd8a8
 from ..util.tx import decoderawtransaction
 from ..util.price_providers import get_price_at
 
@@ -970,7 +966,6 @@
         return {}
 
 
-<<<<<<< HEAD
 ################## Wallet export data endpoints #######################
 # Export wallet transaction history
 @wallets_endpoint.route("/wallet/<wallet_alias>/addresses.csv")
@@ -1215,7 +1210,8 @@
         yield data.getvalue()
         data.seek(0)
         data.truncate(0)
-=======
+
+
 @wallets_endpoint.route("/wallet/<wallet_alias>/get_label", methods=["POST"])
 @login_required
 def get_label(wallet_alias):
@@ -1387,5 +1383,4 @@
         txlist = txlist[limit * idx : limit * (idx + 1)]
     else:
         page_count = 1
-    return {"txlist": json.dumps(txlist), "pageCount": page_count}
->>>>>>> e34fd8a8
+    return {"txlist": json.dumps(txlist), "pageCount": page_count}