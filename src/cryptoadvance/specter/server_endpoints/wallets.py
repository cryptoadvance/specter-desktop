import ast
import base64
import csv
import json
import logging
import os
import random
import time
from binascii import b2a_base64
from datetime import datetime
from functools import wraps
from io import StringIO
from math import isnan
from numbers import Number

import requests
from flask import Blueprint, Flask
from flask import current_app as app
from flask import flash, jsonify, redirect, render_template, request, url_for
from flask_babel import lazy_gettext as _
from flask_login import current_user, login_required
from werkzeug.wrappers import Response

from cryptoadvance.specter.util.wallet_importer import WalletImporter

from ..helpers import (
    bcur2base64,
    get_devices_with_keys_by_type,
    get_txid,
)
from ..key import Key
from ..persistence import delete_file
from ..rpc import RpcError
from ..specter import Specter
from ..specter_error import SpecterError, handle_exception
from ..util.base43 import b43_decode
from ..util.descriptor import AddChecksum, Descriptor
from ..util.fee_estimation import get_fees
from ..util.price_providers import get_price_at
from ..util.tx import decoderawtransaction
from ..managers.wallet_manager import purposes

rand = random.randint(0, 1e32)  # to force style refresh

# Setup endpoint blueprint
wallets_endpoint = Blueprint("wallets_endpoint", __name__)


def handle_wallet_error(func_name, error):
    flash(_("SpecterError while {}: {}").format(func_name, error), "error")
    app.logger.error(f"SpecterError while {func_name}: {error}")
    app.specter.wallet_manager.update()
    return redirect(url_for("about"))


def check_wallet(func):
    @wraps(func)
    def wrapper(*args, **kwargs):
        """checks the wallet for healthiness A wrapper function"""
        if kwargs["wallet_alias"]:
            wallet_alias = kwargs["wallet_alias"]
            wallet = app.specter.wallet_manager.get_by_alias(wallet_alias)
            wallet.get_info()
        return func(*args, **kwargs)

    return wrapper


################## Wallet overview #######################


@wallets_endpoint.route("/wallets_overview/")
@login_required
def wallets_overview():
    app.specter.check_blockheight()
    for wallet in list(app.specter.wallet_manager.wallets.values()):
        wallet.get_balance()
        wallet.check_utxo()

    return render_template(
        "wallet/wallets_overview.jinja",
        specter=app.specter,
        rand=rand,
    )


################## Failed wallets fix #######################


@wallets_endpoint.route("/failed_wallets/", methods=["POST"])
@login_required
def failed_wallets():
    if request.method == "POST":
        action = request.form["action"]
        if action == "retry_loading_wallets":
            app.specter.wallet_manager.update()
        elif action == "delete_failed_wallet":
            try:
                wallet = json.loads(request.form["wallet_data"])
                fullpath = wallet["fullpath"]
                delete_file(fullpath)
                delete_file(fullpath + ".bkp")
                delete_file(fullpath.replace(".json", "_addr.csv"))
                delete_file(fullpath.replace(".json", "_txs.csv"))
                app.specter.wallet_manager.update()
            except Exception as e:

                flash(_("Failed to delete failed wallet: {}").format(str(e)), "error")
    return redirect("/")


################## New wallet #######################


@wallets_endpoint.route("/new_wallet/")
@login_required
def new_wallet_type():
    err = None
    if app.specter.chain is None:
        err = _("Configure Bitcoin Core to create wallets")
        return render_template("base.jinja", error=err, specter=app.specter, rand=rand)
    try:
        # Make sure wallet is enabled on Bitcoin Core
        app.specter.rpc.listwallets()
    except Exception:
        err = _(
            '<p><br>Configure Bitcoin Core is running with wallets disabled.<br><br>Please make sure disablewallet is off (set disablewallet=0 in your bitcoin.conf), then restart Bitcoin Core and try again.<br>See <a href="https://github.com/cryptoadvance/specter-desktop/blob/34ca139694ecafb2e7c2bd5ad5c4ac74c6d11501/docs/faq.md#im-not-sure-i-want-the-bitcoin-core-wallet-functionality-to-be-used-is-that-mandatory-if-so-is-it-considered-secure" target="_blank" style="color: white;">here</a> for more information.</p>'
        )
        return render_template("base.jinja", error=err, specter=app.specter, rand=rand)
    return render_template(
        "wallet/new_wallet/new_wallet_type.jinja", specter=app.specter, rand=rand
    )


@wallets_endpoint.route("/new_wallet/<wallet_type>/", methods=["GET", "POST"])
@login_required
def new_wallet(wallet_type):
    wallet_types = ["simple", "multisig", "import_wallet"]
    if wallet_type not in wallet_types:
        flash(_("Unknown wallet type requested"), "error")
        return redirect(url_for("wallets_endpoint.new_wallet_type"))

    err = None
    if request.method == "POST":
        action = request.form["action"]
        if action == "importwallet":
            try:
<<<<<<< HEAD
                wallet_data = json.loads(request.form["wallet_data"])

                # Only need to un-escape the descriptor, if there is one (Specter format
                #   has it but Electrum backup does not.
                if "descriptor" in wallet_data:
                    wallet_data["descriptor"] = (
                        wallet_data["descriptor"].replace("\\'", "").replace("'", "h")
                    )

                (
                    wallet_name,
                    recv_descriptor,
                    cosigners_types,
                ) = parse_wallet_data_import(wallet_data)
            except Exception as e:
                flash(_("Unsupported wallet import format: {}").format(e), "error")
                return redirect(url_for("wallets_endpoint.new_wallet_type"))
            try:
                descriptor = Descriptor.parse(
                    AddChecksum(recv_descriptor.split("#")[0]),
                    testnet=is_testnet(app.specter.chain),
                )
                if descriptor is None:
                    flash(_("Invalid wallet descriptor"), "error")
                    return redirect(url_for("wallets_endpoint.new_wallet_type"))
            except:
                flash(_("Invalid wallet descriptor"), "error")
                return redirect(url_for("wallets_endpoint.new_wallet_type"))
            if wallet_name in app.specter.wallet_manager.wallets_names:
                flash(_("Wallet with the same name already exists"), "error")
=======
                wallet_importer: WalletImporter = WalletImporter(
                    request.form["wallet_data"],
                    app.specter,
                )
            except SpecterError as se:
                flash(str(se), "error")
>>>>>>> 2a72f0d2
                return redirect(url_for("wallets_endpoint.new_wallet_type"))
            createwallet = "createwallet" in request.form
            if createwallet:
                # User might have renamed it
                wallet_importer.wallet_name = request.form["wallet_name"]
                wallet_importer.create_nonexisting_signers(
                    app.specter.device_manager, request.form
                )
                try:
<<<<<<< HEAD
                    wallet = app.specter.wallet_manager.create_wallet(
                        name=wallet_name,
                        sigs_required=descriptor.multisig_M,
                        key_type=descriptor.address_type,
                        keys=keys,
                        devices=cosigners,
                    )
                except Exception as e:
                    flash(_("Failed to create wallet: {}").format(e), "error")
                    return redirect(url_for("wallets_endpoint.new_wallet_type"))
                wallet.keypoolrefill(0, wallet.IMPORT_KEYPOOL, change=False)
                wallet.keypoolrefill(0, wallet.IMPORT_KEYPOOL, change=True)
                wallet.import_labels(wallet_data.get("labels", {}))
                flash(_("Wallet imported successfully"), "info")
                try:
                    # get min of the two
                    # if the node is still syncing
                    # and the first block with tx is not there yet
                    startblock = min(
                        wallet_data.get(
                            "blockheight", app.specter.info.get("blocks", 0)
                        ),
                        app.specter.info.get("blocks", 0),
                    )
                    # check if pruned
                    if app.specter.info.get("pruned", False):
                        newstartblock = max(
                            startblock, app.specter.info.get("pruneheight", 0)
                        )
                        if newstartblock > startblock:
                            flash(
                                f"Using pruned node - we will only rescan from block {newstartblock}",
                                "error",
                            )
                            startblock = newstartblock
                    wallet.rpc.rescanblockchain(startblock, timeout=1)
                    app.logger.info("Rescanning Blockchain ...")
                except requests.exceptions.ReadTimeout:
                    # this is normal behavior in our usecase
                    pass
                except Exception as e:
                    app.logger.error("Exception while rescanning blockchain: %r" % e)
                    flash(
                        _("Failed to perform rescan for wallet: {}").format(e), "error"
                    )
                wallet.getdata()
=======
                    wallet_importer.create_wallet(app.specter.wallet_manager)
                except SpecterError as se:
                    flash(str(se), "error")
                    return redirect(url_for("wallets_endpoint.new_wallet_type"))
                flash("Wallet imported successfully", "info")
                try:
                    wallet_importer.rescan_as_needed(app.specter)
                except SpecterError as se:
                    flash(str(se), "error")
>>>>>>> 2a72f0d2
                return redirect(
                    url_for(
                        "wallets_endpoint.receive",
                        wallet_alias=wallet_importer.wallet.alias,
                    )
                    + "?newwallet=true"
                )
            else:
                return render_template(
                    "wallet/new_wallet/import_wallet.jinja",
                    wallet_data=wallet_importer.wallet_json,
                    wallet_type=wallet_importer.wallet_type,
                    wallet_name=wallet_importer.wallet_name,
                    cosigners=wallet_importer.cosigners,
                    unknown_cosigners=wallet_importer.unknown_cosigners,
                    unknown_cosigners_types=wallet_importer.unknown_cosigners_types,
                    sigs_required=wallet_importer.descriptor.multisig_M,
                    sigs_total=wallet_importer.descriptor.multisig_N,
                    specter=app.specter,
                    rand=rand,
                )
        if action == "device":
            cosigners = [
                app.specter.device_manager.get_by_alias(alias)
                for alias in request.form.getlist("devices")
            ]

            if not cosigners:
                return render_template(
                    "wallet/new_wallet/new_wallet.jinja",
                    wallet_type=wallet_type,
                    error=_(
                        "No device was selected. Please select a device to create the wallet for."
                    ),
                    specter=app.specter,
                    rand=rand,
                )
            devices = get_devices_with_keys_by_type(app, cosigners, wallet_type)
            for device in devices:
                if len(device.keys) == 0:
                    err = _(
                        "Device {} doesn't have keys matching this wallet type"
                    ).format(device.name)
                    break

            name = wallet_type.title()
            wallet_name = name
            i = 2
            while wallet_name in app.specter.wallet_manager.wallets_names:
                wallet_name = "%s %d" % (name, i)
                i += 1

            return render_template(
                "wallet/new_wallet/new_wallet_keys.jinja",
                cosigners=devices,
                wallet_type=wallet_type,
                sigs_total=len(devices),
                sigs_required=max(len(devices) * 2 // 3, 1),
                error=err,
                specter=app.specter,
                rand=rand,
            )
        if action == "key" and err is None:
            wallet_name = request.form["wallet_name"]
            address_type = request.form["type"]
            sigs_total = int(request.form.get("sigs_total", 1))
            sigs_required = int(request.form.get("sigs_required", 1))
            if wallet_name in app.specter.wallet_manager.wallets_names:
                err = _("Wallet already exists")
            if err:
                devices = [
                    app.specter.device_manager.get_by_alias(
                        request.form.get("cosigner{}".format(i))
                    )
                    for i in range(0, sigs_total)
                ]
                return render_template(
                    "wallet/new_wallet/new_wallet_keys.jinja",
                    cosigners=devices,
                    wallet_type=wallet_type,
                    sigs_total=len(devices),
                    sigs_required=max(len(devices) * 2 // 3, 1),
                    error=err,
                    specter=app.specter,
                    rand=rand,
                )

            keys = []
            cosigners = []
            devices = []
            for i in range(sigs_total):
                try:
                    key = request.form["key%d" % i]
                    cosigner_name = request.form["cosigner%d" % i]
                    cosigner = app.specter.device_manager.get_by_alias(cosigner_name)
                    cosigners.append(cosigner)
                    for k in cosigner.keys:
                        if k.original == key:
                            keys.append(k)
                            break
                except:
                    pass
            if len(keys) != sigs_total or len(cosigners) != sigs_total:
                err = _(
                    "No keys were selected for device, please try adding keys first"
                )
                devices = [
                    app.specter.device_manager.get_by_alias(
                        request.form.get("cosigner{}".format(i))
                    )
                    for i in range(0, sigs_total)
                ]
                return render_template(
                    "wallet/new_wallet/new_wallet_keys.jinja",
                    cosigners=devices,
                    wallet_type=wallet_type,
                    sigs_total=len(devices),
                    sigs_required=max(len(devices) * 2 // 3, 1),
                    error=err,
                    specter=app.specter,
                    rand=rand,
                )

            # create a wallet here
            try:
                wallet = app.specter.wallet_manager.create_wallet(
                    wallet_name, sigs_required, address_type, keys, cosigners
                )
            except Exception as e:
                err = _("Failed to create wallet. Error: {}").format(e)
                return render_template(
                    "wallet/new_wallet/new_wallet_keys.jinja",
                    cosigners=cosigners,
                    wallet_type=wallet_type,
                    sigs_total=len(devices),
                    sigs_required=max(len(devices) * 2 // 3, 1),
                    error=err,
                    specter=app.specter,
                    rand=rand,
                )

            app.logger.info("Created Wallet %s" % wallet_name)
            rescan_blockchain = "rescanblockchain" in request.form
            if rescan_blockchain:
                # old wallet - import more addresses
                wallet.keypoolrefill(0, wallet.IMPORT_KEYPOOL, change=False)
                wallet.keypoolrefill(0, wallet.IMPORT_KEYPOOL, change=True)
                if "utxo" in request.form.get("full_rescan_option"):
                    explorer = None
                    if "use_explorer" in request.form:
                        if request.form["explorer"] == "CUSTOM":
                            explorer = request.form["custom_explorer"]
                        else:
                            explorer = app.config["EXPLORERS_LIST"][
                                request.form["explorer"]
                            ]["url"]
                    wallet.rescanutxo(
                        explorer,
                        app.specter.requests_session(explorer),
                        app.specter.only_tor,
                    )
                    app.specter.info["utxorescan"] = 1
                    app.specter.utxorescanwallet = wallet.alias
                else:
                    app.logger.info("Rescanning Blockchain ...")
                    startblock = int(request.form["startblock"])
                    try:
                        wallet.rpc.rescanblockchain(startblock, timeout=1)
                    except requests.exceptions.ReadTimeout:
                        # this is normal behavior in our usecase
                        pass
                    except Exception as e:
                        app.logger.error(
                            "Exception while rescanning blockchain: %e" % e
                        )
                        err = "%r" % e
                    wallet.getdata()
            return redirect(
                url_for("wallets_endpoint.receive", wallet_alias=wallet.alias)
                + "?newwallet=true"
            )
        if action == "preselected_device":
            return render_template(
                "wallet/new_wallet/new_wallet_keys.jinja",
                cosigners=[
                    app.specter.device_manager.get_by_alias(request.form["device"])
                ],
                wallet_type="simple",
                sigs_total=1,
                sigs_required=1,
                error=err,
                specter=app.specter,
                rand=rand,
            )

    return render_template(
        "wallet/new_wallet/new_wallet.jinja",
        wallet_type=wallet_type,
        error=err,
        specter=app.specter,
        rand=rand,
    )


################## Wallet pages #######################

###### Wallet index page ######
@wallets_endpoint.route("/wallet/<wallet_alias>/")
@login_required
def wallet(wallet_alias):
    wallet = app.specter.wallet_manager.get_by_alias(wallet_alias)
    if wallet.fullbalance > 0:
        return redirect(url_for("wallets_endpoint.history", wallet_alias=wallet_alias))
    else:
        return redirect(url_for("wallets_endpoint.receive", wallet_alias=wallet_alias))


###### Wallet transaction history ######
@wallets_endpoint.route("/wallet/<wallet_alias>/history/", methods=["GET", "POST"])
@login_required
def history(wallet_alias):
    wallet = app.specter.wallet_manager.get_by_alias(wallet_alias)
    tx_list_type = "txlist"

    if request.method == "POST":
        action = request.form["action"]
        if action == "freezeutxo":
            wallet.toggle_freeze_utxo(request.form.getlist("selected_utxo"))
            tx_list_type = "utxo"
        elif action == "abandon_tx":
            txid = request.form["txid"]
            try:
                wallet.abandontransaction(txid)
            except SpecterError as e:
                flash(str(e), "error")

    # update balances in the wallet
    app.specter.check_blockheight()
    wallet.get_balance()
    wallet.check_utxo()

    return render_template(
        "wallet/history/wallet_history.jinja",
        wallet_alias=wallet_alias,
        wallet=wallet,
        tx_list_type=tx_list_type,
        specter=app.specter,
        rand=rand,
    )


###### Wallet receive ######


@wallets_endpoint.route("/wallet/<wallet_alias>/receive/", methods=["GET", "POST"])
@login_required
@check_wallet
def receive(wallet_alias):
    wallet = app.specter.wallet_manager.get_by_alias(wallet_alias)
    if request.method == "POST":
        action = request.form["action"]
        if action == "newaddress":
            wallet.getnewaddress()
        elif action == "updatelabel":
            label = request.form["label"]
            wallet.setlabel(wallet.address, label)
    # check that current address is unused
    # and generate new one if it is
    wallet.check_unused()
    return render_template(
        "wallet/receive/wallet_receive.jinja",
        wallet_alias=wallet_alias,
        wallet=wallet,
        specter=app.specter,
        rand=rand,
    )


###### Wallet send ######


@wallets_endpoint.route("/wallet/<wallet_alias>/send")
@login_required
def send(wallet_alias):
    wallet = app.specter.wallet_manager.get_by_alias(wallet_alias)
    if len(wallet.pending_psbts) > 0:
        return redirect(
            url_for("wallets_endpoint.send_pending", wallet_alias=wallet_alias)
        )
    else:
        return redirect(url_for("wallets_endpoint.send_new", wallet_alias=wallet_alias))


@wallets_endpoint.route("/wallet/<wallet_alias>/send/new", methods=["GET", "POST"])
@login_required
def send_new(wallet_alias):
    wallet = app.specter.wallet_manager.get_by_alias(wallet_alias)
    # update balances in the wallet
    wallet.get_balance()
    # update utxo list for coin selection
    wallet.check_utxo()
    psbt = None
    addresses = [""]
    labels = [""]
    amounts = [0]
    amount_units = ["btc"]
    err = None
    ui_option = "ui"
    recipients_txt = ""
    subtract = False
    subtract_from = 1
    fee_options = "dynamic"
    rbf = True
    rbf_utxo = []
    rbf_tx_id = ""
    selected_coins = request.form.getlist("coinselect")
    fee_estimation_data = get_fees(app.specter, app.config)
    if fee_estimation_data.get("failed", None):
        flash(
            _("Failed to fetch fee estimations. Please use the manual fee calculation.")
        )

    fee_rate = fee_estimation_data["hourFee"]

    if request.method == "POST":
        action = request.form.get("action")
        rbf_tx_id = request.form.get("rbf_tx_id", "")
        if action == "createpsbt":
            i = 0
            addresses = []
            labels = []
            amounts = []
            amount_units = []
            ui_option = request.form.get("ui_option", "ui")
            if "ui" in ui_option:
                while "address_{}".format(i) in request.form:
                    addresses.append(request.form["address_{}".format(i)])
                    amount = 0.0
                    try:
                        amount = float(request.form["btc_amount_{}".format(i)])
                    except ValueError:
                        pass
                    if isnan(amount):
                        amount = 0.0
                    amounts.append(amount)
                    unit = request.form["amount_unit_{}".format(i)]
                    if app.specter.is_liquid and unit in ["sat", "btc"]:
                        unit = app.specter.default_asset
                    amount_units.append(unit)
                    labels.append(request.form["label_{}".format(i)])
                    if request.form["label_{}".format(i)] != "":
                        wallet.setlabel(addresses[i], labels[i])
                    i += 1
            else:
                recipients_txt = request.form["recipients"]
                for output in recipients_txt.splitlines():
                    addresses.append(output.split(",")[0].strip())
                    if request.form.get("amount_unit_text") == "sat":
                        amounts.append(float(output.split(",")[1].strip()) / 1e8)
                    else:
                        amounts.append(float(output.split(",")[1].strip()))
                    labels.append("")
            addresses = [
                address.lower()
                if address.startswith(
                    ("BC1", "TB1", "BCRT1", "EL1", "ERT1", "EX1", "LQ1")
                )
                else address
                for address in addresses
            ]
            subtract = bool(request.form.get("subtract", False))
            subtract_from = int(request.form.get("subtract_from", 1))
            fee_options = request.form.get("fee_options")
            if fee_options:
                if "dynamic" in fee_options:
                    fee_rate = float(request.form.get("fee_rate_dynamic"))
                else:
                    if request.form.get("fee_rate"):
                        fee_rate = float(request.form.get("fee_rate"))
            rbf = bool(request.form.get("rbf", False))
            selected_coins = request.form.getlist("coinselect")
            app.logger.info("selected coins: {}".format(selected_coins))
            kwargs = {
                "subtract": subtract,
                "subtract_from": subtract_from - 1,
                "fee_rate": fee_rate,
                "rbf": rbf,
                "selected_coins": selected_coins,
                "readonly": "estimate_fee" in request.form,
                "rbf_edit_mode": (rbf_tx_id != ""),
            }
            # add assets
            if app.specter.is_liquid:
                kwargs["assets"] = amount_units
            try:
                psbt = wallet.createpsbt(addresses, amounts, **kwargs)
                if psbt is None:
                    err = _(
                        "Probably you don't have enough funds, or something else..."
                    )
                else:
                    # calculate new amount if we need to subtract
                    if subtract:
                        for v in psbt["tx"]["vout"]:
                            if addresses[0] in v["scriptPubKey"].get(
                                "addresses", [""]
                            ) or addresses[0] == v["scriptPubKey"].get("address", ""):
                                amounts[0] = v["value"]
            except Exception as e:
                err = e
                app.logger.error(e)
            if err is None:
                if "estimate_fee" in request.form:
                    return jsonify(success=True, psbt=psbt)
                return render_template(
                    "wallet/send/sign/wallet_send_sign_psbt.jinja",
                    psbt=psbt,
                    labels=labels,
                    wallet_alias=wallet_alias,
                    wallet=wallet,
                    specter=app.specter,
                    rand=rand,
                )
            else:
                if "estimate_fee" in request.form:
                    return jsonify(success=False, error=str(err))
        elif action == "rbf":
            try:
                rbf_tx_id = request.form["rbf_tx_id"]
                rbf_fee_rate = float(request.form["rbf_fee_rate"])
                psbt = wallet.bumpfee(rbf_tx_id, rbf_fee_rate)
                return render_template(
                    "wallet/send/sign/wallet_send_sign_psbt.jinja",
                    psbt=psbt,
                    labels=[],
                    wallet_alias=wallet_alias,
                    wallet=wallet,
                    specter=app.specter,
                    rand=rand,
                )
            except Exception as e:
                flash(_("Failed to perform RBF. Error: {}").format(e), "error")
        elif action == "rbf_cancel":
            try:
                rbf_tx_id = request.form["rbf_tx_id"]
                rbf_fee_rate = float(request.form["rbf_fee_rate"])
                psbt = wallet.canceltx(rbf_tx_id, rbf_fee_rate)
                return render_template(
                    "wallet/send/sign/wallet_send_sign_psbt.jinja",
                    psbt=psbt,
                    labels=[],
                    wallet_alias=wallet_alias,
                    wallet=wallet,
                    specter=app.specter,
                    rand=rand,
                )
            except Exception as e:
                flash(
                    _("Failed to cancel transaction with RBF. Error: {}").format(e),
                    "error",
                )
        elif action == "rbf_edit":
            try:
                decoded_tx = wallet.decode_tx(rbf_tx_id)
                addresses = decoded_tx["addresses"]
                amounts = decoded_tx["amounts"]
                selected_coins = [
                    f"{utxo['txid']}, {utxo['vout']}"
                    for utxo in decoded_tx["used_utxo"]
                ]
                fee_rate = float(request.form["rbf_fee_rate"])
                fee_options = "manual"
                rbf = True
            except Exception as e:
                flash(_("Failed to perform RBF. Error: {}").format(e), "error")
        elif action == "signhotwallet":
            passphrase = request.form["passphrase"]
            psbt = json.loads(request.form["psbt"])
            b64psbt = wallet.pending_psbts[psbt["tx"]["txid"]]["base64"]
            device = request.form["device"]
            if "devices_signed" not in psbt or device not in psbt["devices_signed"]:
                try:
                    # get device and sign with it
                    signed_psbt = app.specter.device_manager.get_by_alias(
                        device
                    ).sign_psbt(b64psbt, wallet, passphrase)
                    if signed_psbt["complete"]:
                        if "devices_signed" not in psbt:
                            psbt["devices_signed"] = []
                        psbt["devices_signed"].append(device)
                        psbt["sigs_count"] = len(psbt["devices_signed"])
                        raw = wallet.rpc.finalizepsbt(b64psbt)
                        if "hex" in raw:
                            psbt["raw"] = raw["hex"]
                    signed_psbt = signed_psbt["psbt"]
                except Exception as e:
                    signed_psbt = None
                    flash(_("Failed to sign PSBT: {}").format(e), "error")
            else:
                signed_psbt = None
                flash(_("Device already signed the PSBT"), "error")
            return render_template(
                "wallet/send/sign/wallet_send_sign_psbt.jinja",
                signed_psbt=signed_psbt,
                psbt=psbt,
                labels=labels,
                wallet_alias=wallet_alias,
                wallet=wallet,
                specter=app.specter,
                rand=rand,
            )

    if rbf_tx_id:
        try:
            rbf_utxo = wallet.get_rbf_utxo(rbf_tx_id)
        except Exception as e:
            flash(_("Failed to get RBF coins. Error: {}").format(e), "error")

    show_advanced_settings = (
        ui_option != "ui"
        or subtract
        or fee_options != "dynamic"
        or fee_estimation_data["hourFee"] != fee_rate
        or not rbf
        or selected_coins
    )
    wallet_utxo = wallet.utxo
    if app.specter.is_liquid:
        for tx in wallet_utxo + rbf_utxo:
            if "asset" in tx:
                tx["assetlabel"] = app.specter.asset_label(tx.get("asset"))
    return render_template(
        "wallet/send/new/wallet_send.jinja",
        psbt=psbt,
        ui_option=ui_option,
        recipients_txt=recipients_txt,
        recipients=list(zip(addresses, amounts, amount_units, labels)),
        subtract=subtract,
        subtract_from=subtract_from,
        fee_options=fee_options,
        fee_rate=fee_rate,
        rbf=rbf,
        selected_coins=selected_coins,
        show_advanced_settings=show_advanced_settings,
        rbf_utxo=rbf_utxo,
        rbf_tx_id=rbf_tx_id,
        wallet_utxo=wallet_utxo,
        fee_estimation=fee_rate,
        fee_estimation_data=fee_estimation_data,
        wallet_alias=wallet_alias,
        wallet=wallet,
        specter=app.specter,
        rand=rand,
        error=err,
    )


@wallets_endpoint.route("/wallet/<wallet_alias>/send/pending/", methods=["GET", "POST"])
@login_required
def send_pending(wallet_alias):
    wallet = app.specter.wallet_manager.get_by_alias(wallet_alias)
    if request.method == "POST":
        action = request.form["action"]
        if action == "deletepsbt":
            try:
                wallet.delete_pending_psbt(
                    json.loads(request.form["pending_psbt"])["tx"]["txid"]
                )
            except Exception as e:
                app.logger.error("Could not delete Pending PSBT: %s" % e)
                flash(_("Could not delete Pending PSBT!"), "error")
        elif action == "openpsbt":
            psbt = json.loads(request.form["pending_psbt"])
            return render_template(
                "wallet/send/sign/wallet_send_sign_psbt.jinja",
                psbt=psbt,
                wallet_alias=wallet_alias,
                wallet=wallet,
                specter=app.specter,
                rand=rand,
            )
    pending_psbts = wallet.pending_psbts
    ######## Migration to multiple recipients format ###############
    for psbt in pending_psbts:
        if not isinstance(pending_psbts[psbt]["address"], list):
            pending_psbts[psbt]["address"] = [pending_psbts[psbt]["address"]]
            pending_psbts[psbt]["amount"] = [pending_psbts[psbt]["amount"]]
    ###############################################################
    return render_template(
        "wallet/send/pending/wallet_sendpending.jinja",
        pending_psbts=pending_psbts,
        wallet_alias=wallet_alias,
        wallet=wallet,
        specter=app.specter,
    )


@wallets_endpoint.route("/wallet/<wallet_alias>/send/import", methods=["GET", "POST"])
@login_required
def import_psbt(wallet_alias):
    wallet = app.specter.wallet_manager.get_by_alias(wallet_alias)
    if request.method == "POST":
        action = request.form["action"]
        if action == "importpsbt":
            try:
                b64psbt = "".join(request.form["rawpsbt"].split())
                psbt = wallet.importpsbt(b64psbt)
            except Exception as e:
                flash(_("Could not import PSBT: {}").format(e), "error")
                return redirect(
                    url_for("wallets_endpoint.import_psbt", wallet_alias=wallet_alias)
                )
            return render_template(
                "wallet/send/sign/wallet_send_sign_psbt.jinja",
                psbt=psbt,
                wallet_alias=wallet_alias,
                wallet=wallet,
                specter=app.specter,
                rand=rand,
            )
    err = None
    return render_template(
        "wallet/send/import/wallet_importpsbt.jinja",
        wallet_alias=wallet_alias,
        wallet=wallet,
        specter=app.specter,
        rand=rand,
        error=err,
    )


###### Wallet addresses ######


@wallets_endpoint.route("/wallet/<wallet_alias>/addresses/", methods=["GET"])
@login_required
def addresses(wallet_alias):
    """Show informations about cached addresses (wallet._addresses) of the <wallet_alias>.
    It updates balances in the wallet before renderization in order to show updated UTXO and
    balance of each address."""
    wallet = app.specter.wallet_manager.get_by_alias(wallet_alias)

    # update balances in the wallet
    app.specter.check_blockheight()
    wallet.get_balance()
    wallet.check_utxo()

    return render_template(
        "wallet/addresses/wallet_addresses.jinja",
        wallet_alias=wallet_alias,
        wallet=wallet,
        specter=app.specter,
        rand=rand,
    )


###### Wallet settings ######


@wallets_endpoint.route("/wallet/<wallet_alias>/settings/", methods=["GET", "POST"])
@login_required
def settings(wallet_alias):
    wallet = app.specter.wallet_manager.get_by_alias(wallet_alias)
    error = None
    if request.method == "POST":
        action = request.form["action"]
        if action == "rescanblockchain":
            startblock = int(request.form["startblock"])
            try:
                delete_file(wallet._transactions.path)
                wallet.fetch_transactions()
                res = wallet.rpc.rescanblockchain(startblock, timeout=1)
            except requests.exceptions.ReadTimeout:
                # this is normal behaviour in our usecase
                pass
            except Exception as e:
                app.logger.error("%s while rescanblockchain" % e)
                error = "%r" % e
            wallet.getdata()
        elif action == "abortrescan":
            res = wallet.rpc.abortrescan()
            if not res:
                error = _("Failed to abort rescan. Maybe already complete?")
            wallet.getdata()
        elif action == "rescanutxo":
            explorer = None
            if "use_explorer" in request.form:
                if request.form["explorer"] == "CUSTOM":
                    explorer = request.form["custom_explorer"]
                else:
                    explorer = app.config["EXPLORERS_LIST"][request.form["explorer"]][
                        "url"
                    ]

            wallet.rescanutxo(
                explorer, app.specter.requests_session(explorer), app.specter.only_tor
            )
            app.specter.info["utxorescan"] = 1
            app.specter.utxorescanwallet = wallet.alias
        elif action == "abortrescanutxo":
            app.specter.abortrescanutxo()
            app.specter.info["utxorescan"] = None
            app.specter.utxorescanwallet = None
        elif action == "keypoolrefill":
            delta = int(request.form["keypooladd"])
            wallet.keypoolrefill(wallet.keypool, wallet.keypool + delta)
            wallet.keypoolrefill(
                wallet.change_keypool, wallet.change_keypool + delta, change=True
            )
            wallet.getdata()
        elif action == "deletewallet":
            app.specter.wallet_manager.delete_wallet(
                wallet, app.specter.bitcoin_datadir, app.specter.chain
            )
            response = redirect(url_for("index"))
            return response
        elif action == "rename":
            wallet_name = request.form["newtitle"]
            if not wallet_name:
                flash(_("Wallet name cannot be empty"), "error")
            elif wallet_name == wallet.name:
                pass
            elif wallet_name in app.specter.wallet_manager.wallets_names:
                flash(_("Wallet already exists"), "error")
            else:
                app.specter.wallet_manager.rename_wallet(wallet, wallet_name)

    return render_template(
        "wallet/settings/wallet_settings.jinja",
        purposes=purposes,
        wallet_alias=wallet_alias,
        wallet=wallet,
        specter=app.specter,
        rand=rand,
        error=error,
    )


################## Wallet util endpoints #######################
# TODO: move these to an API endpoint


@wallets_endpoint.route("/wallet/<wallet_alias>/combine/", methods=["POST"])
@login_required
def combine(wallet_alias):
    wallet = app.specter.wallet_manager.get_by_alias(wallet_alias)
    # only post requests
    # FIXME: ugly...
    txid = request.form.get("txid")
    psbts = [request.form.get("psbt0").strip(), request.form.get("psbt1").strip()]
    raw = {}
    combined = None

    for i, psbt in enumerate(psbts):
        if not psbt:
            return _("Cannot parse empty data as PSBT"), 500
        if "UR:BYTES/" in psbt.upper():
            psbt = bcur2base64(psbt).decode()

        # if electrum then it's base43
        try:
            decoded = b43_decode(psbt)
            if decoded[:5] in [b"psbt\xff", b"pset\xff"]:
                psbt = b2a_base64(decoded).decode()
            else:
                psbt = decoded.hex()
        except:
            pass

        psbts[i] = psbt
        # psbt should start with cHNi
        # if not - maybe finalized hex tx
        if not psbt.startswith("cHNi") and not psbt.startswith("cHNl"):
            raw["hex"] = psbt
            combined = psbts[1 - i]
            # check it's hex
            try:
                bytes.fromhex(psbt)
            except:
                return _("Invalid transaction format"), 500

    try:
        if "hex" in raw:
            raw["complete"] = True
            raw["psbt"] = combined
        else:
            combined = app.specter.combine(psbts)
            raw = app.specter.finalize(combined)
            if "psbt" not in raw:
                raw["psbt"] = combined
        psbt = wallet.update_pending_psbt(combined, txid, raw)
        raw["devices"] = psbt["devices_signed"]
    except RpcError as e:
        return e.error_msg, e.status_code
    except Exception as e:
        return _("Unknown error: {}").format(e), 500
    return json.dumps(raw)


@wallets_endpoint.route("/wallet/<wallet_alias>/broadcast/", methods=["POST"])
@login_required
def broadcast(wallet_alias):
    wallet = app.specter.wallet_manager.get_by_alias(wallet_alias)
    tx = request.form.get("tx")
    res = wallet.rpc.testmempoolaccept([tx])[0]
    if res["allowed"]:
        app.specter.broadcast(tx)
        wallet.delete_pending_psbt(get_txid(tx))
        return jsonify(success=True)
    else:
        return jsonify(
            success=False,
            error=_(
                "Failed to broadcast transaction: transaction is invalid\n{}"
            ).format(res["reject-reason"]),
        )


@wallets_endpoint.route(
    "/wallet/<wallet_alias>/broadcast_blockexplorer/", methods=["POST"]
)
@login_required
def broadcast_blockexplorer(wallet_alias):
    wallet = app.specter.wallet_manager.get_by_alias(wallet_alias)
    tx = request.form.get("tx")
    explorer = request.form.get("explorer")
    use_tor = request.form.get("use_tor", "true") == "true"
    res = wallet.rpc.testmempoolaccept([tx])[0]
    if res["allowed"]:
        try:
            if app.specter.chain == "main":
                url_network = ""
            elif app.specter.chain == "liquidv1":
                url_network = "liquid/"
            elif app.specter.chain == "test" or app.specter.chain == "testnet":
                url_network = "testnet/"
            elif app.specter.chain == "signet":
                url_network = "signet/"
            else:
                return jsonify(
                    success=False,
                    error=_("Failed to broadcast transaction. Network not supported."),
                )
            if explorer == "mempool":
                explorer = f"MEMPOOL_SPACE{'_ONION' if use_tor else ''}"
            elif explorer == "blockstream":
                explorer = f"BLOCKSTREAM_INFO{'_ONION' if use_tor else ''}"
            else:
                return jsonify(
                    success=False,
                    error=_(
                        "Failed to broadcast transaction. Block explorer not supported."
                    ),
                )
            requests_session = app.specter.requests_session(force_tor=use_tor)
            requests_session.post(
                f"{app.config['EXPLORERS_LIST'][explorer]['url']}{url_network}api/tx",
                data=tx,
            )
            wallet.delete_pending_psbt(get_txid(tx))
            return jsonify(success=True)
        except Exception as e:
            return jsonify(
                success=False,
                error=_("Failed to broadcast transaction with error: {}").format(e),
            )
    else:
        return jsonify(
            success=False,
            error=_(
                "Failed to broadcast transaction: transaction is invalid\n{}"
            ).format(res["reject-reason"]),
        )


@wallets_endpoint.route("/wallet/<wallet_alias>/decoderawtx/", methods=["GET", "POST"])
@login_required
@app.csrf.exempt
def decoderawtx(wallet_alias):
    try:
        wallet = app.specter.wallet_manager.get_by_alias(wallet_alias)
        txid = request.form.get("txid", "")
        if txid:
            tx = wallet.rpc.gettransaction(txid)
            # This is a fix for Bitcoin Core versions < v0.20
            # These do not return the blockheight as part of the `gettransaction` command
            # So here we check if this property is lacking and if so
            # query the blockheader based on the transaction blockhash
            ##################### Remove from here after dropping Core v0.19 support #####################
            if "blockhash" in tx and "blockheight" not in tx:
                tx["blockheight"] = wallet.rpc.getblockheader(tx["blockhash"])["height"]
            ##################### Remove until here after dropping Core v0.19 support #####################

            if tx["confirmations"] == 0:
                tx["is_purged"] = wallet.is_tx_purged(txid)
                try:
                    if (
                        wallet.gettransaction(txid, decode=True).get("category", "")
                        == "receive"
                    ):
                        tx["fee"] = (
                            wallet.rpc.getmempoolentry(txid)["fees"]["modified"] * -1
                        )
                except Exception as e:
                    handle_exception(e)
                    app.logger.warning(
                        f"Failed to get fees from mempool entry for transaction: {txid}. Error: {e}"
                    )

            try:
                rawtx = decoderawtransaction(tx["hex"], app.specter.chain)
            except:
                rawtx = wallet.rpc.decoderawtransaction(tx["hex"])
            # add assets
            if app.specter.is_liquid:
                for v in rawtx["vin"] + rawtx["vout"]:
                    if "asset" in v:
                        v["assetlabel"] = app.specter.asset_label(v["asset"])

            return jsonify(
                success=True,
                tx=tx,
                rawtx=rawtx,
                walletName=wallet.name,
            )
    except Exception as e:
        app.logger.warning("Failed to fetch transaction data. Exception: {}".format(e))
    return jsonify(success=False)


@wallets_endpoint.route(
    "/wallet/<wallet_alias>/rescan_progress", methods=["GET", "POST"]
)
@login_required
@app.csrf.exempt
def rescan_progress(wallet_alias):
    try:
        wallet = app.specter.wallet_manager.get_by_alias(wallet_alias)
        wallet.get_info()
        return jsonify(
            active=wallet.rescan_progress is not None,
            progress=wallet.rescan_progress,
        )
    except SpecterError as se:
        app.logger.error("SpecterError while get wallet rescan_progress: %s" % se)
        return {}


@wallets_endpoint.route("/wallet/<wallet_alias>/get_label", methods=["POST"])
@login_required
def get_label(wallet_alias):
    try:
        wallet = app.specter.wallet_manager.get_by_alias(wallet_alias)
        address = request.form.get("address", "")
        label = wallet.getlabel(address)
        return jsonify(
            address=address,
            label=label,
        )
    except Exception as e:
        handle_exception(e)
        return jsonify(
            success=False,
            error=_("Exception trying to get address label: Error: {}").format(e),
        )


@wallets_endpoint.route("/wallet/<wallet_alias>/set_label", methods=["POST"])
@login_required
def set_label(wallet_alias):

    wallet = app.specter.wallet_manager.get_by_alias(wallet_alias)
    address = request.form["address"]
    label = request.form["label"].rstrip()
    wallet.setlabel(address, label)
    return jsonify(success=True)


@wallets_endpoint.route("/wallet/<wallet_alias>/txlist", methods=["POST"])
@login_required
@app.csrf.exempt
def txlist(wallet_alias):
    wallet = app.specter.wallet_manager.get_by_alias(wallet_alias)
    idx = int(request.form.get("idx", 0))
    limit = int(request.form.get("limit", 100))
    search = request.form.get("search", None)
    sortby = request.form.get("sortby", None)
    sortdir = request.form.get("sortdir", "asc")
    fetch_transactions = request.form.get("fetch_transactions", False)
    txlist = wallet.txlist(
        fetch_transactions=fetch_transactions,
        validate_merkle_proofs=app.specter.config.get("validate_merkle_proofs", False),
        current_blockheight=app.specter.info["blocks"],
    )
    return process_txlist(
        txlist, idx=idx, limit=limit, search=search, sortby=sortby, sortdir=sortdir
    )


@wallets_endpoint.route("/wallet/<wallet_alias>/utxo_list", methods=["POST"])
@login_required
@app.csrf.exempt
def utxo_list(wallet_alias):
    wallet = app.specter.wallet_manager.get_by_alias(wallet_alias)
    idx = int(request.form.get("idx", 0))
    limit = int(request.form.get("limit", 100))
    search = request.form.get("search", None)
    sortby = request.form.get("sortby", None)
    sortdir = request.form.get("sortdir", "asc")
    txlist = wallet.full_utxo
    for tx in txlist:
        if not tx.get("label", None):
            tx["label"] = wallet.getlabel(tx["address"])
    return process_txlist(
        txlist, idx=idx, limit=limit, search=search, sortby=sortby, sortdir=sortdir
    )


@wallets_endpoint.route("/wallets_overview/txlist", methods=["POST"])
@login_required
@app.csrf.exempt
def wallets_overview_txlist():
    idx = int(request.form.get("idx", 0))
    limit = int(request.form.get("limit", 100))
    search = request.form.get("search", None)
    sortby = request.form.get("sortby", None)
    sortdir = request.form.get("sortdir", "asc")
    fetch_transactions = request.form.get("fetch_transactions", False)
    txlist = app.specter.wallet_manager.full_txlist(
        fetch_transactions=fetch_transactions,
        validate_merkle_proofs=app.specter.config.get("validate_merkle_proofs", False),
        current_blockheight=app.specter.info["blocks"],
    )
    return process_txlist(
        txlist, idx=idx, limit=limit, search=search, sortby=sortby, sortdir=sortdir
    )


@wallets_endpoint.route("/wallets_overview/utxo_list", methods=["POST"])
@login_required
@app.csrf.exempt
def wallets_overview_utxo_list():
    idx = int(request.form.get("idx", 0))
    limit = int(request.form.get("limit", 100))
    search = request.form.get("search", None)
    sortby = request.form.get("sortby", None)
    sortdir = request.form.get("sortdir", "asc")
    fetch_transactions = request.form.get("fetch_transactions", False)
    txlist = app.specter.wallet_manager.full_utxo()
    return process_txlist(
        txlist, idx=idx, limit=limit, search=search, sortby=sortby, sortdir=sortdir
    )


@wallets_endpoint.route("/wallet/<wallet_alias>/addresses_list/", methods=["POST"])
@login_required
@app.csrf.exempt
def addresses_list(wallet_alias):
    """Return a JSON with keys:
        addressesList: list of addresses with the properties
                       (index, address, label, used, utxo, amount)
        pageCount: total number of pages
    POST parameters:
        idx: pagination index (current page)
        limit: maximum number of items on the page
        sortby: field by which the list will be ordered
                (index, address, label, used, utxo, amount)
        sortdir: 'asc' (ascending) or 'desc' (descending) order
        addressType: the current tab address type ('receive' or 'change')"""
    wallet = app.specter.wallet_manager.get_by_alias(wallet_alias)

    idx = int(request.form.get("idx", 0))
    limit = int(request.form.get("limit", 100))
    sortby = request.form.get("sortby", None)
    sortdir = request.form.get("sortdir", "asc")
    address_type = request.form.get("addressType", "receive")

    addresses_list = wallet.addresses_info(address_type == "change")

    result = process_addresses_list(
        addresses_list, idx=idx, limit=limit, sortby=sortby, sortdir=sortdir
    )

    return jsonify(
        addressesList=json.dumps(result["addressesList"]),
        pageCount=result["pageCount"],
    )


@wallets_endpoint.route("/wallet/<wallet_alias>/addressinfo/", methods=["POST"])
@login_required
@app.csrf.exempt
def addressinfo(wallet_alias):
    try:
        wallet = app.specter.wallet_manager.get_by_alias(wallet_alias)
        address = request.form.get("address", "")
        if address:
            descriptor = wallet.get_descriptor(address=address)
            address_info = wallet.get_address_info(address=address)
            return {
                "success": True,
                "address": address,
                "descriptor": descriptor,
                "walletName": wallet.name,
                "isMine": not address_info.is_external,
                **address_info,
            }
    except Exception as e:
        app.logger.warning("Failed to fetch address data. Exception: {}".format(e))
    return jsonify(success=False)


################## Wallet CSV export data endpoints #######################
# Export wallet addresses list
@wallets_endpoint.route("/wallet/<wallet_alias>/addresses_list.csv")
@login_required
def addresses_list_csv(wallet_alias):
    """Return a CSV with addresses of the <wallet_alias> containing the
    information: index, address, type, label, used, utxo and amount
    of each of them.
    GET parameters: sortby: field by which the CSV will be ordered
                            (index, address, label, used, utxo, amount)
                    sortdir: 'asc' (ascending) or 'desc' (descending) order
                    address_type: the current tab address type ('receive' or 'change')
                    onlyCurrentType: show all addresses (if false) or just the current
                                     type (address_type param)"""

    try:
        wallet = app.specter.wallet_manager.get_by_alias(wallet_alias)

        sortby = request.args.get("sortby", "index")
        sortdir = request.args.get("sortdir", "asc")
        address_type = request.args.get("addressType", "receive")
        only_current_type = request.args.get("onlyCurrentType", "false") == "true"

        if not only_current_type:
            receive_list = wallet.addresses_info(False)
            change_list = wallet.addresses_info(True)

            receive_result = process_addresses_list(
                receive_list, idx=0, limit=0, sortby=sortby, sortdir=sortdir
            )

            change_result = process_addresses_list(
                change_list, idx=0, limit=0, sortby=sortby, sortdir=sortdir
            )

            addressesList = (
                receive_result["addressesList"] + change_result["addressesList"]
            )
        else:
            addresses_list = wallet.addresses_info(address_type == "change")

            result = process_addresses_list(
                addresses_list, idx=0, limit=0, sortby=sortby, sortdir=sortdir
            )

            addressesList = result["addressesList"]

        # stream the response as the data is generated
        response = Response(
            wallet_addresses_list_to_csv(addressesList),
            mimetype="text/csv",
        )
        # add a filename
        response.headers.set(
            "Content-Disposition", "attachment", filename="addresses_list.csv"
        )
        return response
    except Exception as e:
        app.logger.error("Failed to export addresses list. Error: %s" % e)
        flash(_("Failed to export addresses list. Error: {}").format(e), "error")
        return redirect(url_for("index"))


# Export wallet transaction history
@wallets_endpoint.route("/wallet/<wallet_alias>/transactions.csv")
@login_required
def tx_history_csv(wallet_alias):
    wallet = app.specter.wallet_manager.get_by_alias(wallet_alias)
    validate_merkle_proofs = app.specter.config.get("validate_merkle_proofs", False)
    txlist = wallet.txlist(validate_merkle_proofs=validate_merkle_proofs)
    search = request.args.get("search", None)
    sortby = request.args.get("sortby", "time")
    sortdir = request.args.get("sortdir", "desc")
    txlist = json.loads(
        process_txlist(
            txlist, idx=0, limit=0, search=search, sortby=sortby, sortdir=sortdir
        )["txlist"]
    )
    includePricesHistory = request.args.get("exportPrices", "false") == "true"

    # stream the response as the data is generated
    response = Response(
        txlist_to_csv(wallet, txlist, app.specter, current_user, includePricesHistory),
        mimetype="text/csv",
    )
    # add a filename
    response.headers.set(
        "Content-Disposition", "attachment", filename="transactions.csv"
    )
    return response


# Export wallet UTXO list
@wallets_endpoint.route("/wallet/<wallet_alias>/utxo.csv")
@login_required
def utxo_csv(wallet_alias):
    try:
        wallet = app.specter.wallet_manager.get_by_alias(wallet_alias)
        includePricesHistory = request.args.get("exportPrices", "false") == "true"
        search = request.args.get("search", None)
        sortby = request.args.get("sortby", "time")
        sortdir = request.args.get("sortdir", "desc")
        txlist = json.loads(
            process_txlist(
                wallet.full_utxo,
                idx=0,
                limit=0,
                search=search,
                sortby=sortby,
                sortdir=sortdir,
            )["txlist"]
        )
        # stream the response as the data is generated
        response = Response(
            txlist_to_csv(
                wallet,
                txlist,
                app.specter,
                current_user,
                includePricesHistory,
            ),
            mimetype="text/csv",
        )
        # add a filename
        response.headers.set("Content-Disposition", "attachment", filename="utxo.csv")
        return response
    except Exception as e:
        logging.exception(e)
        return _("Failed to export wallet utxo. Error: {}").format(e), 500


# Export all wallets transaction history combined
@wallets_endpoint.route("/wallets_overview/full_transactions.csv")
@login_required
def wallet_overview_txs_csv():
    try:
        validate_merkle_proofs = app.specter.config.get("validate_merkle_proofs", False)
        txlist = app.specter.wallet_manager.full_txlist(
            validate_merkle_proofs=validate_merkle_proofs,
        )
        search = request.args.get("search", None)
        sortby = request.args.get("sortby", "time")
        sortdir = request.args.get("sortdir", "desc")
        txlist = json.loads(
            process_txlist(
                txlist, idx=0, limit=0, search=search, sortby=sortby, sortdir=sortdir
            )["txlist"]
        )
        includePricesHistory = request.args.get("exportPrices", "false") == "true"
        # stream the response as the data is generated
        response = Response(
            txlist_to_csv(
                None, txlist, app.specter, current_user, includePricesHistory
            ),
            mimetype="text/csv",
        )
        # add a filename
        response.headers.set(
            "Content-Disposition", "attachment", filename="full_transactions.csv"
        )
        return response
    except Exception as e:
        logging.exception(e)
        return _("Failed to export wallets overview history. Error: {}").format(e), 500


# Export all wallets transaction history combined
@wallets_endpoint.route("/wallets_overview/full_utxo.csv")
@login_required
def wallet_overview_utxo_csv():
    try:
        txlist = app.specter.wallet_manager.full_utxo()
        search = request.args.get("search", None)
        sortby = request.args.get("sortby", "time")
        sortdir = request.args.get("sortdir", "desc")
        txlist = json.loads(
            process_txlist(
                txlist, idx=0, limit=0, search=search, sortby=sortby, sortdir=sortdir
            )["txlist"]
        )
        includePricesHistory = request.args.get("exportPrices", "false") == "true"
        # stream the response as the data is generated
        response = Response(
            txlist_to_csv(
                None, txlist, app.specter, current_user, includePricesHistory
            ),
            mimetype="text/csv",
        )
        # add a filename
        response.headers.set(
            "Content-Disposition", "attachment", filename="full_utxo.csv"
        )
        return response
    except Exception as e:
        logging.exception(e)
        return _("Failed to export wallets overview utxo. Error: {}").format(e), 500


################## Helpers #######################

# Transactions list to user-friendly CSV format
def txlist_to_csv(wallet, _txlist, specter, current_user, includePricesHistory=False):
    txlist = []
    for tx in _txlist:
        if isinstance(tx["address"], list):
            _tx = tx.copy()
            for i in range(0, len(tx["address"])):
                _tx["address"] = tx["address"][i]
                _tx["amount"] = tx["amount"][i]
                txlist.append(_tx.copy())
        else:
            txlist.append(tx.copy())
    data = StringIO()
    w = csv.writer(data)
    # write header
    symbol = "USD"
    if specter.price_provider.endswith("_eur"):
        symbol = "EUR"
    elif specter.price_provider.endswith("_gbp"):
        symbol = "GBP"
    row = (
        _("Date"),
        _("Label"),
        _("Category"),
        _("Amount ({})").format(specter.unit.upper()),
        _("Value ({})").format(symbol),
        _("Rate (BTC/{})").format(symbol)
        if specter.unit != "sat"
        else _("Rate ({}/SAT)").format(symbol),
        _("TxID"),
        _("Address"),
        _("Block Height"),
        _("Timestamp"),
        _("Raw Transaction"),
    )
    if not wallet:
        row = (_("Wallet"),) + row
    w.writerow(row)
    yield data.getvalue()
    data.seek(0)
    data.truncate(0)

    # write each log item
    _wallet = wallet
    for tx in txlist:
        if not wallet:
            wallet_alias = tx.get("wallet_alias", None)
            try:
                _wallet = specter.wallet_manager.get_by_alias(wallet_alias)
            except Exception as e:
                continue
        label = _wallet.getlabel(tx["address"])
        if label == tx["address"]:
            label = ""
        tx_raw = _wallet.gettransaction(tx["txid"])
        if tx_raw:
            tx_hex = tx_raw["hex"]
        else:
            tx_hex = ""
        if not tx.get("blockheight", None):
            if tx_raw.get("blockheight", None):
                tx["blockheight"] = tx_raw["blockheight"]
            else:
                tx["blockheight"] = "Unconfirmed"
        if specter.unit == "sat":
            value = float(tx["amount"])
            tx["amount"] = round(value * 1e8)
        if includePricesHistory:
            success, rate, symbol = get_price_at(
                specter, current_user, timestamp=tx["time"]
            )
        else:
            success = False
        if success:
            rate = float(rate)
            if specter.unit == "sat":
                rate = rate / 1e8
            amount_price = float(tx["amount"]) * rate
            if specter.unit == "sat":
                rate = round(1 / rate)
        else:
            amount_price = None
            rate = "-"

        row = (
            time.strftime("%Y-%m-%d", time.localtime(tx["time"])),
            label,
            tx["category"],
            round(tx["amount"], (0 if specter.unit == "sat" else 8)),
            round(amount_price * 100) / 100 if amount_price is not None else "-",
            rate,
            tx["txid"],
            tx["address"],
            tx["blockheight"],
            tx["time"],
            tx_hex,
        )
        if not wallet:
            row = (tx.get("wallet_alias", ""),) + row
        w.writerow(row)
        yield data.getvalue()
        data.seek(0)
        data.truncate(0)


# Addresses list to user-friendly CSV format
def addresses_list_to_csv(wallet):
    data = StringIO()
    w = csv.writer(data)
    # write header
    row = (
        _("Address"),
        _("Label"),
        _("Index"),
        _("Used"),
        _("Current balance"),
    )
    w.writerow(row)
    yield data.getvalue()
    data.seek(0)
    data.truncate(0)

    # write each log item
    for address in wallet._addresses:
        address_info = wallet.get_address_info(address)
        if not address_info.is_labeled and not address_info.used:
            continue
        row = (
            address,
            address_info.label,
            _("(external)")
            if address_info.is_external
            else (
                str(address_info.index)
                + (_(" (change)") if address_info.change else "")
            ),
            address_info.used,
        )
        if address_info.is_external:
            balance_on_address = _("unknown (external address)")
        else:
            balance_on_address = 0
            if address_info.used:
                for tx in wallet.full_utxo:
                    if tx.get("address", "") == address:
                        balance_on_address += tx.get("amount", 0)
        row += (balance_on_address,)

        w.writerow(row)
        yield data.getvalue()
        data.seek(0)
        data.truncate(0)


def wallet_addresses_list_to_csv(addresses_list):
    """Convert a list of the wallet addresses to user-friendly CSV format
    Parameters: addresses_list: a dict of addresses informations
                (index, address, type, label, used, utxo and amount)"""
    data = StringIO()
    w = csv.writer(data)
    # write header
    row = (
        _("Index"),
        _("Address"),
        _("Type"),
        _("Label"),
        _("Used"),
        _("UTXO"),
        _("Amount (BTC)"),
    )
    w.writerow(row)
    yield data.getvalue()
    data.seek(0)
    data.truncate(0)

    # write each log item
    for address_item in addresses_list:

        used = "Yes" if address_item["used"] else "No"

        row = (
            address_item["index"],
            address_item["address"],
            address_item["type"],
            address_item["label"],
            used,
            address_item["utxo"],
            address_item["amount"],
        )

        w.writerow(row)
        yield data.getvalue()
        data.seek(0)
        data.truncate(0)


def process_txlist(txlist, idx=0, limit=100, search=None, sortby=None, sortdir="asc"):
    if search:
        txlist = [
            tx
            for tx in txlist
            if search in tx["txid"]
            or (
                any(search in address for address in tx["address"])
                if isinstance(tx["address"], list)
                else search in tx["address"]
            )
            or (
                any(search in label for label in tx.get("label", ""))
                if isinstance(tx.get("label", ""), list)
                else search in tx.get("label", "")
            )
            or (
                any(search in str(amount) for amount in tx["amount"])
                if isinstance(tx["amount"], list)
                else search in str(tx["amount"])
            )
            or search in str(tx["confirmations"])
            or search in str(tx["time"])
            or search
            in str(format(datetime.fromtimestamp(tx["time"]), "%d.%m.%Y %H:%M"))
        ]
    if sortby:

        def sort(tx):
            val = tx.get(sortby, None)
            final = val
            if val:
                if isinstance(val, list):
                    if isinstance(val[0], Number):
                        final = sum(val)
                    elif isinstance(val[0], str):
                        final = sorted(
                            val, key=lambda s: s.lower(), reverse=sortdir != "asc"
                        )[0].lower()
                elif isinstance(val, str):
                    final = val.lower()
            return final

        txlist = sorted(txlist, key=sort, reverse=sortdir != "asc")
    if limit:
        page_count = (len(txlist) // limit) + (0 if len(txlist) % limit == 0 else 1)
        txlist = txlist[limit * idx : limit * (idx + 1)]
    else:
        page_count = 1
    # add assets
    if app.specter.is_liquid:
        for tx in txlist:
            if "asset" in tx:
                tx["assetlabel"] = app.specter.asset_label(tx["asset"])
    return {"txlist": json.dumps(txlist), "pageCount": page_count}


def process_addresses_list(
    addresses_list, idx=0, limit=100, sortby=None, sortdir="asc"
):
    """Receive an address list as parameter and sort it or slice it for pagination.
    Parameters: addresses_list: list of dict with the keys
                                (index, address, label, used, utxo, amount)
                idx: pagination index (current page)
                limit: maximum number of items on the page
                sortby: field by which the list will be ordered
                        (index, address, label, used, utxo, amount)
                sortdir: 'asc' (ascending) or 'desc' (descending) order"""
    if sortby:

        def sort(addr):
            val = addr.get(sortby, None)
            final = val
            if val:
                if isinstance(val, str):
                    final = val.lower()
            return final

        addresses_list = sorted(addresses_list, key=sort, reverse=sortdir != "asc")

    if limit:
        page_count = (len(addresses_list) // limit) + (
            0 if len(addresses_list) % limit == 0 else 1
        )
        addresses_list = addresses_list[limit * idx : limit * (idx + 1)]
    else:
        page_count = 1

    return {"addressesList": addresses_list, "pageCount": page_count}<|MERGE_RESOLUTION|>--- conflicted
+++ resolved
@@ -145,45 +145,12 @@
         action = request.form["action"]
         if action == "importwallet":
             try:
-<<<<<<< HEAD
-                wallet_data = json.loads(request.form["wallet_data"])
-
-                # Only need to un-escape the descriptor, if there is one (Specter format
-                #   has it but Electrum backup does not.
-                if "descriptor" in wallet_data:
-                    wallet_data["descriptor"] = (
-                        wallet_data["descriptor"].replace("\\'", "").replace("'", "h")
-                    )
-
-                (
-                    wallet_name,
-                    recv_descriptor,
-                    cosigners_types,
-                ) = parse_wallet_data_import(wallet_data)
-            except Exception as e:
-                flash(_("Unsupported wallet import format: {}").format(e), "error")
-                return redirect(url_for("wallets_endpoint.new_wallet_type"))
-            try:
-                descriptor = Descriptor.parse(
-                    AddChecksum(recv_descriptor.split("#")[0]),
-                    testnet=is_testnet(app.specter.chain),
-                )
-                if descriptor is None:
-                    flash(_("Invalid wallet descriptor"), "error")
-                    return redirect(url_for("wallets_endpoint.new_wallet_type"))
-            except:
-                flash(_("Invalid wallet descriptor"), "error")
-                return redirect(url_for("wallets_endpoint.new_wallet_type"))
-            if wallet_name in app.specter.wallet_manager.wallets_names:
-                flash(_("Wallet with the same name already exists"), "error")
-=======
                 wallet_importer: WalletImporter = WalletImporter(
                     request.form["wallet_data"],
                     app.specter,
                 )
             except SpecterError as se:
                 flash(str(se), "error")
->>>>>>> 2a72f0d2
                 return redirect(url_for("wallets_endpoint.new_wallet_type"))
             createwallet = "createwallet" in request.form
             if createwallet:
@@ -193,54 +160,6 @@
                     app.specter.device_manager, request.form
                 )
                 try:
-<<<<<<< HEAD
-                    wallet = app.specter.wallet_manager.create_wallet(
-                        name=wallet_name,
-                        sigs_required=descriptor.multisig_M,
-                        key_type=descriptor.address_type,
-                        keys=keys,
-                        devices=cosigners,
-                    )
-                except Exception as e:
-                    flash(_("Failed to create wallet: {}").format(e), "error")
-                    return redirect(url_for("wallets_endpoint.new_wallet_type"))
-                wallet.keypoolrefill(0, wallet.IMPORT_KEYPOOL, change=False)
-                wallet.keypoolrefill(0, wallet.IMPORT_KEYPOOL, change=True)
-                wallet.import_labels(wallet_data.get("labels", {}))
-                flash(_("Wallet imported successfully"), "info")
-                try:
-                    # get min of the two
-                    # if the node is still syncing
-                    # and the first block with tx is not there yet
-                    startblock = min(
-                        wallet_data.get(
-                            "blockheight", app.specter.info.get("blocks", 0)
-                        ),
-                        app.specter.info.get("blocks", 0),
-                    )
-                    # check if pruned
-                    if app.specter.info.get("pruned", False):
-                        newstartblock = max(
-                            startblock, app.specter.info.get("pruneheight", 0)
-                        )
-                        if newstartblock > startblock:
-                            flash(
-                                f"Using pruned node - we will only rescan from block {newstartblock}",
-                                "error",
-                            )
-                            startblock = newstartblock
-                    wallet.rpc.rescanblockchain(startblock, timeout=1)
-                    app.logger.info("Rescanning Blockchain ...")
-                except requests.exceptions.ReadTimeout:
-                    # this is normal behavior in our usecase
-                    pass
-                except Exception as e:
-                    app.logger.error("Exception while rescanning blockchain: %r" % e)
-                    flash(
-                        _("Failed to perform rescan for wallet: {}").format(e), "error"
-                    )
-                wallet.getdata()
-=======
                     wallet_importer.create_wallet(app.specter.wallet_manager)
                 except SpecterError as se:
                     flash(str(se), "error")
@@ -250,7 +169,6 @@
                     wallet_importer.rescan_as_needed(app.specter)
                 except SpecterError as se:
                     flash(str(se), "error")
->>>>>>> 2a72f0d2
                 return redirect(
                     url_for(
                         "wallets_endpoint.receive",
