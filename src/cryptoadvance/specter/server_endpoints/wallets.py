--- conflicted
+++ resolved
@@ -162,27 +162,6 @@
             except Exception as e:
                 flash(_("Unsupported wallet import format: {}").format(e), "error")
                 return redirect(url_for("wallets_endpoint.new_wallet_type"))
-<<<<<<< HEAD
-            # get min of the two
-            # if the node is still syncing
-            # and the first block with tx is not there yet
-            startblock = min(
-                wallet_data.get("blockheight", app.specter.info.get("blocks", 0)),
-                app.specter.info.get("blocks", 0),
-            )
-            # check if pruned
-            if app.specter.info.get("pruned", False):
-                newstartblock = max(startblock, app.specter.info.get("pruneheight", 0))
-                if newstartblock > startblock:
-                    flash(
-                        _(
-                            "Using pruned node - we will only rescan from block {}"
-                        ).format(newstartblock),
-                        "error",
-                    )
-                    startblock = newstartblock
-=======
->>>>>>> eb695cea
             try:
                 descriptor = Descriptor.parse(
                     AddChecksum(recv_descriptor.split("#")[0]),
