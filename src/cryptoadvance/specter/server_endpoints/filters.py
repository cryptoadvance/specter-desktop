from datetime import datetime
from flask import current_app as app
from flask import Blueprint
from jinja2 import pass_context
from ..helpers import to_ascii20
<<<<<<< HEAD
=======
from markupsafe import Markup
from ..util.common import format_btc_amount_as_sats, format_btc_amount
>>>>>>> 857f25a4

filters_bp = Blueprint("filters", __name__)

############### filters ##################


@pass_context
@filters_bp.app_template_filter("ascii20")
def ascii20(context, name):
    return to_ascii20(name)


@pass_context
@filters_bp.app_template_filter("subrender")
def subrender_filter(context, value):
    """This can render a variable as it would be template-text like:
    {{ "Hello, {{name}}"|subrender }}
    based on the idea here:
    https://stackoverflow.com/questions/8862731/jinja-nested-rendering-on-variable-content
    Currently not used but tried it out for Node_sessings_rendering and kept in here
    for extensions to maybe use later.
    """
    _template = context.eval_ctx.environment.from_string(value)
    result = _template.render(**context)
    if context.eval_ctx.autoescape:
        result = Markup(result)
    return result


@pass_context
@filters_bp.app_template_filter("unique_len")
def unique_len(context, arr):
    return len(set(arr))


@pass_context
@filters_bp.app_template_filter("datetime")
def timedatetime(context, s):
    return format(datetime.fromtimestamp(s), "%d.%m.%Y %H:%M")


@pass_context
@filters_bp.app_template_filter("average_of_attribute")
def average_of_attribute(context, values, attribute):
    dicts = [
        getattr(value, attribute)
        for value in values
        if getattr(value, attribute) is not None
    ]
    return sum(dicts) / len(dicts) if dicts else None


@pass_context
@filters_bp.app_template_filter("btc2sat")
def btc2sat(context, value):
    value = int(round(float(value) * 1e8))
    return f"{value}"


@pass_context
@filters_bp.app_template_filter("feerate")
def feerate(context, value):
    value = float(value) * 1e8
    # workaround for minimal fee rate
    # because 1.01 doesn't look nice
    if value <= 1.02:
        value = 1
    return "{:,.2f}".format(value).rstrip("0").rstrip(".")


@pass_context
@filters_bp.app_template_filter("bytessize")
def bytessize(context, value):
    value = float(value)
    return "{:,.0f}".format(value / float(1 << 30)) + " GB"


@pass_context
@filters_bp.app_template_filter("assetlabel")
def assetlabel(context, asset):
    if app.specter.hide_sensitive_info:
        return "####"
    return app.specter.asset_label(asset)<|MERGE_RESOLUTION|>--- conflicted
+++ resolved
@@ -3,11 +3,7 @@
 from flask import Blueprint
 from jinja2 import pass_context
 from ..helpers import to_ascii20
-<<<<<<< HEAD
-=======
 from markupsafe import Markup
-from ..util.common import format_btc_amount_as_sats, format_btc_amount
->>>>>>> 857f25a4
 
 filters_bp = Blueprint("filters", __name__)
 
