--- conflicted
+++ resolved
@@ -51,11 +51,8 @@
 @contextfilter
 @filters_bp.app_template_filter("btcunitamount")
 def btcunitamount(context, value):
-<<<<<<< HEAD
     if app.specter.hide_sensitive_info:
         return "#########"
-=======
->>>>>>> 19d940dd
     if value < 0:
         return "Confidential"
     if app.specter.unit != "sat":
@@ -67,11 +64,8 @@
 @contextfilter
 @filters_bp.app_template_filter("altunit")
 def altunit(context, value):
-<<<<<<< HEAD
     if app.specter.hide_sensitive_info:
         return "########"
-=======
->>>>>>> 19d940dd
     if value < 0:
         return "-"
     if app.specter.price_check and (app.specter.alt_rate and app.specter.alt_symbol):
