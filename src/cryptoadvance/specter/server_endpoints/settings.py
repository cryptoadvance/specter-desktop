--- conflicted
+++ resolved
@@ -19,10 +19,6 @@
 from flask import jsonify, redirect, render_template, request, send_file, url_for
 from flask_babel import lazy_gettext as _
 from flask_login import current_user, login_required
-<<<<<<< HEAD
-=======
-
->>>>>>> 5058fa70
 from ..helpers import (
     get_loglevel,
     get_startblock_by_chain,
@@ -31,15 +27,9 @@
 )
 from ..persistence import write_devices, write_wallet
 from ..server_endpoints import flash
-<<<<<<< HEAD
-from ..services.service import Service, callbacks
-from ..specter_error import ExtProcTimeoutException, handle_exception
-from ..user import User, UserSecretException
-=======
 from ..services.service import callbacks
 from ..specter_error import handle_exception
 from ..user import UserSecretException
->>>>>>> 5058fa70
 from ..util.sha256sum import sha256sum
 from ..util.shell import get_last_lines_from_file
 from ..util.tor import start_hidden_service, stop_hidden_services
