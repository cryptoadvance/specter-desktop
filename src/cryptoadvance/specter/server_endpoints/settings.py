import json
import logging
import os
import platform
import random
import secrets
import shutil
import sys
import tarfile
import time
import zipfile
from pathlib import Path

import pgpy
import requests
from flask import Blueprint, Flask
from flask import current_app as app
from flask import flash, jsonify, redirect, render_template, request, send_file, url_for
from flask_babel import lazy_gettext as _
from flask_login import current_user, login_required

from ..helpers import (
    get_loglevel,
    get_startblock_by_chain,
    notify_upgrade,
    set_loglevel,
)
from ..persistence import write_devices, write_wallet
from ..specter_error import ExtProcTimeoutException, handle_exception
from ..user import hash_password
from ..util.sha256sum import sha256sum
from ..util.shell import get_last_lines_from_file
from ..util.tor import start_hidden_service, stop_hidden_services

logger = logging.getLogger(__name__)

rand = random.randint(0, 1e32)  # to force style refresh

# Setup endpoint blueprint
settings_endpoint = Blueprint("settings_endpoint", __name__)


@settings_endpoint.route("/", methods=["GET"])
@login_required
def settings():
    return redirect(url_for("settings_endpoint.general"))


@settings_endpoint.route("/general", methods=["GET", "POST"])
@login_required
def general():
    current_version = notify_upgrade(app, flash)
    explorer_id = app.specter.explorer_id
    explorer = ""
    fee_estimator = app.specter.fee_estimator
    fee_estimator_custom_url = app.specter.config.get("fee_estimator_custom_url", "")
    loglevel = get_loglevel(app)
    unit = app.specter.unit
    services = app.specter.service_manager.services
    if request.method == "POST":
        action = request.form["action"]
        explorer_id = request.form["explorer"]
        explorer_data = app.config["EXPLORERS_LIST"][explorer_id]
        if explorer_id == "CUSTOM":
            explorer_data["url"] = request.form["custom_explorer"]
        fee_estimator = request.form["fee_estimator"]
        fee_estimator_custom_url = request.form["fee_estimator_custom_url"]
        unit = request.form["unit"]
        validate_merkleproof_bool = request.form.get("validatemerkleproof") == "on"
        if current_user.is_admin:
            active_services = []
            for service_name in services:
                if request.form.get(f"service_{service_name}"):
                    active_services.append(service_name)

            loglevel = request.form["loglevel"]

        if action == "save":
            if current_user.is_admin:
                set_loglevel(app, loglevel)

            app.specter.update_explorer(explorer_id, explorer_data, current_user)
            app.specter.update_unit(unit, current_user)
            app.specter.update_merkleproof_settings(
                validate_bool=validate_merkleproof_bool
            )
<<<<<<< HEAD
            app.specter.update_services(active_services)
=======
            app.specter.update_fee_estimator(
                fee_estimator=fee_estimator,
                custom_url=fee_estimator_custom_url,
                user=current_user,
            )
>>>>>>> 4bafc488
            app.specter.check()
        elif action == "restore":
            restore_devices = []
            restore_wallets = []
            if request.form.get("restoredevices", ""):
                restore_devices = json.loads(request.form.get("restoredevices", "[]"))
            if request.form.get("restorewallets", ""):
                restore_wallets = json.loads(request.form.get("restorewallets", "[]"))
            write_devices(restore_devices)
            app.specter.device_manager.update()

            rescanning = False
            for wallet in restore_wallets:
                try:
                    app.specter.wallet_manager.rpc.createwallet(
                        os.path.join(
                            app.specter.wallet_manager.rpc_path, wallet["alias"]
                        ),
                        True,
                    )
                except Exception as e:
                    # if wallet already exists in Bitcoin Core
                    # continue with the existing one
                    if "already exists" not in str(e):
                        flash(
                            _("Failed to import wallet {}, error: {}").format(
                                wallet["name"], e
                            ),
                            "error",
                        )
                        continue
                write_wallet(wallet)
                app.specter.wallet_manager.update()
                try:
                    wallet_obj = app.specter.wallet_manager.get_by_alias(
                        wallet["alias"]
                    )
                    wallet_obj.keypoolrefill(0, wallet_obj.IMPORT_KEYPOOL, change=False)
                    wallet_obj.keypoolrefill(0, wallet_obj.IMPORT_KEYPOOL, change=True)
                    wallet_obj.import_labels(wallet.get("labels", {}))
                    try:
                        wallet_obj.rpc.rescanblockchain(
                            wallet["blockheight"]
                            if "blockheight" in wallet
                            else get_startblock_by_chain(app.specter),
                            timeout=1,
                        )
                        app.logger.info("Rescanning Blockchain ...")
                        rescanning = True
                    except requests.exceptions.ReadTimeout:
                        # this is normal behavior in our usecase
                        pass
                    except Exception as e:
                        app.logger.error(
                            "Exception while rescanning blockchain for wallet {}: {}".format(
                                wallet["alias"], e
                            )
                        )
                        flash(
                            _("Failed to perform rescan for wallet: {}").format(e),
                            "error",
                        )
                    wallet_obj.getdata()
                except Exception:
                    flash(
                        _("Failed to import wallet {}").format(wallet["name"]), "error"
                    )
            flash(_("Specter data was successfully loaded from backup"), "info")
            if rescanning:
                flash(
                    _(
                        "Wallets are rescanning for transactions history.\n\
This may take a few hours to complete."
                    ),
                    "info",
                )

    return render_template(
        "settings/general_settings.jinja",
<<<<<<< HEAD
        explorer=explorer,
        services=services,
=======
        fee_estimator=fee_estimator,
        fee_estimator_custom_url=fee_estimator_custom_url,
>>>>>>> 4bafc488
        loglevel=loglevel,
        validate_merkle_proofs=app.specter.config.get("validate_merkle_proofs") is True,
        unit=unit,
        specter=app.specter,
        current_version=current_version,
        rand=rand,
        supported_languages=app.supported_languages,
    )


@settings_endpoint.route("/tor", methods=["GET", "POST"])
@login_required
def tor():
    """
    controls the tor related settings
    GET for displaying the page, POST for updates
    param action might be "save", "test_tor" or "toggle_hidden_service"
    param proxy_url the Tor deamon url, usually something like socks5h://localhost:9050
    param only_tor "on" or something else ("off")
    """
    if not current_user.is_admin:
        flash(_("Only an admin is allowed to access this page."), "error")
        return redirect("")
    app.specter.reset_setup("torbrowser")
    current_version = notify_upgrade(app, flash)
    proxy_url = app.specter.proxy_url
    only_tor = app.specter.only_tor
    tor_control_port = app.specter.tor_control_port
    tor_type = app.specter.tor_type
    if request.method == "POST":
        action = request.form["action"]
        tor_type = request.form["tor_type"]
        proxy_url = request.form["proxy_url"]
        only_tor = request.form.get("only_tor") == "on"
        tor_control_port = request.form["tor_control_port"]
        hidden_service = request.form.get("hidden_service") == "on"

        if action == "save":
            logger.info("Updating Tor settings...")
            app.specter.update_tor_type(tor_type, current_user)

            if tor_type == "custom":
                app.specter.update_proxy_url(proxy_url, current_user)
                app.specter.update_tor_control_port(tor_control_port, current_user)
            else:
                proxy_url = "socks5h://localhost:9050"
                tor_control_port = ""

            app.specter.update_only_tor(only_tor, current_user)
            if hidden_service != app.specter.config["tor_status"]:
                if not app.config["DEBUG"]:
                    if app.specter.config["auth"].get("method", "none") == "none":
                        flash(
                            "Enabling Tor hidden service will expose your Specter for remote access.<br>It is therefore required that you set up authentication tab for Specter first to prevent unauthorized access.<br><br>Please go to Settings -> Authentication and set up an authentication method and retry.",
                            "error",
                        )
                    else:
                        if hasattr(current_user, "is_admin") and current_user.is_admin:
                            if not hidden_service:
                                stop_hidden_services(app)
                                app.specter.toggle_tor_status()
                                flash(
                                    "Tor hidden service turn off successfully", "info"
                                )
                            else:
                                try:
                                    start_hidden_service(app)
                                    app.specter.toggle_tor_status()
                                    flash(
                                        "Tor hidden service turn on successfully",
                                        "info",
                                    )
                                except Exception as e:
                                    handle_exception(e)
                                    flash(
                                        "Failed to start Tor hidden service. Make sure you have Tor running with ControlPort configured and try again. Error returned: {}".format(
                                            e
                                        ),
                                        "error",
                                    )
                else:
                    flash(
                        "Can't toggle hidden service while Specter is running in DEBUG mode",
                        "error",
                    )

            app.specter.check()

        elif action == "starttor":
            logger.info("Starting Tor...")
            try:
                app.specter.tor_daemon.start_tor_daemon()
                flash(_("Specter has started Tor"))
            except Exception as e:
                flash(_("Failed to start Tor, error: {}").format(e), "error")
                logger.error(f"Failed to start Tor, error: {e}")
        elif action == "stoptor":
            logger.info("Stopping Tor...")
            try:
                app.specter.tor_daemon.stop_tor_daemon()
                time.sleep(1)
                flash(_("Specter stopped Tor successfully"))
            except Exception as e:
                flash(_("Failed to stop Tor, error: {}").format(e), "error")
                logger.error(f"Failed to start Tor, error: {e}")
        elif action == "uninstalltor":
            logger.info("Uninstalling Tor...")
            try:
                if app.specter.is_tor_dameon_running():
                    app.specter.tor_daemon.stop_tor_daemon()
                shutil.rmtree(os.path.join(app.specter.data_folder, "tor-binaries"))
                os.remove(os.path.join(app.specter.data_folder, "torrc"))
                flash(_("Tor uninstalled successfully"))
            except Exception as e:
                flash(_("Failed to uninstall Tor, error: {}").format(e), "error")
                logger.error(f"Failed to uninstall Tor, error: {e}")
        elif action == "test_tor":
            logger.info("Testing the Tor connection...")
            try:
                requests_session = requests.Session()
                requests_session.proxies["http"] = proxy_url
                requests_session.proxies["https"] = proxy_url
                res = requests_session.get(
                    # "http://expyuzz4wqqyqhjn.onion",  # Tor Project onion website (seems to be down)
                    "https://protonirockerxow.onion",  # Proton mail onion website
                    timeout=30,
                )
                tor_connectable = res.status_code == 200
                if tor_connectable:
                    flash(_("Tor requests test completed successfully!"), "info")
                else:
                    flash(
                        _(
                            "Failed to make test request over Tor. Status-Code: {}"
                        ).format(res.status_code),
                        "error",
                    )
                    logger.error(
                        f"Failed to make test request over Tor. Status-Code: {res.status_code}"
                    )
                    if tor_type == "builtin":
                        logger.error("Tor-Logs:")
                        app.specter.tor_daemon.stop_tor_daemon()
                        time.sleep(1)
                        logger.error(app.specter.tor_daemon.get_logs())
                        app.specter.tor_daemon.start_tor_daemon()
            except Exception as e:
                flash(
                    _("Failed to make test request over Tor.\nError: {}").format(e),
                    "error",
                )
                logger.error(f"Failed to make test request over Tor.\nError: {e}")
                if tor_type == "builtin":
                    logger.error("Tor-Logs:")
                    app.specter.tor_daemon.stop_tor_daemon()
                    time.sleep(1)
                    logger.error(app.specter.tor_daemon.get_logs())
                    app.specter.tor_daemon.start_tor_daemon()
                tor_connectable = False

    return render_template(
        "settings/tor_settings.jinja",
        tor_type=tor_type,
        proxy_url=proxy_url,
        only_tor=only_tor,
        tor_control_port=tor_control_port,
        tor_service_id=app.tor_service_id,
        torbrowser_installed=os.path.isfile(app.specter.torbrowser_path),
        torbrowser_running=app.specter.is_tor_dameon_running(),
        specter=app.specter,
        current_version=current_version,
        rand=rand,
    )


@settings_endpoint.route("/auth", methods=["GET", "POST"])
@login_required
def auth():
    current_version = notify_upgrade(app, flash)
    auth = app.specter.config["auth"]
    method = auth["method"]
    rate_limit = auth["rate_limit"]
    registration_link_timeout = auth["registration_link_timeout"]
    users = None
    if current_user.is_admin and method == "usernamepassword":
        users = [user for user in app.specter.user_manager.users if not user.is_admin]
    if request.method == "POST":
        action = request.form["action"]

        if action == "save":
            if "specter_username" in request.form:
                specter_username = request.form["specter_username"]
                specter_password = request.form["specter_password"]
            else:
                specter_username = None
                specter_password = None
            if current_user.is_admin:
                method = request.form["method"]
                rate_limit = request.form["rate_limit"]
                registration_link_timeout = request.form["registration_link_timeout"]
            min_chars = int(auth["password_min_chars"])
            if specter_username:
                if current_user.username != specter_username:
                    if app.specter.user_manager.get_user_by_username(specter_username):
                        flash(
                            _("Username is already taken, please choose another one"),
                            "error",
                        )
                        return render_template(
                            "settings/auth_settings.jinja",
                            method=method,
                            rate_limit=rate_limit,
                            registration_link_timeout=registration_link_timeout,
                            users=users,
                            specter=app.specter,
                            current_version=current_version,
                            rand=rand,
                        )
                current_user.username = specter_username
                if specter_password:
                    if len(specter_password) < min_chars:
                        flash(
                            _(
                                "Please enter a password of a least {} characters"
                            ).format(min_chars),
                            "error",
                        )
                        return render_template(
                            "settings/auth_settings.jinja",
                            method=method,
                            rate_limit=rate_limit,
                            registration_link_timeout=registration_link_timeout,
                            users=users,
                            specter=app.specter,
                            current_version=current_version,
                            rand=rand,
                        )
                    current_user.password = hash_password(specter_password)
                current_user.save_info()
            if current_user.is_admin:
                app.specter.update_auth(method, rate_limit, registration_link_timeout)
                if method in ["rpcpasswordaspin", "passwordonly", "usernamepassword"]:
                    if method == "passwordonly":
                        new_password = request.form.get("specter_password_only", "")
                        if new_password:
                            if len(new_password) < min_chars:
                                flash(
                                    _(
                                        "Please enter a password of a least {} characters"
                                    ).format(min_chars),
                                    "error",
                                )
                                return render_template(
                                    "settings/auth_settings.jinja",
                                    method=method,
                                    rate_limit=rate_limit,
                                    registration_link_timeout=registration_link_timeout,
                                    users=users,
                                    specter=app.specter,
                                    current_version=current_version,
                                    rand=rand,
                                )

                            current_user.password = hash_password(new_password)
                            current_user.save_info()
                    if method == "usernamepassword":
                        users = [
                            user
                            for user in app.specter.user_manager.users
                            if not user.is_admin
                        ]
                    else:
                        users = None
                    app.config["LOGIN_DISABLED"] = False
                else:
                    users = None
                    app.config["LOGIN_DISABLED"] = True

            app.specter.check()
        elif action == "adduser":
            if current_user.is_admin:
                new_otp = secrets.token_urlsafe(16)
                now = time.time()
                timeout = int(registration_link_timeout)
                timeout = 0 if timeout < 0 else timeout
                if timeout > 0:
                    expiry = now + timeout * 60 * 60
                    if timeout > 1:
                        expiry_desc = " " + _("(expires in {} hours)").format(timeout)
                    else:
                        expiry_desc = " " + _("(expires in 1 hour)")
                else:
                    expiry = 0
                    expiry_desc = ""
                app.specter.otp_manager.add_new_user_otp(
                    {"otp": new_otp, "created_at": now, "expiry": expiry}
                )
                flash(
                    _("New user link generated{}: {}auth/register?otp={}").format(
                        expiry_desc, request.url_root, new_otp
                    ),
                    "info",
                )
            else:
                flash(
                    _("Error: Only the admin account can issue new registration links"),
                    "error",
                )
        elif action == "deleteuser":
            delete_user = request.form["deleteuser"]
            user = app.specter.user_manager.get_user(delete_user)
            if current_user.is_admin:
                app.specter.delete_user(user)
                users.remove(user)
                flash(
                    _("User {} was deleted successfully").format(user.username), "info"
                )
            else:
                flash(_("Error: Only the admin account can delete users"), "error")
    return render_template(
        "settings/auth_settings.jinja",
        method=method,
        rate_limit=rate_limit,
        registration_link_timeout=registration_link_timeout,
        users=users,
        specter=app.specter,
        current_version=current_version,
        rand=rand,
    )


@settings_endpoint.route("/hwi", methods=["GET", "POST"])
@login_required
def hwi():
    current_version = notify_upgrade(app, flash)
    if request.method == "POST":
        hwi_bridge_url = request.form["hwi_bridge_url"]
        app.specter.update_hwi_bridge_url(hwi_bridge_url, current_user)
        flash(_("HWIBridge URL is updated! Don't forget to whitelist Specter!"))
    return render_template(
        "settings/hwi_settings.jinja",
        specter=app.specter,
        current_version=current_version,
        rand=rand,
    )


@settings_endpoint.route("/assets/set_label", methods=["POST"])
@login_required
def set_asset_label():
    asset = request.form["asset"]
    label = request.form["label"].rstrip()
    if label.lower() in ["btc", "bitcoin", "sat", "lbtc", "tlbtc"]:
        return f'Label "{label}" is not allowed', 500
    try:
        app.specter.update_asset_label(asset, label)
    except Exception as e:
        return str(e), 500
    return {"success": True}


@settings_endpoint.route("/assets/", methods=["GET"])
@login_required
def assets():
    """List of all known / labeled assets"""
    return app.specter.asset_labels


@settings_endpoint.route("/assets/<asset>/", methods=["GET"])
@login_required
def get_asset(asset):
    """Get info about particular asset. Accepts either label or hex asset"""
    try:
        # check if we've got label, not an asset
        if len(asset) != 64:
            for a, lbl in app.specter.asset_labels.items():
                if lbl == asset:
                    return {"asset": a, "label": lbl}
            return {"error": "asset lookup by label failed"}, 404
        return {"asset": asset, "label": app.specter.asset_label(asset)}
    except Exception as e:
        return {"error": str(e)}, 500


################## Settings util endpoints #######################

# Specter backup file
@settings_endpoint.route("/specter_backup.zip")
@login_required
def backup_file():
    return send_file(
        app.specter.specter_backup_file(),
        attachment_filename="specter-backup.zip",
        as_attachment=True,
    )<|MERGE_RESOLUTION|>--- conflicted
+++ resolved
@@ -51,7 +51,6 @@
 def general():
     current_version = notify_upgrade(app, flash)
     explorer_id = app.specter.explorer_id
-    explorer = ""
     fee_estimator = app.specter.fee_estimator
     fee_estimator_custom_url = app.specter.config.get("fee_estimator_custom_url", "")
     loglevel = get_loglevel(app)
@@ -84,15 +83,12 @@
             app.specter.update_merkleproof_settings(
                 validate_bool=validate_merkleproof_bool
             )
-<<<<<<< HEAD
             app.specter.update_services(active_services)
-=======
             app.specter.update_fee_estimator(
                 fee_estimator=fee_estimator,
                 custom_url=fee_estimator_custom_url,
                 user=current_user,
             )
->>>>>>> 4bafc488
             app.specter.check()
         elif action == "restore":
             restore_devices = []
@@ -172,13 +168,9 @@
 
     return render_template(
         "settings/general_settings.jinja",
-<<<<<<< HEAD
-        explorer=explorer,
         services=services,
-=======
         fee_estimator=fee_estimator,
         fee_estimator_custom_url=fee_estimator_custom_url,
->>>>>>> 4bafc488
         loglevel=loglevel,
         validate_merkle_proofs=app.specter.config.get("validate_merkle_proofs") is True,
         unit=unit,
