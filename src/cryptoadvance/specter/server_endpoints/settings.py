--- conflicted
+++ resolved
@@ -152,12 +152,8 @@
                         f"Wallet {wallet['alias']} already exists, skipping creation"
                     )
                 write_wallet(wallet)
-<<<<<<< HEAD
                 app.specter.wallet_manager.update(use_threading=False)
 
-=======
-                app.specter.wallet_manager.update(allow_threading=False)
->>>>>>> 26c8ee27
                 try:
                     wallet_obj = app.specter.wallet_manager.get_by_alias(
                         wallet["alias"]
