--- conflicted
+++ resolved
@@ -204,17 +204,6 @@
 ################ Specter global routes ####################
 @app.route("/")
 def index():
-<<<<<<< HEAD
-    app.logger.info("Muuuh")
-    return redirect(url_for("welcome_endpoint.index"))
-
-
-if app.config["SPECTER_URL_PREFIX"] != "":
-
-    @app.route(f"{app.config['SPECTER_URL_PREFIX']}/")
-    def index_prefix():
-        app.logger.info("Muuuh")
-=======
     if app.config["SPECTER_URL_PREFIX"] == "":
         return redirect(url_for("welcome_endpoint.index"))
     else:
@@ -226,5 +215,4 @@
     # Not necessary if the prefix has been removed
     @app.route(f"{app.config['SPECTER_URL_PREFIX']}/")
     def index_prefix():
->>>>>>> b9ec6447
         return redirect(url_for("welcome_endpoint.index"))