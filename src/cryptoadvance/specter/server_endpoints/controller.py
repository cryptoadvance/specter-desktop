--- conflicted
+++ resolved
@@ -4,11 +4,7 @@
 from flask import make_response
 from flask_wtf.csrf import CSRFError
 from werkzeug.exceptions import MethodNotAllowed, NotFound
-<<<<<<< HEAD
-from flask import render_template, request, redirect, url_for, flash
-=======
 from flask import render_template, request, redirect, url_for, flash, g
->>>>>>> 5232e8e0
 from flask_babel import lazy_gettext as _
 from flask_login import login_required, current_user
 from ..helpers import (
