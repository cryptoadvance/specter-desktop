--- conflicted
+++ resolved
@@ -51,12 +51,7 @@
 ########## exception handlers ##############
 @app.errorhandler(RpcError)
 def server_rpc_error(rpce):
-<<<<<<< HEAD
-    """ Specific EpecterErrors get passed on to the User as flash """
-    message = f"BitcoinCore RpcError: {str(rpce)}"
-=======
     """ Specific SpecterErrors get passed on to the User as flash """
->>>>>>> 9039e33f
     if rpce.error_code == -18:  # RPC_WALLET_NOT_FOUND
         flash(
             "Wallet not found. Specter reloaded all Wallets, please try again.", "error"
