--- conflicted
+++ resolved
@@ -12,10 +12,7 @@
     qr_code_support_verify = True
     qr_code_frame_rate = 2  # 500 ms per frame
     qr_code_animate = "on"
-<<<<<<< HEAD
-=======
     supports_qr_message_signing = True
->>>>>>> a739a062
     taproot_support = True
 
     def create_psbts(self, base64_psbt, wallet):
