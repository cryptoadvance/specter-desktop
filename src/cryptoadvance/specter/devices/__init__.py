from .coldcard import ColdCard
from .trezor import Trezor
from .ledger import Ledger

from .bitbox02 import BitBox02
from .keepkey import Keepkey
from .specter import Specter
from .cobo import Cobo
from .jade import Jade
from .generic import GenericDevice
from .electrum import Electrum
from .bitcoin_core import BitcoinCore
from .elements_core import ElementsCore
from .seedsigner import SeedSignerDevice

# all device types
__all__ = [
    Trezor,
    Ledger,
    BitBox02,
    Specter,
    ColdCard,
    Keepkey,
    Cobo,
<<<<<<< HEAD
    SeedSignerDevice,
=======
    Jade,
>>>>>>> ba4699b8
    Electrum,
    BitcoinCore,
    ElementsCore,
    GenericDevice,
]<|MERGE_RESOLUTION|>--- conflicted
+++ resolved
@@ -22,11 +22,8 @@
     ColdCard,
     Keepkey,
     Cobo,
-<<<<<<< HEAD
+    Jade,
     SeedSignerDevice,
-=======
-    Jade,
->>>>>>> ba4699b8
     Electrum,
     BitcoinCore,
     ElementsCore,
