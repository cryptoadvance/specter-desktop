--- conflicted
+++ resolved
@@ -8,7 +8,6 @@
 class LWallet(Wallet):
     MIN_FEE_RATE = 0.1
 
-<<<<<<< HEAD
     @classmethod
     def create(
         cls,
@@ -145,7 +144,7 @@
             device_manager,
             wallet_manager,
         )
-=======
+
     def get_balance(self):
         try:
             full_balance = (
@@ -198,7 +197,6 @@
             }
         self.balance = balance
         return self.balance
->>>>>>> ced04075
 
     def fetch_transactions(self):
         return
