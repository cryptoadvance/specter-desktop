--- conflicted
+++ resolved
@@ -554,16 +554,11 @@
         print(result)
         return sorted(result, key=lambda tx: tx["confirmations"])
 
-<<<<<<< HEAD
-    def gettransaction(self, txid):
+    def gettransaction(self, txid, blockheight=None):
         try:
-            return self.rpc.gettransaction(txid)
+            return self._transactions.gettransaction(txid, blockheight)
         except Exception as e:
             logger.warning("Could not get transaction {}, error: {}".format(txid, e))
-=======
-    def gettransaction(self, txid, blockheight=None):
-        return self._transactions.gettransaction(txid, blockheight)
->>>>>>> eabe0f4f
 
     def rescanutxo(self, explorer=None):
         t = threading.Thread(target=self._rescan_utxo_thread, args=(explorer,))
@@ -1191,15 +1186,11 @@
             for i, inp in enumerate(psbt.tx.vin):
                 txid = inp.prevout.hash.to_bytes(32, "big").hex()
                 try:
-<<<<<<< HEAD
-                    res = self.rpc.gettransaction(txid)
+                    res = self.gettransaction(txid)
                     stream = BytesIO(bytes.fromhex(res["hex"]))
                     prevtx = CTransaction()
                     prevtx.deserialize(stream)
                     psbt.inputs[i].non_witness_utxo = prevtx
-=======
-                    res = self.gettransaction(txid)
->>>>>>> eabe0f4f
                 except:
                     logger.error(
                         "Can't find previous transaction in the wallet. Signing might not be possible for certain devices..."
