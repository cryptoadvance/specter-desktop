--- conflicted
+++ resolved
@@ -699,8 +699,9 @@
         except Exception as e:
             logger.warning("Could not get transaction {}, error: {}".format(txid, e))
 
-<<<<<<< HEAD
     def rescanutxo(self, explorer=None, requests_session=None):
+        delete_file(self._transactions.path)
+        self.fetch_transactions()
         t = threading.Thread(
             target=self._rescan_utxo_thread,
             args=(
@@ -708,12 +709,6 @@
                 requests_session,
             ),
         )
-=======
-    def rescanutxo(self, explorer=None):
-        delete_file(self._transactions.path)
-        self.fetch_transactions()
-        t = threading.Thread(target=self._rescan_utxo_thread, args=(explorer,))
->>>>>>> be8ed1a8
         t.start()
 
     def export_labels(self):
