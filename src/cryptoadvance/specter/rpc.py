import datetime
import errno
import json
import logging
import os
import sys

import requests
import urllib3

from .helpers import is_ip_private
from .specter_error import SpecterError, handle_exception, BrokenCoreConnectionException
from urllib3.exceptions import NewConnectionError
from requests.exceptions import ConnectionError

logger = logging.getLogger(__name__)

# TODO: redefine __dir__ and help

RPC_PORTS = {
    "testnet": 18332,
    "test": 18332,
    "regtest": 18443,
    "main": 8332,
    "mainnet": 8332,
    "signet": 38332,
}


def get_default_datadir(node_type="BTC"):
    """Get default Bitcoin directory depending on the system"""
    datadir = None
    if node_type == "BTC":
        last_part = "Bitcoin"
    elif node_type == "ELM":
        last_part = "Elements"
    else:
        raise SpecterError(f"Unknown node_type {node_type}")

    if sys.platform == "darwin":
        # Not tested yet!
        datadir = os.path.join(
            os.environ["HOME"], f"Library/Application Support/{last_part}/"
        )
    elif sys.platform == "win32":
        # Not tested yet!
        datadir = os.path.join(os.environ["APPDATA"], last_part)
    else:
        datadir = os.path.join(os.environ["HOME"], f".{last_part.lower()}")
    return datadir


def get_rpcconfig(datadir=get_default_datadir()) -> dict:
    """Returns the bitcoin.conf configurations for all networks.
    If the bitcoin.conf is empty or doesn't exist, it returns the (empty) dict defined at the start.
    Example for regtest:
    {'bitcoin.conf': {'default': {'regtest': '1', 'server': '1', 'rpcuser': 'satoshi', 'rpcpassword': 'secret', 'disablewallet': '0', 'fallbackfee': '0.000001'
            }, 'main': {}, 'test': {}, 'regtest': {'rpcport': '18443'}
        }, 'cookies': []
    }
    """
    config = {
        "bitcoin.conf": {"default": {}, "main": {}, "test": {}, "regtest": {}},
        "cookies": {},
    }
    if not os.path.isdir(datadir):  # we don't know where to search for files
        return config
    # load content from bitcoin.conf
    bitcoin_conf_file = os.path.join(datadir, "bitcoin.conf")
    if os.path.exists(bitcoin_conf_file):
        try:
            with open(bitcoin_conf_file, "r") as f:
                current = config["bitcoin.conf"]["default"]
                for line in f.readlines():
                    line = line.split("#")[0]

                    for net in config["bitcoin.conf"]:
                        if f"[{net}]" in line:
                            current = config["bitcoin.conf"][net]

                    if "=" not in line:
                        continue
                    k, v = line.split("=", 1)
                    # lines like main.rpcuser and so on
                    if "." in k:
                        net, k = k.split(".", 1)
                        config["bitcoin.conf"][net.strip()][k.strip()] = v.strip()
                    else:
                        current[k.strip()] = v.strip()
        except Exception as e:
            handle_exception(e)
            print("Can't open %s file" % bitcoin_conf_file)
    folders = {"main": "", "test": "testnet3", "regtest": "regtest", "signet": "signet"}
    for chain in folders:
        fname = os.path.join(datadir, folders[chain], ".cookie")
        if os.path.exists(fname):
            logger.debug(f"Found a cookie file for chain {chain}")
            try:
                with open(fname, "r") as f:
                    content = f.read()
                    user, password = content.split(":")
                    obj = {"user": user, "password": password, "port": RPC_PORTS[chain]}
                    config["cookies"][chain] = obj
            except Exception as e:
                handle_exception(e)
                print("Can't open %s file" % fname)
    return config


def _detect_rpc_confs_via_datadir(config=None, datadir=get_default_datadir()):
    """returns the bitcoin.conf configuration for the network
    specified in bitcoin.conf with testnet=1, regtest=1, etc. as
    well as the network's auth cookie information.
    """

    confs = []
    conf = {}
    networks = []
    selected_network = "main"

    if config is None:
<<<<<<< HEAD
        config = get_rpcconfig(datadir=datadir)
    confs = []
    default = {}
    for network in config["bitcoin.conf"]:
=======
        config = _get_rpcconfig(datadir=datadir)

    if "default" in config["bitcoin.conf"]:
        default = config["bitcoin.conf"]["default"]
        networks.append("default")
        if "regtest" in default and default["regtest"] == "1":
            selected_network = "regtest"
        elif "testnet" in default and default["testnet"] == "1":
            selected_network = "test"
        elif "signet" in default and default["signet"] == "1":
            selected_network = "signet"

    logger.debug(f"Bitcoin network set to {selected_network}")

    # Network specific options take precedence over default ones,
    # as per https://github.com/bitcoin/bitcoin/blob/master/doc/bitcoin-conf.md#network-specific-options
    networks.append(selected_network)

    for network in networks:
>>>>>>> 6c320f88
        if "rpcuser" in config["bitcoin.conf"][network]:
            conf["user"] = config["bitcoin.conf"][network]["rpcuser"]
        if "rpcpassword" in config["bitcoin.conf"][network]:
            conf["password"] = config["bitcoin.conf"][network]["rpcpassword"]
        if "rpcconnect" in config["bitcoin.conf"][network]:
            conf["host"] = config["bitcoin.conf"][network]["rpcconnect"]
        if "rpcport" in config["bitcoin.conf"][network]:
            conf["port"] = int(config["bitcoin.conf"][network]["rpcport"])
    if conf:
        confs.append(conf)

    # Check for cookies as auth fallback, rpcpassword in bitcoin.conf takes precedence
    # as per https://github.com/bitcoin/bitcoin/blob/master/doc/init.md#configuration
    # Only take the selected network cookie info
    if "cookies" in config and selected_network in config["cookies"]:
        cookie = config["cookies"][selected_network]
        o = {}
        o.update(conf)
        o.update(cookie)
        confs.append(o)

    return confs


def _detect_rpc_confs_via_env(prefix):
    """returns an array which might contain one configmap derived from Env-Vars
    Env-Vars for prefix=BTC: BTC_RPC_USER, BTC_RPC_PASSWORD, BTC_RPC_HOST, BTC_RPC_PORT
    configmap: {"user":"user","password":"password","host":"host","port":"port","protocol":"https"}
    """
    rpc_arr = []
    if (
        os.getenv(f"{prefix}_RPC_USER")
        and os.getenv(f"{prefix}_RPC_PASSWORD")
        and os.getenv(f"{prefix}_RPC_HOST")
        and os.getenv(f"{prefix}_RPC_PORT")
        and os.getenv(f"{prefix}_RPC_PROTOCOL")
    ):
        logger.info(f"Detected RPC-Config on Environment-Variables for prefix {prefix}")
        env_conf = {
            "user": os.getenv(f"{prefix}_RPC_USER"),
            "password": os.getenv(f"{prefix}_RPC_PASSWORD"),
            "host": os.getenv(f"{prefix}_RPC_HOST"),
            "port": os.getenv(f"{prefix}_RPC_PORT"),
            "protocol": os.getenv(f"{prefix}_RPC_PROTOCOL"),
        }
        rpc_arr.append(env_conf)
    return rpc_arr


def autodetect_rpc_confs(
    node_type,
    datadir=get_default_datadir(),
    port=None,
    proxy_url="socks5h://localhost:9050",
    only_tor=False,
):
    """Returns an array of valid and working configurations which
    got autodetected.
    autodetection checks env-vars and bitcoin-data-dirs
    """
    if port == "":
        port = None
    if port is not None:
        port = int(port)
    conf_arr = []
    conf_arr.extend(_detect_rpc_confs_via_env(node_type))
    conf_arr.extend(_detect_rpc_confs_via_datadir(datadir=datadir))
    available_conf_arr = []
    if len(conf_arr) > 0:
        for conf in conf_arr:
            rpc = BitcoinRPC(**conf, proxy_url=proxy_url, only_tor=only_tor)
            try:
                rpc.getmininginfo()
                available_conf_arr.append(conf)
            except requests.exceptions.RequestException as e:
                pass
                # no point in reporting that here
            except SpecterError as e:
                # Timeout
                pass
            except RpcError:
                pass
            except BrokenCoreConnectionException:
                # If conf's auth doesn't work, let's try cookie's auth if found
                pass
                # have to make a list of acceptable exception unfortunately
                # please enlarge if you find new ones
    return available_conf_arr


class RpcError(Exception):
    """Specifically created for error-handling of the BitcoinCore-API
    if thrown, check for errors like this:
    try:
        rpc.does_not_exist()
    except RpcError as rpce:
        assert rpce.status_code == 401 # A https-status-code
        assert rpce.error_code == -32601
        assert rpce.error_msg == "Method not found"
    See for error_codes https://github.com/bitcoin/bitcoin/blob/v0.15.0.1/src/rpc/protocol.h#L32L87
    You can create these RpcErrors via a response-object:
        RpcError("some Message",response)
    or directly via:
        raise RpcError("some Message", status_code=500, error_code=-32601, error_msg="Requested wallet does not exist or is not loaded")
    The message is swallowed if there is a proper error_msg.
    """

    def __init__(
        self, message, response=None, status_code=None, error_code=None, error_msg=None
    ):
        super(Exception, self).__init__(message)
        if response is not None:
            self.init_via_response(response)
        else:

            self.status_code = status_code or 500
            self.error_code = error_code or -99
            self.error_msg = error_msg or str(self)

    def init_via_response(self, response):
        self.status_code = 500  # default
        try:
            self.status_code = response.status_code
            error = response.json()
        except Exception as e:
            # it's a dict already
            error = response
        try:
            self.error_code = error["error"]["code"]
            self.error_msg = error["error"]["message"]
        except Exception:
            self.error_code = -99
            self.error_msg = str(self) + " - UNKNOWN API-ERROR:%s" % response.text


class BitcoinRPC:
    counter = 0

    # These are used for tracing the calls without too many duplicates
    last_call_hash = None
    last_call_hash_counter = 0

    # https://docs.python-requests.org/en/master/user/quickstart/#timeouts
    # None means until connection closes. It's specified in seconds
    default_timeout = None  # seconds

    def __init__(
        self,
        user="bitcoin",
        password="secret",
        host="127.0.0.1",
        port=8332,
        protocol="http",
        path="",
        timeout=None,
        session=None,
        proxy_url="socks5h://localhost:9050",
        only_tor=False,
        **kwargs,
    ):
        path = path.replace("//", "/")  # just in case
        self.user = user
        self._password = password
        self.port = port
        self.protocol = protocol
        self.host = host
        self.path = path
        self.timeout = timeout or self.__class__.default_timeout
        self.proxy_url = proxy_url
        self.only_tor = only_tor
        self.r = None
        self.last_call_hash = None
        self.last_call_hash_counter = 0
        # session reuse speeds up requests
        if session is None:
            self._create_session()
        else:
            self.session = session

    def _create_session(self):
        session = requests.Session()
        session.auth = (self.user, self.password)
        # check if we need to connect over Tor
        if not is_ip_private(self.host):
            if self.only_tor or ".onion" in self.host:
                # configure Tor proxies
                session.proxies["http"] = self.proxy_url
                session.proxies["https"] = self.proxy_url
        self.session = session

    def wallet(self, name=""):
        return type(self)(
            user=self.user,
            password=self.password,
            port=self.port,
            protocol=self.protocol,
            host=self.host,
            path="{}/wallet/{}".format(self.path, name),
            timeout=self.timeout,
            session=self.session,
            proxy_url=self.proxy_url,
            only_tor=self.only_tor,
        )

    @property
    def url(self):
        return "{s.protocol}://{s.host}:{s.port}{s.path}".format(s=self)

    @property
    def password(self):
        return self._password

    @password.setter
    def password(self, value):
        self._password = value
        self._create_session()

    def test_connection(self):
        """returns a boolean depending on whether getblockchaininfo() succeeds"""
        try:
            self.getblockchaininfo()
            return True
        except:
            return False

    def clone(self):
        """
        Returns a clone of self.
        Useful if you want to mess with the properties
        """
        return BitcoinRPC(
            self.user,
            self.password,
            self.host,
            self.port,
            self.protocol,
            self.path,
            self.timeout,
            self.session,
            self.proxy_url,
            self.only_tor,
        )

    def multi(self, calls: list, **kwargs):
        """Makes batch request to Core"""
        type(self).counter += len(calls)
        # some debug info for optimizations
        # methods = " ".join(list(dict.fromkeys([call[0] for call in calls])))
        # wallet = self.path.split("/")[-1]
        # print(f"{self.counter}: +{len(calls)} {wallet} {methods}")
        headers = {"content-type": "application/json"}
        payload = [
            {
                "method": method,
                "params": args if args != [None] else [],
                "jsonrpc": "2.0",
                "id": i,
            }
            for i, (method, *args) in enumerate(calls)
        ]
        timeout = self.timeout
        if "timeout" in kwargs:
            timeout = kwargs["timeout"]

        if kwargs.get("no_wait"):
            # Zero is treated like None, i.e. infinite wait
            timeout = 0.001

        url = self.url
        if "wallet" in kwargs:
            url = url + "/wallet/{}".format(kwargs["wallet"])
        ts = self.trace_call_before(url, payload)
        try:
            r = self.session.post(
                url, data=json.dumps(payload), headers=headers, timeout=timeout
            )
        except (ConnectionError, NewConnectionError, ConnectionRefusedError) as ce:
            raise BrokenCoreConnectionException()

        except (requests.exceptions.Timeout, urllib3.exceptions.ReadTimeoutError) as to:
            # Timeout is effectively one of the two:
            # ConnectTimeout: The request timed out while trying to connect to the remote server
            # ReadTimeout: The server did not send any data in the allotted amount of time.
            # ReadTimeoutError: Raised when a socket timeout occurs while receiving data from a server
            if kwargs.get("no_wait"):
                # Used for rpc calls that don't immediately return (e.g. rescanblockchain) so we don't
                # expect any data back anyway. __getattr__ expects a list of formatted json.
                self.trace_call_after(url, payload, timeout)
                return [{"error": None, "result": None}]

            logger.error(
                "Timeout after {} secs while {} call({: <28}) payload:{} Exception: {}".format(
                    timeout,
                    self.__class__.__name__,
                    "/".join(url.split("/")[3:]),
                    payload,
                    to,
                )
            )
            logger.exception(to)
            raise SpecterError(
                "Timeout after {} secs while {} call({: <28}). Check the logs for more details.".format(
                    timeout,
                    self.__class__.__name__,
                    "/".join(url.split("/")[3:]),
                    payload,
                )
            )
        self.trace_call_after(url, payload, ts)
        self.r = r
        if r.status_code != 200:
            logger.debug(f"last call FAILED: {r.text}")
            if r.text.startswith("Work queue depth exceeded"):
                raise SpecterError(
                    "Your Bitcoind is running hot (Work queue depth exceeded)! Bitcoind gets more requests than it can process. Please refrain from doing anything for some minutes."
                )
            raise RpcError(
                "Server responded with error code %d: %s" % (r.status_code, r.text), r
            )
        r = r.json()
        return r

    @classmethod
    def trace_call_before(cls, url, payload):
        """get a timestamp if needed in order to measure how long the call takes"""
        if logger.level == logging.DEBUG:
            return datetime.datetime.now()

    @classmethod
    def trace_call_after(cls, url, payload, timestamp):
        """logs out the call and its payload (if necessary), reduces noise by suppressing repeated calls"""
        if logger.level == logging.DEBUG:
            timediff_ms = int(
                (datetime.datetime.now() - timestamp).total_seconds() * 1000
            )
            current_hash = hash(
                json.dumps({"url": url, "payload": payload}, sort_keys=True)
            )
            if cls.last_call_hash == None:
                cls.last_call_hash = current_hash
                cls.last_call_hash_counter = 0
            elif cls.last_call_hash == current_hash:
                cls.last_call_hash_counter = cls.last_call_hash_counter + 1
                return
            else:
                if cls.last_call_hash_counter > 0:
                    logger.debug(f"call repeated {cls.last_call_hash_counter} times")
                    cls.last_call_hash_counter = 0
                    cls.last_call_hash = current_hash
                else:
                    cls.last_call_hash = current_hash
            logger.debug(
                "call({: <28})({: >5}ms)  payload:{}".format(
                    "/".join(url.split("/")[3:]), timediff_ms, payload
                )
            )

    def __getattr__(self, method):
        def fn(*args, **kwargs):
            r = self.multi([(method, *args)], **kwargs)[0]
            if r["error"] is not None:
                raise RpcError(
                    f"Request error for method {method}: {r['error']['message']}", r
                )
            return r["result"]

        return fn

    def __repr__(self) -> str:
        return f"<BitcoinRpc {self.url}>"


if __name__ == "__main__":

    rpc = BitcoinRPC(
        "bitcoinrpc", "foi3uf092ury97iufhjf30982hf928uew9jd209j", port=18443
    )

    print(rpc.url)

    print(rpc.getmininginfo())

    print(rpc.listwallets())

    ##### WORKING WITH WALLETS #########

    # print(rpc.getbalance(wallet=""))

    # or

    w = rpc.wallet("")  # will load default wallet.dat

    print(w.url)

    print(w.getbalance())  # now you can run -rpcwallet commands<|MERGE_RESOLUTION|>--- conflicted
+++ resolved
@@ -119,12 +119,6 @@
     selected_network = "main"
 
     if config is None:
-<<<<<<< HEAD
-        config = get_rpcconfig(datadir=datadir)
-    confs = []
-    default = {}
-    for network in config["bitcoin.conf"]:
-=======
         config = _get_rpcconfig(datadir=datadir)
 
     if "default" in config["bitcoin.conf"]:
@@ -144,7 +138,6 @@
     networks.append(selected_network)
 
     for network in networks:
->>>>>>> 6c320f88
         if "rpcuser" in config["bitcoin.conf"][network]:
             conf["user"] = config["bitcoin.conf"][network]["rpcuser"]
         if "rpcpassword" in config["bitcoin.conf"][network]:
