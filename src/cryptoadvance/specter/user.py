import os
import shutil
import hashlib
import binascii
import json
from flask_login import UserMixin
from .specter_error import SpecterError
from .helpers import fslock
from .persistence import read_json_file, write_json_file, delete_folder


def hash_password(password):
    """Hash a password for storing."""
    salt = binascii.b2a_base64(hashlib.sha256(os.urandom(60)).digest()).strip()
    pwdhash = (
        binascii.b2a_base64(
            hashlib.pbkdf2_hmac("sha256", password.encode("utf-8"), salt, 10000)
        )
        .strip()
        .decode()
    )
    return {"salt": salt.decode(), "pwdhash": pwdhash}


def verify_password(stored_password, provided_password):
    """Verify a stored password against one provided by user"""
    pwdhash = hashlib.pbkdf2_hmac(
        "sha256",
        provided_password.encode("utf-8"),
        stored_password["salt"].encode(),
        10000,
    )
    return pwdhash == binascii.a2b_base64(stored_password["pwdhash"])


def get_users_json(specter):
    users = [
        {
            "id": "admin",
            "username": "admin",
            "password": hash_password("admin"),
            "is_admin": True,
        }
    ]

    # if users.json file exists - load from it
    if os.path.isfile(os.path.join(specter.data_folder, "users.json")):
        users = read_json_file(os.path.join(specter.data_folder, "users.json"))
    # otherwise - create one and assign unique id
    else:
        save_users_json(specter, users)
    return users


def save_users_json(specter, users):
<<<<<<< HEAD
    write_json_file(users, os.path.join(specter.data_folder, 'users.json'))
=======
    with fslock:
        with open(os.path.join(specter.data_folder, "users.json"), "w") as f:
            json.dump(users, f, indent=4)

>>>>>>> 57025593

class User(UserMixin):
    def __init__(self, id, username, password, config, is_admin=False):
        self.id = id
        self.username = username
        self.password = password
        self.config = config
        self.is_admin = is_admin

    @classmethod
    def from_json(cls, user_dict):
        # TODO: Unify admin in backwards compatible way
        try:
            if not user_dict["is_admin"]:
                return cls(
                    user_dict["id"],
                    user_dict["username"],
                    user_dict["password"],
                    user_dict["config"],
                )
            else:
                return cls(
                    user_dict["id"],
                    user_dict["username"],
                    user_dict["password"],
                    {},
                    is_admin=True,
                )
        except:
            raise SpecterError("Unable to parse user JSON.")

    @classmethod
    def get_user(cls, specter, id):
        users = get_users_json(specter)
        for user_dict in users:
            user = User.from_json(user_dict)
            if user.id == id:
                return user

    @classmethod
    def get_user_by_name(cls, specter, username):
        users = get_users_json(specter)
        for user_dict in users:
            user = User.from_json(user_dict)
            if user.username == username:
                return user

    @classmethod
    def get_all_users(cls, specter):
        users_dicts = get_users_json(specter)
        users = []
        for user_dict in users_dicts:
            user = User.from_json(user_dict)
            users.append(user)
        return users

    @property
    def json(self):
        user_dict = {
            "id": self.id,
            "username": self.username,
            "password": self.password,
            "is_admin": self.is_admin,
        }
        if not self.is_admin:
            user_dict["config"] = self.config
        return user_dict

    def save_info(self, specter, delete=False):
        users = get_users_json(specter)
        existing = False
        for i in range(len(users)):
            if users[i]["id"] == self.id:
                if not delete:
                    users[i] = self.json
                    existing = True
                else:
                    del users[i]
                break
        if not existing and not delete:
            users.append(self.json)

        save_users_json(specter, users)

    def set_explorer(self, specter, explorer):
        self.config["explorers"][specter.chain] = explorer
        self.save_info(specter)

    def set_hwi_bridge_url(self, specter, url):
        self.config["hwi_bridge_url"] = url
        self.save_info(specter)

    def set_unit(self, specter, unit):
        self.config["unit"] = unit
        self.save_info(specter)

    def delete(self, specter):
<<<<<<< HEAD
        devices_datadir_path = os.path.join(os.path.join(specter.data_folder, "devices_{}".format(self.id)))
        wallets_datadir_path = os.path.join(os.path.join(specter.data_folder, "wallets_{}".format(self.id)))
        delete_folder(devices_datadir_path)
        delete_folder(wallets_datadir_path)
=======
        devices_datadir_path = os.path.join(
            os.path.join(specter.data_folder, "devices_{}".format(self.id))
        )
        wallets_datadir_path = os.path.join(
            os.path.join(specter.data_folder, "wallets_{}".format(self.id))
        )
        if os.path.exists(devices_datadir_path):
            shutil.rmtree(devices_datadir_path)
        if os.path.exists(wallets_datadir_path):
            shutil.rmtree(wallets_datadir_path)
>>>>>>> 57025593
        self.save_info(specter, delete=True)<|MERGE_RESOLUTION|>--- conflicted
+++ resolved
@@ -53,14 +53,7 @@
 
 
 def save_users_json(specter, users):
-<<<<<<< HEAD
     write_json_file(users, os.path.join(specter.data_folder, 'users.json'))
-=======
-    with fslock:
-        with open(os.path.join(specter.data_folder, "users.json"), "w") as f:
-            json.dump(users, f, indent=4)
-
->>>>>>> 57025593
 
 class User(UserMixin):
     def __init__(self, id, username, password, config, is_admin=False):
@@ -158,21 +151,8 @@
         self.save_info(specter)
 
     def delete(self, specter):
-<<<<<<< HEAD
         devices_datadir_path = os.path.join(os.path.join(specter.data_folder, "devices_{}".format(self.id)))
         wallets_datadir_path = os.path.join(os.path.join(specter.data_folder, "wallets_{}".format(self.id)))
         delete_folder(devices_datadir_path)
         delete_folder(wallets_datadir_path)
-=======
-        devices_datadir_path = os.path.join(
-            os.path.join(specter.data_folder, "devices_{}".format(self.id))
-        )
-        wallets_datadir_path = os.path.join(
-            os.path.join(specter.data_folder, "wallets_{}".format(self.id))
-        )
-        if os.path.exists(devices_datadir_path):
-            shutil.rmtree(devices_datadir_path)
-        if os.path.exists(wallets_datadir_path):
-            shutil.rmtree(wallets_datadir_path)
->>>>>>> 57025593
         self.save_info(specter, delete=True)