import logging
from functools import wraps

from flask import Blueprint
from flask import current_app as app
from flask import redirect, render_template, request, url_for
from flask_babel import lazy_gettext as _
from flask_login import current_user, login_required
<<<<<<< HEAD
from ..notifications.current_flask_user import flash
=======

from ..server_endpoints import flash
>>>>>>> 6c53bb22
from ..services import ExtensionException

logger = logging.getLogger(__name__)


# This endpoint is just there to share templates between services.
services_endpoint = Blueprint(
    "services_endpoint", __name__, template_folder="templates"
)

# All blueprint from Services are no longer loaded statically but dynamically when the service-class in initialized
# check cryptoadvance.specter.services.service_manager.Service for doing that and
# check cryptoadvance.specter.services/**/manifest for instances of Service-classes and
# check cryptoadvance.specter.services.service_manager.ServiceManager.services for initialisation of ServiceClasses


def user_secret_decrypted_required(func):
    @wraps(func)
    def wrapper(*args, **kwargs):
        if app.config["LOGIN_DISABLED"]:
            # No logins means no password so no user_secret is possible
            flash(
                _(
                    "Service integration requires an authentication method that includes a password"
                )
            )
            return redirect(url_for(f"settings_endpoint.auth"))
        elif not current_user.is_user_secret_decrypted:
            flash(_("Must login again to enable protected Services-related data"))
            # Force re-login; automatically redirects back to calling page
            return app.login_manager.unauthorized()
        else:
            return func(*args, **kwargs)

    return wrapper


@services_endpoint.route("/choose", methods=["GET"])
def choose():
    return render_template(
        "services/choose.jinja",
        is_login_disabled=app.config["LOGIN_DISABLED"],
        specter=app.specter,
        services=app.specter.service_manager.services_sorted,
    )


@services_endpoint.route(
    "/associate_addr/<wallet_alias>/<address>", methods=["GET", "POST"]
)
@login_required
@user_secret_decrypted_required
def associate_addr(wallet_alias, address):
    wallet = app.specter.wallet_manager.get_by_alias(wallet_alias)

    if request.method == "POST":
        service_id = request.form["service_id"]
        wallet = app.specter.wallet_manager.get_by_alias(wallet_alias)
        service_cls = app.specter.service_manager.get_service(service_id)
        service_cls.reserve_address(wallet=wallet, address=address)
        return redirect(
            url_for("wallets_endpoint.addresses", wallet_alias=wallet_alias)
        )

    addr_obj = wallet.get_address_obj(address=address)

    # Inject the User's active Services
    services = []
    for service_id in current_user.services:
        try:
            services.append(app.specter.service_manager.get_service(service_id))
        except ExtensionException:
            pass

    return render_template(
        "services/associate_addr.jinja",
        specter=app.specter,
        services=services,
        wallet=wallet,
        addr_obj=addr_obj,
    )<|MERGE_RESOLUTION|>--- conflicted
+++ resolved
@@ -6,12 +6,8 @@
 from flask import redirect, render_template, request, url_for
 from flask_babel import lazy_gettext as _
 from flask_login import current_user, login_required
-<<<<<<< HEAD
-from ..notifications.current_flask_user import flash
-=======
 
 from ..server_endpoints import flash
->>>>>>> 6c53bb22
 from ..services import ExtensionException
 
 logger = logging.getLogger(__name__)
