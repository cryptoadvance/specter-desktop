--- conflicted
+++ resolved
@@ -15,13 +15,6 @@
     I don't know why we have this one. Doesn't seem to be used anywhere.    
 """
 afterServiceManagerInit = "afterServiceManagerInit"
-<<<<<<< HEAD
-after_serverpy_init_app = "after_serverpy_init_app"
-
-# Extensions which want to extend the settings dialog
-# needs to return something like: return [{"title": "token", "endpoint":"settings_token"}]
-setting_exts = "setting_exts"
-=======
 
 """
     This one is called, after the init_app method has finished. The "run" method has not 
@@ -29,6 +22,11 @@
     So this is the best place for almost all extensions to do their initializing work.
 """
 after_serverpy_init_app = "after_serverpy_init_app"
+
+""" Extensions which want to extend the settings dialog
+    needs to return something like: return [{"title": "token", "endpoint":"settings_token"}]
+"""
+setting_exts = "setting_exts"
 
 """
     This one is called, whenever a file is persisted. To call external scripts in another
@@ -40,5 +38,4 @@
 """ 
     Will get called before every request via the Flask's @app.before_request
 """
-flask_before_request = "flask_before_request"
->>>>>>> 7e693367
+flask_before_request = "flask_before_request"