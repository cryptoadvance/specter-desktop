--- conflicted
+++ resolved
@@ -91,30 +91,29 @@
 class specter_added_to_flask_app(Callback):
     """
     Will get called right after having access to app.specter
-<<<<<<< HEAD
     """
 
     id = "specter_added_to_flask_app"
 
 
-__all__ = []
-=======
-"""
-specter_added_to_flask_app = "specter_added_to_flask_app"
+class flash(Callback):
+    """
+    Callback that is not used yet, but could be implmented in server_endpoints just as flash
+    """
 
-"""
-    Will get called when the server_endpoints.flash is called
-"""
-flash = "flash"
-
-""" 
-    Callback that is not used yet, but could be implmented in server_endpoints just as flash
-"""
-create_and_show_notification = "create_and_show_notification"
+    id = "flash"
 
 
-""" 
+class create_and_show_notification(Callback):
+    """
     Callback that is called last in specter.cleanup_on_exit()
-"""
-cleanup_on_exit = "cleanup_on_exit"
->>>>>>> be8e1a04
+    """
+
+    id = "create_and_show_notification"
+
+
+class cleanup_on_exit(Callback):
+    id = "cleanup_on_exit"
+
+
+__all__ = []