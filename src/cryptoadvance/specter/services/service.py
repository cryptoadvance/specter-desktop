import logging
import os
import sys
from importlib import import_module

from flask import current_app as app
from flask.blueprints import Blueprint
from cryptoadvance.specter.wallet import Wallet
from cryptoadvance.specter.util.reflection import get_template_static_folder
from flask_babel import lazy_gettext as _
from typing import List

from .service_encrypted_storage import ServiceEncryptedStorageManager
from .service_annotations_storage import ServiceAnnotationsStorage

from cryptoadvance.specter.addresslist import Address


logger = logging.getLogger(__name__)


devstatus_alpha = "alpha"
devstatus_beta = "beta"
devstatus_prod = "prod"


class Service:
    """A base class for Services"""

    # These should be overrided in implementation classes
    id = None
    name = None
    icon = None
    logo = None
    desc = None  # TODO: rename to "description" to be explicit
    has_blueprint = True  # the default
    # If the blueprint gets a "/svc" prefix (isolated_client = True), the login cookie won't work for all specter core functionality
    isolated_client = True
    devstatus = devstatus_alpha

    def __init__(self, active, specter):
        if not hasattr(self, "id"):
            raise Exception(f"Service {self.__class__} needs ID")
        if not hasattr(self, "name"):
            raise Exception(f"Service {self.__class__} needs name")
        self.active = active
        self.specter = specter
<<<<<<< HEAD
        if hasattr(self.__class__, "blueprint_module"):
            import_name = self.blueprint_module
        else:
            import_name = f"cryptoadvance.specter.services.{self.id}.service"
        if self.has_blueprint:
            try:
                self.__class__.blueprint = Blueprint(
                    f"{self.id}_endpoint",
                    import_name,
                    template_folder=get_template_static_folder("templates"),
                    static_folder=get_template_static_folder("static"),
                )
            except ImportError as e:
                raise Exception(
                    f"There was an ImportError {e} and you probably forgot to specify blueprint_module on your services class of your external extension {self.id}"
                )

            def inject_stuff():
                """Can be used in all jinja2 templates"""
                return dict(specter=app.specter, service=self)

            self.__class__.blueprint.context_processor(inject_stuff)
            # Import the controller for this service
            if hasattr(self.__class__, "blueprint_module"):
                controller_module = self.blueprint_module
            else:
                controller_module = (
                    f"cryptoadvance.specter.services.{self.id}.controller"
                )
            logger.info(f"  Loading Controller {controller_module}")
            import_module(controller_module)
            app.register_blueprint(
                self.__class__.blueprint, url_prefix=f"/svc/{self.id}"
            )
=======
>>>>>>> 741c3fec

    @classmethod
    def set_current_user_service_data(cls, service_data: dict):
        ServiceEncryptedStorageManager.get_instance().set_current_user_service_data(
            service_id=cls.id, service_data=service_data
        )

    @classmethod
    def update_current_user_service_data(cls, service_data: dict):
        ServiceEncryptedStorageManager.get_instance().update_current_user_service_data(
            service_id=cls.id, service_data=service_data
        )

    @classmethod
    def get_current_user_service_data(cls) -> dict:
        return (
            ServiceEncryptedStorageManager.get_instance().get_current_user_service_data(
                service_id=cls.id
            )
        )

    @classmethod
    def get_blueprint_name(cls):
        return f"{cls.id}_endpoint"

    @classmethod
    def default_address_label(cls):
        # Have to str() it; can't pass a LazyString to json serializer
        return str(_("Reserved for {}").format(cls.name))

    @classmethod
    def reserve_address(cls, wallet: Wallet, address: str, label: str = None):
        # Mark an Address in a persistent way as being reserved by a Service
        if not label:
            label = cls.default_address_label()
        wallet.associate_address_with_service(
            address=address, service_id=cls.id, label=label
        )

    @classmethod
    def reserve_addresses(
        cls,
        wallet: Wallet,
        label: str = None,
        num_addresses: int = 10,
        annotations: dict = None,
    ) -> List[str]:
        """
        Reserve n unused addresses but leave a gap between each one so that this reserved
        range never causes an address gap in the wallet (e.g. if you reserve ten in a
        row it's possible that some wallet software will miss a new tx on the 11th
        address).

        If `label` is not provided, we use Service.default_address_label().

        Optional `annotations` data can be attached to each Address being reserved.
        """
        # Track Service-related addresses in ServiceAnnotationsStorage
        if annotations:
            annotations_storage = ServiceAnnotationsStorage(
                service_id=cls.id, wallet=wallet
            )

        # Start with the addresses that are already reserved but still unused
        addresses: List[str] = wallet.get_associated_addresses(
            service_id=cls.id, unused_only=True
        )
        logger.debug(f"Already have {len(addresses)} addresses reserved for {cls.id}")

        if len(addresses) < num_addresses:
            if addresses:
                # Continuing reserving from where we left off
                index = addresses[-1].index + 2

                # Final `addresses` list has to be just addr strs
                addresses = [addr_obj.address for addr_obj in addresses]
            else:
                index = wallet.address_index + 1

            while len(addresses) < num_addresses:
                address = wallet.get_address(index)
                addr_obj = wallet.get_address_obj(address)

                index += 2

                if addr_obj.used or addr_obj.is_reserved:
                    continue

                # Mark an Address in a persistent way as being reserved by a Service
                cls.reserve_address(wallet=wallet, address=address)
                logger.debug(f"Reserved {address} for {cls.id}")

                addresses.append(address)

                if annotations:
                    annotations_storage.set_addr_annotations(
                        addr=address, annotations=annotations, autosave=False
                    )
        if annotations:
            annotations_storage.save()

        return addresses

    @classmethod
    def unreserve_addresses(cls, wallet: Wallet):
        """
        Clear out Services-related data from any unused Addresses, but leave already-used
        Addresses as-is.
        """
        annotations_storage = ServiceAnnotationsStorage(
            service_id=cls.id, wallet=wallet
        )
        addrs = wallet.get_associated_addresses(service_id=cls.id, unused_only=True)
        for addr_obj in addrs:
            wallet.deassociate_address(addr_obj["address"])
            annotations_storage.remove_addr_annotations(
                addr_obj.address, autosave=False
            )
        annotations_storage.save()

    # def is_active(self):
    #     return self.active

    # def set_active(self, value):
    #     self.active = value

    @classmethod
    def update(self):
        """
        Called by backend periodic process to keep Service in sync with any remote
        data (e.g. fetching the latest data from an external API).
        """
        logger.info(f"update() not implemented / not necessary for Service {self.id}")

    """ ***********************************************************************
                                    Update hooks
    *********************************************************************** """

    @classmethod
    def on_user_login(cls):
        pass<|MERGE_RESOLUTION|>--- conflicted
+++ resolved
@@ -45,43 +45,6 @@
             raise Exception(f"Service {self.__class__} needs name")
         self.active = active
         self.specter = specter
-<<<<<<< HEAD
-        if hasattr(self.__class__, "blueprint_module"):
-            import_name = self.blueprint_module
-        else:
-            import_name = f"cryptoadvance.specter.services.{self.id}.service"
-        if self.has_blueprint:
-            try:
-                self.__class__.blueprint = Blueprint(
-                    f"{self.id}_endpoint",
-                    import_name,
-                    template_folder=get_template_static_folder("templates"),
-                    static_folder=get_template_static_folder("static"),
-                )
-            except ImportError as e:
-                raise Exception(
-                    f"There was an ImportError {e} and you probably forgot to specify blueprint_module on your services class of your external extension {self.id}"
-                )
-
-            def inject_stuff():
-                """Can be used in all jinja2 templates"""
-                return dict(specter=app.specter, service=self)
-
-            self.__class__.blueprint.context_processor(inject_stuff)
-            # Import the controller for this service
-            if hasattr(self.__class__, "blueprint_module"):
-                controller_module = self.blueprint_module
-            else:
-                controller_module = (
-                    f"cryptoadvance.specter.services.{self.id}.controller"
-                )
-            logger.info(f"  Loading Controller {controller_module}")
-            import_module(controller_module)
-            app.register_blueprint(
-                self.__class__.blueprint, url_prefix=f"/svc/{self.id}"
-            )
-=======
->>>>>>> 741c3fec
 
     @classmethod
     def set_current_user_service_data(cls, service_data: dict):
