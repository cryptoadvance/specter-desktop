import logging
import os
import sys
from importlib import import_module

from flask import current_app as app
from flask.blueprints import Blueprint
from cryptoadvance.specter.wallet import Wallet
from cryptoadvance.specter.util.reflection import get_template_static_folder
from flask_babel import lazy_gettext as _
from typing import List

from .service_encrypted_storage import ServiceEncryptedStorageManager
from .service_annotations_storage import ServiceAnnotationsStorage

from cryptoadvance.specter.addresslist import Address
from cryptoadvance.specter.services import callbacks


logger = logging.getLogger(__name__)


devstatus_alpha = "alpha"
devstatus_beta = "beta"
devstatus_prod = "prod"


class Service:
    """A base class for Services"""

    # These should be overrided in implementation classes
    id = None
    name = None
    icon = None
    logo = None
    desc = None  # TODO: rename to "description" to be explicit
    has_blueprint = True  # the default
    # If the blueprint gets a "/ext" prefix (isolated_client = True), the login cookie won't work for all specter core functionality
    isolated_client = True
    devstatus = devstatus_alpha
    encrypt_data = False

    def __init__(self, active, specter):
        if not hasattr(self, "id"):
            raise Exception(f"Service {self.__class__} needs ID")
        if not hasattr(self, "name"):
            raise Exception(f"Service {self.__class__} needs name")
        self.active = active
        self.specter = specter
        self.data_folder = os.path.join(self.specter.data_folder, "extensions", self.id)
        if not os.path.exists(self.data_folder):
            logger.info(f"Creating extension data_folder {self.data_folder} ")
            os.makedirs(self.data_folder)

    @classmethod
    def _storage_manager(cls):
        return (
            app.specter.service_encrypted_storage_manager
            if cls.encrypt_data
            else app.specter.service_unencrypted_storage_manager
        )

    def callback(self, callback_id, *argv, **kwargv):
        if callback_id == callbacks.after_serverpy_init_app:
            if hasattr(self, "callback_after_serverpy_init_app"):
                self.callback_after_serverpy_init_app(kwargv["scheduler"])

    @classmethod
    def set_current_user_service_data(cls, service_data: dict):
<<<<<<< HEAD
        app.specter.service_encrypted_storage_manager.set_current_user_service_data(
=======
        cls._storage_manager().set_current_user_service_data(
>>>>>>> 07cd0382
            service_id=cls.id, service_data=service_data
        )

    @classmethod
    def update_current_user_service_data(cls, service_data: dict):
<<<<<<< HEAD
        app.specter.service_encrypted_storage_manager.update_current_user_service_data(
=======
        cls._storage_manager().update_current_user_service_data(
>>>>>>> 07cd0382
            service_id=cls.id, service_data=service_data
        )

    @classmethod
    def get_current_user_service_data(cls) -> dict:
<<<<<<< HEAD
        return (
            app.specter.service_encrypted_storage_manager.get_current_user_service_data(
                service_id=cls.id
            )
        )
=======
        return cls._storage_manager().get_current_user_service_data(service_id=cls.id)
>>>>>>> 07cd0382

    @classmethod
    def get_blueprint_name(cls):
        return f"{cls.id}_endpoint"

    @classmethod
    def default_address_label(cls):
        # Have to str() it; can't pass a LazyString to json serializer
        return str(_("Reserved for {}").format(cls.name))

    @classmethod
    def reserve_address(cls, wallet: Wallet, address: str, label: str = None):
        # Mark an Address in a persistent way as being reserved by a Service
        if not label:
            label = cls.default_address_label()
        wallet.associate_address_with_service(
            address=address, service_id=cls.id, label=label
        )

    @classmethod
    def reserve_addresses(
        cls,
        wallet: Wallet,
        label: str = None,
        num_addresses: int = 10,
        annotations: dict = None,
    ) -> List[str]:
        """
        Reserve n unused addresses but leave a gap between each one so that this reserved
        range never causes an address gap in the wallet (e.g. if you reserve ten in a
        row it's possible that some wallet software will miss a new tx on the 11th
        address).

        If `label` is not provided, we use Service.default_address_label().

        Optional `annotations` data can be attached to each Address being reserved.
        """
        # Track Service-related addresses in ServiceAnnotationsStorage
        if annotations:
            annotations_storage = ServiceAnnotationsStorage(
                service_id=cls.id, wallet=wallet
            )

        # Start with the addresses that are already reserved but still unused
        addresses: List[str] = wallet.get_associated_addresses(
            service_id=cls.id, unused_only=True
        )
        logger.debug(f"Already have {len(addresses)} addresses reserved for {cls.id}")

        if len(addresses) < num_addresses:
            if addresses:
                # Continuing reserving from where we left off
                index = addresses[-1].index + 2

                # Final `addresses` list has to be just addr strs
                addresses = [addr_obj.address for addr_obj in addresses]
            else:
                index = wallet.address_index + 1

            while len(addresses) < num_addresses:
                address = wallet.get_address(index)
                addr_obj = wallet.get_address_obj(address)

                index += 2

                if addr_obj.used or addr_obj.is_reserved:
                    continue

                # Mark an Address in a persistent way as being reserved by a Service
                cls.reserve_address(wallet=wallet, address=address)
                logger.debug(f"Reserved {address} for {cls.id}")

                addresses.append(address)

                if annotations:
                    annotations_storage.set_addr_annotations(
                        addr=address, annotations=annotations, autosave=False
                    )
        if annotations:
            annotations_storage.save()

        return addresses

    @classmethod
    def unreserve_addresses(cls, wallet: Wallet):
        """
        Clear out Services-related data from any unused Addresses, but leave already-used
        Addresses as-is.
        """
        annotations_storage = ServiceAnnotationsStorage(
            service_id=cls.id, wallet=wallet
        )
        addrs = wallet.get_associated_addresses(service_id=cls.id, unused_only=True)
        for addr_obj in addrs:
            wallet.deassociate_address(addr_obj["address"])
            annotations_storage.remove_addr_annotations(
                addr_obj.address, autosave=False
            )
        annotations_storage.save()

    # def is_active(self):
    #     return self.active

    # def set_active(self, value):
    #     self.active = value

    @classmethod
    def update(self):
        """
        Called by backend periodic process to keep Service in sync with any remote
        data (e.g. fetching the latest data from an external API).
        """
        logger.info(f"update() not implemented / not necessary for Service {self.id}")

    """ ***********************************************************************
                                    Update hooks
    *********************************************************************** """

    @classmethod
    def on_user_login(cls):
        pass

    @classmethod
    def inject_in_basejinja_head(cls):
        """overwrite this method to inject a snippet of code in specter's base.jinja
        the snippet will be placed at the end of the head-section
        a typical implementation would be something like:
        return render_template("myext/inject_in_basejinja_head.jinja")
        """
        pass

    @classmethod
    def inject_in_basejinja_body_top(cls):
        """overwrite this method to inject a snippet of code in specter's base.jinja
        the snippet will be placed at the top of the body-section
        a typical implementation would be something like:
        return render_template("myext/inject_in_basejinja_body_top.jinja")
        """
        pass

    @classmethod
    def inject_in_basejinja_body_bottom(cls):
        """overwrite this method to inject a snippet of code in specter's base.jinja
        the snippet will be placed at the top of the body-section
        a typical implementation would be something like:
        return render_template("myext/inject_in_basejinja_body_bottom.jinja")
        """
        pass<|MERGE_RESOLUTION|>--- conflicted
+++ resolved
@@ -67,35 +67,19 @@
 
     @classmethod
     def set_current_user_service_data(cls, service_data: dict):
-<<<<<<< HEAD
-        app.specter.service_encrypted_storage_manager.set_current_user_service_data(
-=======
         cls._storage_manager().set_current_user_service_data(
->>>>>>> 07cd0382
             service_id=cls.id, service_data=service_data
         )
 
     @classmethod
     def update_current_user_service_data(cls, service_data: dict):
-<<<<<<< HEAD
-        app.specter.service_encrypted_storage_manager.update_current_user_service_data(
-=======
         cls._storage_manager().update_current_user_service_data(
->>>>>>> 07cd0382
             service_id=cls.id, service_data=service_data
         )
 
     @classmethod
     def get_current_user_service_data(cls) -> dict:
-<<<<<<< HEAD
-        return (
-            app.specter.service_encrypted_storage_manager.get_current_user_service_data(
-                service_id=cls.id
-            )
-        )
-=======
         return cls._storage_manager().get_current_user_service_data(service_id=cls.id)
->>>>>>> 07cd0382
 
     @classmethod
     def get_blueprint_name(cls):
