import logging
import os
import sys
from importlib import import_module

from flask import current_app as app
from flask.blueprints import Blueprint
from cryptoadvance.specter.wallet import Wallet
from cryptoadvance.specter.util.reflection import get_template_static_folder
from flask_babel import lazy_gettext as _
from typing import List

from .service_encrypted_storage import ServiceEncryptedStorageManager
from .service_annotations_storage import ServiceAnnotationsStorage

from cryptoadvance.specter.addresslist import Address


logger = logging.getLogger(__name__)


devstatus_alpha = "alpha"
devstatus_beta = "beta"
devstatus_prod = "prod"


class Service:
    """A base class for Services"""

    # These should be overrided in implementation classes
    id = None
    name = None
    icon = None
    logo = None
    desc = None  # TODO: rename to "description" to be explicit
    has_blueprint = True  # the default
<<<<<<< HEAD
    # If the blueprint gets a "/svc" prefix (piggyback = True), the login cookie won't work for all specter core functionality
    piggyback = True
=======
    # If the blueprint gets a "/svc" prefix (isolated_client = True), the login cookie won't work for all specter core functionality
    isolated_client = True
>>>>>>> b9ec6447
    devstatus = devstatus_alpha

    def __init__(self, active, specter):
        if not hasattr(self, "id"):
            raise Exception(f"Service {self.__class__} needs ID")
        if not hasattr(self, "name"):
            raise Exception(f"Service {self.__class__} needs name")
        self.active = active
        self.specter = specter

    @classmethod
    def set_current_user_service_data(cls, service_data: dict):
        ServiceEncryptedStorageManager.get_instance().set_current_user_service_data(
            service_id=cls.id, service_data=service_data
        )

    @classmethod
    def update_current_user_service_data(cls, service_data: dict):
        ServiceEncryptedStorageManager.get_instance().update_current_user_service_data(
            service_id=cls.id, service_data=service_data
        )

    @classmethod
    def get_current_user_service_data(cls) -> dict:
        return (
            ServiceEncryptedStorageManager.get_instance().get_current_user_service_data(
                service_id=cls.id
            )
        )

    @classmethod
    def get_blueprint_name(cls):
        return f"{cls.id}_endpoint"

    @classmethod
    def default_address_label(cls):
        # Have to str() it; can't pass a LazyString to json serializer
        return str(_("Reserved for {}").format(cls.name))

    @classmethod
    def reserve_address(cls, wallet: Wallet, address: str, label: str = None):
        # Mark an Address in a persistent way as being reserved by a Service
        if not label:
            label = cls.default_address_label()
        wallet.associate_address_with_service(
            address=address, service_id=cls.id, label=label
        )

    @classmethod
    def reserve_addresses(
        cls,
        wallet: Wallet,
        label: str = None,
        num_addresses: int = 10,
        annotations: dict = None,
    ) -> List[str]:
        """
        Reserve n unused addresses but leave a gap between each one so that this reserved
        range never causes an address gap in the wallet (e.g. if you reserve ten in a
        row it's possible that some wallet software will miss a new tx on the 11th
        address).

        If `label` is not provided, we use Service.default_address_label().

        Optional `annotations` data can be attached to each Address being reserved.
        """
        # Track Service-related addresses in ServiceAnnotationsStorage
        if annotations:
            annotations_storage = ServiceAnnotationsStorage(
                service_id=cls.id, wallet=wallet
            )

        # Start with the addresses that are already reserved but still unused
        addresses: List[str] = wallet.get_associated_addresses(
            service_id=cls.id, unused_only=True
        )
        logger.debug(f"Already have {len(addresses)} addresses reserved for {cls.id}")

        if len(addresses) < num_addresses:
            if addresses:
                # Continuing reserving from where we left off
                index = addresses[-1].index + 2

                # Final `addresses` list has to be just addr strs
                addresses = [addr_obj.address for addr_obj in addresses]
            else:
                index = wallet.address_index + 1

            while len(addresses) < num_addresses:
                address = wallet.get_address(index)
                addr_obj = wallet.get_address_obj(address)

                index += 2

                if addr_obj.used or addr_obj.is_reserved:
                    continue

                # Mark an Address in a persistent way as being reserved by a Service
                cls.reserve_address(wallet=wallet, address=address)
                logger.debug(f"Reserved {address} for {cls.id}")

                addresses.append(address)

                if annotations:
                    annotations_storage.set_addr_annotations(
                        addr=address, annotations=annotations, autosave=False
                    )
        if annotations:
            annotations_storage.save()

        return addresses

    @classmethod
    def unreserve_addresses(cls, wallet: Wallet):
        """
        Clear out Services-related data from any unused Addresses, but leave already-used
        Addresses as-is.
        """
        annotations_storage = ServiceAnnotationsStorage(
            service_id=cls.id, wallet=wallet
        )
        addrs = wallet.get_associated_addresses(service_id=cls.id, unused_only=True)
        for addr_obj in addrs:
            wallet.deassociate_address(addr_obj["address"])
            annotations_storage.remove_addr_annotations(
                addr_obj.address, autosave=False
            )
        annotations_storage.save()

    # def is_active(self):
    #     return self.active

    # def set_active(self, value):
    #     self.active = value

    @classmethod
    def update(self):
        """
        Called by backend periodic process to keep Service in sync with any remote
        data (e.g. fetching the latest data from an external API).
        """
        logger.info(f"update() not implemented / not necessary for Service {self.id}")

    """ ***********************************************************************
                                    Update hooks
    *********************************************************************** """

    @classmethod
    def on_user_login(cls):
        pass<|MERGE_RESOLUTION|>--- conflicted
+++ resolved
@@ -34,13 +34,8 @@
     logo = None
     desc = None  # TODO: rename to "description" to be explicit
     has_blueprint = True  # the default
-<<<<<<< HEAD
-    # If the blueprint gets a "/svc" prefix (piggyback = True), the login cookie won't work for all specter core functionality
-    piggyback = True
-=======
-    # If the blueprint gets a "/svc" prefix (isolated_client = True), the login cookie won't work for all specter core functionality
+    # If the blueprint gets a "/ext" prefix (isolated_client = True), the login cookie won't work for all specter core functionality
     isolated_client = True
->>>>>>> b9ec6447
     devstatus = devstatus_alpha
 
     def __init__(self, active, specter):
