import json
import logging
from decimal import Decimal
from functools import wraps
from urllib.parse import urlparse
<<<<<<< HEAD
from flask import redirect, render_template, request, url_for
=======

from cryptoadvance.specter.services.service_encrypted_storage import (
    ServiceEncryptedStorageError,
)
from cryptoadvance.specter.user import User
from cryptoadvance.specter.wallet import Wallet
>>>>>>> 6c53bb22
from flask import current_app as app
from flask import redirect, render_template, request, url_for
from flask.json import jsonify
from flask_babel import lazy_gettext as _
from flask_login import current_user, login_required

from ...server_endpoints import flash
from ..controller import user_secret_decrypted_required
from . import client as swan_client
from .client import SwanApiException
from .service import SwanService
<<<<<<< HEAD
from ..controller import user_secret_decrypted_required
from cryptoadvance.specter.notifications.current_flask_user import flash

=======
>>>>>>> 6c53bb22

logger = logging.getLogger(__name__)

swan_endpoint = SwanService.blueprint


def refreshtoken_required(func):
    """Refresh token needed for any endpoint that interacts with Swan API"""

    @wraps(func)
    def wrapper(*args, **kwargs):
        try:
            if not SwanService.has_refresh_token():
                logger.debug(f"No refresh token, redirecting to relink Swan account")
                return redirect(
                    url_for(f"{SwanService.get_blueprint_name()}.oauth2_start")
                )
        except ServiceEncryptedStorageError as e:
            logger.debug(repr(e))
            flash("Re-login required to access your protected services data")

            # Use Flask's built-in re-login w/automatic redirect back to calling page
            return app.login_manager.unauthorized()
        return func(*args, **kwargs)

    return wrapper


@swan_endpoint.route("/")
@login_required
@user_secret_decrypted_required
def index():
    if SwanService.has_refresh_token():
        # User has already completed Swan integration; skip ahead
        return redirect(url_for(f"{SwanService.get_blueprint_name()}.withdrawals"))
    specter_used_hostname = urlparse(request.url).netloc
    return render_template(
        "swan/index.jinja",
        swan_frontend_url=app.config["SWAN_FRONTEND_URL"],
        specter_used_hostname=specter_used_hostname,
        # The oauth2-flow uses a whitelist. Is our hostname whitelisted?!
        specter_hostname_supported=specter_used_hostname
        in app.config["SWAN_ALLOWED_SPECTER_HOSTNAMES"],
        allowed_specter_hostnames=app.config["SWAN_ALLOWED_SPECTER_HOSTNAMES"],
    )


@swan_endpoint.route("/withdrawals")
@login_required
@refreshtoken_required
def withdrawals():
    # The wallet currently configured for ongoing autowithdrawals
    wallet: Wallet = SwanService.get_associated_wallet()

    return render_template(
        "swan/withdrawals.jinja",
        # txlist=swan_txs,
        wallet=wallet,
        services=app.specter.service_manager.services,
        swan_id=SwanService.id,
        autowithdrawal_threshold=SwanService.get_current_user_service_data().get(
            SwanService.AUTOWITHDRAWAL_THRESHOLD
        ),
    )


@swan_endpoint.route("/settings", methods=["GET"])
@login_required
@refreshtoken_required
def settings():
    associated_wallet: Wallet = SwanService.get_associated_wallet()

    # Get the user's Wallet objs, sorted by Wallet.name
    wallet_names = sorted(current_user.wallet_manager.wallets.keys())
    wallets = [current_user.wallet_manager.wallets[name] for name in wallet_names]

    return render_template(
        "swan/settings.jinja",
        associated_wallet=associated_wallet,
        wallets=wallets,
        cookies=request.cookies,
        num_reserved_addrs=SwanService.MIN_PENDING_AUTOWITHDRAWAL_ADDRS,
    )


@swan_endpoint.route("/settings/autowithdrawal", methods=["POST"])
@login_required
@refreshtoken_required
def update_autowithdrawal():
    threshold = request.form["threshold"]
    destination_wallet_alias = request.form["destination_wallet"]
    wallet = current_user.wallet_manager.get_by_alias(destination_wallet_alias)

    try:
        SwanService.set_autowithdrawal_settings(wallet=wallet, btc_threshold=threshold)
        return redirect(url_for(f"{SwanService.get_blueprint_name()}.withdrawals"))
    except SwanApiException as e:
        logger.exception(e)
        flash(_("Error communicating with Swan API"))
        return redirect(url_for(f"{SwanService.get_blueprint_name()}.settings"))


""" ***************************************************************************
                                OAuth2 endpoints
*************************************************************************** """


@swan_endpoint.route("/oauth2/start")
@login_required
@user_secret_decrypted_required
def oauth2_start():
    """
    Set up the Swan API integration by requesting our initial access_token and
    refresh_token.
    """
    # Do we have a token already?
    if SwanService.has_refresh_token():
        return redirect(url_for(f"{SwanService.get_blueprint_name()}.settings"))

    # Let's start the PKCE-flow
    specter_used_hostname = urlparse(request.url).netloc
    # The oauth2-flow uses a whitelist. Is our hostname whitelisted?!
    if specter_used_hostname not in app.config["SWAN_ALLOWED_SPECTER_HOSTNAMES"]:
        return redirect(url_for(f"{SwanService.get_blueprint_name()}.index"))
    flow_url = SwanService.client().get_oauth2_start_url(specter_used_hostname)

    return render_template(
        "swan/oauth2_start.jinja",
        flow_url=flow_url,
    )


@swan_endpoint.route("/integration_check")
def integration_check():
    """
    Polled by the oauth2_start page via AJAX. Returns False until we have a Swan refresh token.
    Returns True and can then redirect to settings.
    """
    try:
        if SwanService.has_refresh_token():
            return jsonify(success=True)
    except Exception as e:
        # Expected to fail in various possible ways: not logged in, user_secret
        # not decrypted, Swan integration not complete.
        pass
    return jsonify(success=False)


"""
    Note: the callback from Swan will be treated by Flask as an AnonymousUserMixin request
    but we need the user logged in and their user_secret decrypted. So we must require
    @login_required here which will interrupt the return flow with the login prompt.
"""


@swan_endpoint.route("/oauth2/callback")
@login_required
def oauth2_auth():
    if request.args.get("error"):
        logger.error(
            f"OAuth2 flow error: {request.args.get('error')}, {request.args.get('error_description')}"
        )
        return render_template(
            "500.jinja",
            error=request.args.get("error"),
            traceback=request.args.get(
                "error_description"
            ),  # Slightly misusing the traceback field
        )

    user: User = app.specter.user_manager.get_user()
    error = None

    try:
        SwanService.client().handle_oauth2_auth_callback(request)
        SwanService.store_new_api_access_data()
    except swan_client.SwanApiException as e:
        logger.exception(e)
        error = e

    if not error:
        try:
            # Add the Service to the User's profile (will now appear in sidebar)
            user = app.specter.user_manager.get_user()
            user.add_service(SwanService.id)

            # Sync this Specter instance with any previous Swan-Specter integrations
            SwanService.sync_swan_data()

            service_data = SwanService.get_current_user_service_data()
            if service_data.get(SwanService.SPECTER_WALLET_ALIAS):
                # We've re-synced with an existing auto-withdrawal setup. Redirect
                # straight to the auto-withdrawals page.
                return redirect(
                    url_for(f"{SwanService.get_blueprint_name()}.withdrawals")
                )

            return redirect(url_for(".oauth2_success"))
        except Exception as e:
            logger.exception(e)
            error = e

    return render_template(
        "500.jinja",
        response=None,
        error=str(error),
        error_description=_("Could not complete the OAuth callback from Swan"),
        cookies=request.cookies,
    )


@swan_endpoint.route("/oauth2/success")
def oauth2_success():
    """
    The redirect from the oauth2 callback has to land on an endpoint that does not
    have the @login_required filter set. Once we're back we can proceed to login-
    protected pages as usual.
    """
    return render_template(
        "swan/oauth2_success.jinja",
    )


@swan_endpoint.route("/oauth2/delete-token", methods=["POST"])
@login_required
@refreshtoken_required
def oauth2_delete_token():
    SwanService.remove_swan_integration(current_user)

    url = url_for(f"{SwanService.get_blueprint_name()}.index")
    return redirect(url_for(f"{SwanService.get_blueprint_name()}.index"))<|MERGE_RESOLUTION|>--- conflicted
+++ resolved
@@ -3,16 +3,12 @@
 from decimal import Decimal
 from functools import wraps
 from urllib.parse import urlparse
-<<<<<<< HEAD
-from flask import redirect, render_template, request, url_for
-=======
 
 from cryptoadvance.specter.services.service_encrypted_storage import (
     ServiceEncryptedStorageError,
 )
 from cryptoadvance.specter.user import User
 from cryptoadvance.specter.wallet import Wallet
->>>>>>> 6c53bb22
 from flask import current_app as app
 from flask import redirect, render_template, request, url_for
 from flask.json import jsonify
@@ -24,12 +20,6 @@
 from . import client as swan_client
 from .client import SwanApiException
 from .service import SwanService
-<<<<<<< HEAD
-from ..controller import user_secret_decrypted_required
-from cryptoadvance.specter.notifications.current_flask_user import flash
-
-=======
->>>>>>> 6c53bb22
 
 logger = logging.getLogger(__name__)
 
