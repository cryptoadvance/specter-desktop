{% extends "base.jinja" %}

{% block main %}
    <style>
        .tagline {
            font-style: italic;
            font-size: 1.1em;
            text-align: center;
            color: #aaa;
            padding-left: 4em;
            padding-right: 4em;
        }

        .button_wide {
            text-decoration: none;
            color: white;
        }
        .button_wide:hover {
            color: white;
        }
        .big_option {
            display: inline-block;
            width: 12em;
            padding: 1em;
            vertical-align: middle;
            height: 3.5em;
            border: 4px solid var(--cmap-border);
            border-radius: 0.5em;
            background-color: var(--cmap-bg-lighter);
            font-size: 1.5em;
            margin: 1em;
            position: relative;
        }
        .big_option:hover {
            background-color: var(--cmap-bg-lightest);
            border: 4px solid var(--main-color);
            cursor: pointer;
        }

        .big_option_text {
            margin: 0;
            position: absolute;
            top: 50%;
            left: 50%;
            -ms-transform: translate(-50%, -50%);
            transform: translate(-50%, -50%);
        }

        .bonus {
            color: #999;
            font-size: 0.7em;
            font-style: italic;
        }

        .highlights {
            margin-top: 2em;
            margin-bottom: 1.5em;
        }

        .show_list_bullet {
            margin-top: 0.5em;
            display: inline-block;
            width: auto;
        }
        .show_list_bullet li {
            text-align: left;
            list-style-type: disc;
            line-height: 1.7em;
        }

        .plus_sign {
            font-size: 3em;
            color: #ccc;
            vertical-align: text-bottom;
        }
    </style>
    <img src="{{ url_for(service.id +'_endpoint' + '.static', filename=service.logo) }}" width="300"/>
    <div class="tagline">&ldquo;Swan is a great way to accumulate Bitcoin with automatic recurring buys and instant buys.&rdquo;</div>
    <div class="card center" style="width: auto; min-width: 90%; margin: 40px;">
<<<<<<< HEAD
        <a class="button_wide" href="{{ swan_frontend_url }}" target="_blank">
=======
        <a class="button_wide" href="{{ swan_frontend_url }}" target="_swan">
>>>>>>> c660e05e
            <span class="big_option">
                <div class="big_option_text">
                    Join Swan!
                    <br/>
                    <div class="bonus">$10&nbsp;free&nbsp;Bitcoin&nbsp;bonus</div>
                </div>
            </span>
        </a>
        <span class="big_option" onclick="location.href='{{ url_for(service.id +'_endpoint.oauth2_start') }}';">
            <div class="big_option_text">
                Existing&nbsp;Swan&nbsp;users
            </div>
        </span>

        <div class="highlights">
            <img src="{{ url_for(service.id +'_endpoint' + '.static', filename=service.icon) }}" width="50"/>
            <span class="plus_sign">+</span>
            <img src="{{ url_for('static', filename='img/ghost_3d.png') }}" width="50"/><br/>
            <div class="show_list_bullet">
                <li>Auto-withdraw from Swan straight into your Specter wallet
                <li>Swan UTXOs marked in your Specter History
            </div>
        </div>
    </div>
{% endblock %}



{% block scripts %}
    <script>
    </script>
{% endblock %}<|MERGE_RESOLUTION|>--- conflicted
+++ resolved
@@ -77,11 +77,7 @@
     <img src="{{ url_for(service.id +'_endpoint' + '.static', filename=service.logo) }}" width="300"/>
     <div class="tagline">&ldquo;Swan is a great way to accumulate Bitcoin with automatic recurring buys and instant buys.&rdquo;</div>
     <div class="card center" style="width: auto; min-width: 90%; margin: 40px;">
-<<<<<<< HEAD
-        <a class="button_wide" href="{{ swan_frontend_url }}" target="_blank">
-=======
         <a class="button_wide" href="{{ swan_frontend_url }}" target="_swan">
->>>>>>> c660e05e
             <span class="big_option">
                 <div class="big_option_text">
                     Join Swan!
