import datetime
import json
import logging
import pytz

from flask import current_app as app
from flask_babel import lazy_gettext as _
from typing import List
from cryptoadvance.specter.specter_error import SpecterError

from cryptoadvance.specter.user import User

from ..service import Service, devstatus_prod
from cryptoadvance.specter.addresslist import Address
from cryptoadvance.specter.wallet import Wallet

logger = logging.getLogger(__name__)


class SwanService(Service):
    id = "swan"
    name = "Swan"
    icon = "swan/img/swan_icon.svg"
    logo = "swan/img/swan_logo.svg"
    desc = "Auto-withdraw to your Specter wallet"
    has_blueprint = True
<<<<<<< HEAD
    piggyback = False
=======
    isolated_client = False
>>>>>>> b9ec6447
    devstatus = devstatus_prod

    # TODO: As more Services are integrated, we'll want more robust categorization and sorting logic
    sort_priority = 1

    # Service-specific constants
    MIN_PENDING_AUTOWITHDRAWAL_ADDRS = 10

    # ServiceEncryptedStorage field names for Swan
    SPECTER_WALLET_ALIAS = "wallet"
    SWAN_WALLET_ID = "swan_wallet_id"
    ACCESS_TOKEN = "access_token"
    ACCESS_TOKEN_EXPIRES = "expires"
    REFRESH_TOKEN = "refresh_token"
    AUTOWITHDRAWAL_ID = "autowithdrawal_id"
    AUTOWITHDRAWAL_THRESHOLD = "withdrawal_threshold"

    @classmethod
    def is_access_token_valid(cls):
        service_data = cls.get_current_user_service_data()
        if not service_data or not service_data.get(cls.ACCESS_TOKEN_EXPIRES):
            return False
        return (
            service_data[cls.ACCESS_TOKEN_EXPIRES]
            > datetime.datetime.now(tz=pytz.utc).timestamp()
        )

    @classmethod
    def has_refresh_token(cls):
        return cls.REFRESH_TOKEN in cls.get_current_user_service_data()

    @classmethod
    def get_associated_wallet(cls) -> Wallet:
        """Get the Specter `Wallet` that is currently associated with Swan auto-withdrawals"""
        service_data = cls.get_current_user_service_data()
        if not service_data or cls.SPECTER_WALLET_ALIAS not in service_data:
            # Service is not initialized; nothing to do
            return
        try:
            return app.specter.wallet_manager.get_by_alias(
                service_data[cls.SPECTER_WALLET_ALIAS]
            )
        except SpecterError as e:
            logger.debug(e)
            # Referenced an unknown wallet
            # TODO: keep ignoring or remove the unknown wallet from service_data?
            return

    @classmethod
    def set_associated_wallet(cls, wallet: Wallet):
        """Set the Specter `Wallet` that is currently associated with Swan auto-withdrawals"""
        cls.update_current_user_service_data({cls.SPECTER_WALLET_ALIAS: wallet.alias})

    @classmethod
    def reserve_addresses(
        cls, wallet: Wallet, label: str = None, num_addresses: int = 10
    ) -> List[str]:
        """
        * Reserves addresses for Swan auto-withdrawals
        * Sets the associated Specter `Wallet` that will receive auto-withdrawals
        * Removes any existing unused reserved addresses in the previously associated `Wallet`
        * Performs matching cleanup and update on the Swan side

        Overrides base classmethod to add Swan-specific functionality & data management.
        """
        from . import client as swan_client

        # Update Addresses as reserved (aka "associated") with Swan in our Wallet
        addresses = super().reserve_addresses(
            wallet=wallet, label=label, num_addresses=num_addresses
        )

        # Clear out any prior unused reserved addresses if this is a different Wallet
        cur_wallet = cls.get_associated_wallet()
        if cur_wallet and cur_wallet != wallet:
            super().unreserve_addresses(cur_wallet)

        # Store our `Wallet` as the current one for Swan auto-withdrawals
        cls.set_associated_wallet(wallet)

        # Send the new list to Swan (DELETES any unused ones; creates a new SWAN_WALLET_ID if needed)
        swan_client.update_autowithdrawal_addresses(
            specter_wallet_name=wallet.name,
            specter_wallet_alias=wallet.alias,
            addresses=addresses,
        )

        return addresses

    @classmethod
    def set_autowithdrawal_settings(cls, wallet: Wallet, btc_threshold: str):
        """
        btc_threshold: "0", "0.01", "0.025", or "0.05"

        Performs a lot of maintenance behind the scenes in order to keep Specter's
        internal data in sync (e.g. resetting previously reserved addresses) and the same
        in the api to keep Swan's notion of a wallet and list of addrs in sync.
        """
        from . import client as swan_client

        # Reserve auto-withdrawal addresses for this Wallet; clear out an unused ones in a prior wallet
        cls.reserve_addresses(
            wallet=wallet, num_addresses=cls.MIN_PENDING_AUTOWITHDRAWAL_ADDRS
        )

        # Send the autowithdrawal threshold
        swan_client.set_autowithdrawal(btc_threshold=btc_threshold)

        # Store the threshold setting in the User's service data
        cls.update_current_user_service_data(
            {SwanService.AUTOWITHDRAWAL_THRESHOLD: btc_threshold}
        )

    @classmethod
    def sync_swan_data(cls):
        """
        Called when the user completes the OAuth2 link with Swan.

        User could be:
        * A first-time Specter-Swan integration (so no local or Swan API wallet data).
        * Re-linking on a previously linked Specter instance (some/all existing data).
        * Linking a new Specter instance but had previously linked on a different Specter
            instance; the previously linked Specter wallet may or may not be present
            (need to resync data).
        """
        from . import client as swan_client

        def sync_autowithdrawal_settings(service_data):
            """
            Retrieve the autowithdrawal objs from Swan. We only care if we find one
            that matches our SWAN_WALLET_ID and has `isActive: true`.

            Otherwise clear any local autowithdrawal data.
            """
            autowithdrawal_info = swan_client.get_autowithdrawal_info()
            """
                {
                    "entity": "automaticWithdrawal",
                    "list": [
                        {
                            "id": "2026d75b-baf0-45c3-a1c6-9e17d4f7e90f",
                            "minBtcThreshold": "0.01",
                            "isActive": false,
                            "isCanceled": false,
                            "createdAt": "2022-01-07T02:14:56.070Z",
                            "walletId": "e26132e7-2e03-49b7-807b-9067aa3a8507",
                            "walletAddressId": null
                        },
                        ...,
                        { ... }
                    ]
                }
            """
            if autowithdrawal_info and "list" in autowithdrawal_info:
                swan_wallet_id = service_data.get(SwanService.SWAN_WALLET_ID)
                for entry in autowithdrawal_info["list"]:
                    if entry.get("wallet_id") == swan_wallet_id and entry.get(
                        "isActive"
                    ):
                        # Found our swan_wallet_id's active autowithdrawal!
                        logger.debug(
                            "Found swan_wallet_id's active autowithdrawal entry"
                        )
                        SwanService.update_current_user_service_data(
                            {
                                SwanService.AUTOWITHDRAWAL_ID: entry["id"],
                                SwanService.AUTOWITHDRAWAL_THRESHOLD: entry[
                                    "minBtcThreshold"
                                ],
                            }
                        )

                        # Check to make sure we have enough autowithdrawal addresses
                        SwanService.update()

                        return

            # Did not find a matching and/or active autowithdrawal
            logger.debug("No active autowithdrawal with swan_wallet_id found")

            # Clear the autowithdrawal fields from local storage and move on
            service_data.pop(SwanService.AUTOWITHDRAWAL_ID, None)
            service_data.pop(SwanService.AUTOWITHDRAWAL_THRESHOLD, None)
            SwanService.set_current_user_service_data(service_data)
            return

        service_data = cls.get_current_user_service_data()
        if SwanService.SWAN_WALLET_ID in service_data:
            # This user has previously/currently linked to Swan on this instance
            swan_wallet_id = service_data[SwanService.SWAN_WALLET_ID]
            logger.debug(f"swan_wallet_id: {swan_wallet_id}")

            # Confirm that the Swan walletId exists on the Swan side
            details = swan_client.get_wallet_details(swan_wallet_id)
            """
            {
                "entity": "wallet",
                "item": {
                    "id": "*******",
                    "isConfirmed": false,
                    "displayName": "Specter autowithdrawal to SeedSigner demo",
                    "metadata": {
                        "oidc": {
                            "clientId": "specter-dev"
                        },
                        "specter_wallet_alias": "seedsigner_demo"
                    }
                }
            }
            """
            if not details:
                # Specter's SWAN_WALLET_ID is out of sync; doesn't exist on Swan's side.
                # Clear the local SWAN_WALLET_ID and continue below to try to find one.
                logger.debug(f"swan_wallet_id {swan_wallet_id} not found on Swan")
                del service_data[SwanService.SWAN_WALLET_ID]
                cls.set_current_user_service_data(service_data)

            elif (
                "item" in details
                and "metadata" in details["item"]
                and "specter_wallet_alias" in details["item"]["metadata"]
            ):
                wallet_alias = details["item"]["metadata"]["specter_wallet_alias"]
                logger.debug(f"swan_wallet_id exists on Swan side")
                if wallet_alias in [
                    w.alias for w in app.specter.wallet_manager.wallets.values()
                ]:
                    # All is good; we've matched Swan's wallet data with a Specter `Wallet` that we recognize.
                    logger.debug(f"Found wallet_alias {wallet_alias} in Specter")
                    if wallet_alias != service_data.get(
                        SwanService.SPECTER_WALLET_ALIAS
                    ):
                        # Our local `service_data` is out of sync; update with the
                        # current Specter wallet_alias Swan is expecting.
                        logger.debug(
                            f"Updating service_data to use wallet_alias {wallet_alias}"
                        )
                        cls.update_current_user_service_data(
                            {SwanService.SPECTER_WALLET_ALIAS: wallet_alias}
                        )

                    sync_autowithdrawal_settings(service_data)

                    return
                else:
                    # Swan is out of sync with Specter; the SPECTER_WALLET_ALIAS we had
                    # been using doesn't exist on this Specter instance.
                    logger.warn(
                        f"Swan referenced an unknown wallet_alias {wallet_alias}"
                    )
                    if SwanService.SPECTER_WALLET_ALIAS in service_data:
                        # Clear the local reference to that unknown SPECTER_WALLET_ALIAS
                        del service_data[SwanService.SPECTER_WALLET_ALIAS]
                        cls.set_current_user_service_data(service_data)

        # This Specter instance has no idea if there might already be wallet data on the Swan side.
        # Fetch all Swan wallets, if any exist.
        wallet_entries = swan_client.get_wallets().get("list")
        if not wallet_entries:
            # No Swan data at all yet. Nothing to do.
            logger.debug("No wallets on the Swan side yet")
            return

        swan_wallet_id = None
        for wallet_entry in wallet_entries:
            swan_wallet_id = wallet_entry["id"]
            specter_wallet_alias = wallet_entry["metadata"].get("specter_wallet_alias")
            if specter_wallet_alias in [
                w.alias for w in app.specter.wallet_manager.wallets.values()
            ]:
                # All is good; we've matched Swan's wallet data with a Specter `Wallet` that we recognize.
                # Use this Swan walletId going forward.
                cls.update_current_user_service_data(
                    {
                        SwanService.SWAN_WALLET_ID: swan_wallet_id,
                        SwanService.SPECTER_WALLET_ALIAS: specter_wallet_alias,
                    }
                )
                logger.debug(
                    f"Found a Specter wallet that we recognize: {specter_wallet_alias}"
                )

                sync_autowithdrawal_settings(service_data)

                return

        # We didn't find a matching Specter `Wallet`. Clear out any nonsense settings in our local data.
        logger.debug(
            "Did not find any matching Specter wallets in the Swan wallet metadata"
        )
        if SwanService.SPECTER_WALLET_ALIAS in service_data:
            del service_data[SwanService.SPECTER_WALLET_ALIAS]
            SwanService.set_current_user_service_data(service_data)

        # Did we at least get a Swan walletId that we can update later?
        if swan_wallet_id:
            cls.update_current_user_service_data(
                {
                    SwanService.SWAN_WALLET_ID: swan_wallet_id,
                }
            )
            logger.debug(f"Setting swan_wallet_id to {swan_wallet_id}")

    @classmethod
    def remove_swan_integration(cls, user: User):
        # Unreserve unused addresses in all wallets
        for wallet_name, wallet in user.wallet_manager.wallets.items():
            SwanService.unreserve_addresses(wallet=wallet)

        # If an autowithdrawal setup is active, remove pending addrs from Swan
        try:
            service_data = SwanService.get_current_user_service_data()
            if service_data.get(cls.SPECTER_WALLET_ALIAS) and service_data.get(
                cls.SWAN_WALLET_ID
            ):
                # Import here to prevent circular dependency
                from . import client as swan_client

                swan_client.delete_autowithdrawal_addresses(
                    service_data[cls.SWAN_WALLET_ID]
                )
        except Exception as e:
            # Note the exception but proceed with clearing local data
            logger.exception(e)

        # Wipe the on-disk encrypted service data (refresh_token, etc)
        SwanService.set_current_user_service_data({})

        # Remove Swan from User's list of active Services
        user.remove_service(SwanService.id)

    """ ***********************************************************************
                                Update hooks overrides
    *********************************************************************** """

    @classmethod
    def update(cls):
        """
        Periodic or at-login call to check our Swan address status and send more when
        needed.
        * Check for autowithdrawals paid to addrs reserved for Swan.
        * Add more pending autowithdrawal addrs if we're under the threshold.
        """
        # Which Specter `Wallet` has been configured to receive Swan autowithdrawals?
        wallet = cls.get_associated_wallet()
        if not wallet:
            # Swan autowithdrawals to Specter aren't set up yet; nothing to do.
            logger.debug(
                "No associated wallet. Swan autowithdrawals are not set up yet."
            )
            return

        # Scan the Wallet for any new Swan autowithdrawals
        reserved_addresses: List[Address] = wallet.get_associated_addresses(
            service_id=cls.id, unused_only=False
        )
        for addr_obj in reserved_addresses:
            if addr_obj.used and addr_obj.label == cls.default_address_label():
                # This addr has received an autowithdrawal since we last checked
                logger.debug(
                    f"Updating address label for {json.dumps(addr_obj, indent=4)}"
                )
                wallet.setlabel(addr_obj.address, str(_("Swan autowithdrawal")))

        num_pending_autowithdrawal_addrs = len(
            [addr_obj for addr_obj in reserved_addresses if not addr_obj["used"]]
        )
        if num_pending_autowithdrawal_addrs < cls.MIN_PENDING_AUTOWITHDRAWAL_ADDRS:
            logger.debug("Need to send more addrs to Swan")
            cls.reserve_addresses(
                wallet=wallet, num_addresses=cls.MIN_PENDING_AUTOWITHDRAWAL_ADDRS
            )

    @classmethod
    def on_user_login(cls):
        cls.update()<|MERGE_RESOLUTION|>--- conflicted
+++ resolved
@@ -24,11 +24,7 @@
     logo = "swan/img/swan_logo.svg"
     desc = "Auto-withdraw to your Specter wallet"
     has_blueprint = True
-<<<<<<< HEAD
-    piggyback = False
-=======
     isolated_client = False
->>>>>>> b9ec6447
     devstatus = devstatus_prod
 
     # TODO: As more Services are integrated, we'll want more robust categorization and sorting logic
