import logging
<<<<<<< HEAD
from flask import Flask, Response, redirect, render_template, request, url_for
=======
from flask import Flask, Response, redirect, render_template
>>>>>>> 6c53bb22
from flask_login import login_required

from ..controller import user_secret_decrypted_required
from .service import BitcoinReserveService


"""
    Empty placeholder just so the dummyservice/static folder can be wired up to retrieve its img
"""

logger = logging.getLogger(__name__)

bitcoinreserve_endpoint = BitcoinReserveService.blueprint


@bitcoinreserve_endpoint.route("/")
@login_required
@user_secret_decrypted_required
def index():
    return render_template(
        "bitcoinreserve/index.jinja",
    )<|MERGE_RESOLUTION|>--- conflicted
+++ resolved
@@ -1,9 +1,5 @@
 import logging
-<<<<<<< HEAD
-from flask import Flask, Response, redirect, render_template, request, url_for
-=======
 from flask import Flask, Response, redirect, render_template
->>>>>>> 6c53bb22
 from flask_login import login_required
 
 from ..controller import user_secret_decrypted_required
