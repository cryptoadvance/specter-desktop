import json
import logging
import os
from importlib import import_module
from inspect import isclass
from pathlib import Path
from pkgutil import iter_modules
import sys
from typing import Dict, List

from cryptoadvance.specter.config import ProductionConfig
<<<<<<< HEAD
=======
from cryptoadvance.specter.device import Device
from cryptoadvance.specter.managers.singleton import ConfigurableSingletonException
>>>>>>> 08b63f81
from cryptoadvance.specter.specter_error import SpecterError
from cryptoadvance.specter.user import User
from cryptoadvance.specter.util.reflection import get_template_static_folder
from flask import current_app as app
from flask import url_for
from flask.blueprints import Blueprint

from ..services.service import Service
from ..services import callbacks, ExtensionException
from ..services.service_encrypted_storage import (
    ServiceEncryptedStorageManager,
    ServiceUnencryptedStorageManager,
)
from ..util.reflection import (
    _get_module_from_class,
    get_classlist_of_type_clazz_from_modulelist,
    get_package_dir_for_subclasses_of,
    get_subclasses_for_clazz,
    get_subclasses_for_clazz_in_cwd,
)
from ..util.reflection_fs import search_dirs_in_path

logger = logging.getLogger(__name__)


class ServiceManager:
    """Loads support for all Services it auto-discovers."""

    def __init__(self, specter, devstatus_threshold):
        self.specter = specter
        specter.ext = {}
        self.devstatus_threshold = devstatus_threshold

        # Each Service class is stored here, keyed on its Service.id str
        self._services: Dict[str, Service] = {}
        logger.info("----> starting service discovery Static")
        # How do we discover services? Two configs are relevant:
        # * SERVICES_LOAD_FROM_CWD (boolean, CWD is current working directory)
        # * EXTENSION_LIST (array of Fully Qualified module strings like ["cryptoadvance.specter.services.swan.service"])
        # Ensuring security (especially for the CWD) is NOT done here but
        # in the corresponding (Production)Config
        logger.debug(f"EXTENSION_LIST = {app.config.get('EXTENSION_LIST')}")
        class_list = get_classlist_of_type_clazz_from_modulelist(
            Service, app.config.get("EXTENSION_LIST", [])
        )

        if app.config.get("SERVICES_LOAD_FROM_CWD", False):
            logger.info("----> starting service discovery dynamic")
            class_list.extend(get_subclasses_for_clazz_in_cwd(Service))
        else:
            logger.info("----> skipping service discovery dynamic")
        logger.info("----> starting service loading")
        class_list = set(class_list)  # remove duplicates (shouldn't happen but  ...)
        for clazz in class_list:
            compare_map = {"alpha": 1, "beta": 2, "prod": 3}
            if compare_map[self.devstatus_threshold] <= compare_map[clazz.devstatus]:
                logger.info(f"Loading Service {clazz.__name__} from {clazz.__module__}")
                # First configure the service
                self.configure_service_for_module(clazz)
                # Now activate it
                self._services[clazz.id] = clazz(
                    active=clazz.id in self.specter.config.get("services", []),
                    specter=self.specter,
                )
                self.specter.ext[clazz.id] = self._services[clazz.id]
                # maybe register the blueprint
                self.register_blueprint_for_ext(clazz, self._services[clazz.id])
                self.add_devices_for_ext(clazz, self._services[clazz.id])
                logger.info(f"Service {clazz.__name__} activated ({clazz.devstatus})")
            else:
                logger.info(
                    f"Service {clazz.__name__} not activated due to devstatus ( {self.devstatus_threshold} > {clazz.devstatus} )"
                )
        logger.info("----> finished service processing")
        self.execute_ext_callbacks("afterServiceManagerInit")

    @classmethod
    def register_blueprint_for_ext(cls, clazz, ext):
        if not clazz.has_blueprint:
            return
        if hasattr(clazz, "blueprint_modules"):
            controller_modules = clazz.blueprint_modules
            setattr(clazz, "blueprints", {})
        elif hasattr(clazz, "blueprint_module"):
            controller_modules = {"default": clazz.blueprint_module}
        else:
            import_name = f"cryptoadvance.specter.services.{clazz.id}.service"
            controller_modules = controller_modules = {
                "default": f"cryptoadvance.specter.services.{clazz.id}.controller"
            }

        only_one_blueprint = len(controller_modules.items()) == 1

        def inject_stuff():
            """Can be used in all jinja2 templates"""
            return dict(specter=app.specter, service=ext)

        if "default" not in controller_modules.keys():
            raise SpecterError(
                "You need at least one Blueprint, with the key 'default'. It will be used to link to your UI"
            )

        for bp_key, bp_value in controller_modules.items():
            if bp_key == "":
                raise SpecterError("Empty keys are not allowed in the blueprints map")
            middple_part = "" if bp_key == "default" else f"{bp_key}_"
            bp_name = f"{clazz.id}_{middple_part}endpoint"
            logger.debug(
                f"  Creating blueprint with name {bp_name} (middle_part:{middple_part}:"
            )
            bp = Blueprint(
                f"{clazz.id}_{middple_part}endpoint",
                bp_value,
                template_folder=get_template_static_folder("templates"),
                static_folder=get_template_static_folder("static"),
            )
            if only_one_blueprint:
                setattr(clazz, "blueprint", bp)
            else:
                clazz.blueprints[bp_key] = bp
            bp.context_processor(inject_stuff)

            # Import the controller for this service
            logger.info(f"  Loading Controller {bp_value}")

            try:
                controller_module = import_module(bp_value)
            except ModuleNotFoundError as e:
                raise Exception(
                    f"""
                    There was an issue finding a controller module:
                    {e}
                    That module was specified in the Service class of service {clazz.id}
                    check that specification in {clazz.__module__}
                """
                )

            # finally register the blueprint
            if clazz.isolated_client:
                ext_prefix = app.config["ISOLATED_CLIENT_EXT_URL_PREFIX"]
            else:
                ext_prefix = app.config["EXT_URL_PREFIX"]

            try:
                bp_postfix = "" if only_one_blueprint else f"/{bp_key}"
                if (
                    app.testing
                    and len(
                        [vf for vf in app.view_functions if vf.startswith(clazz.id)]
                    )
                    <= 1
                ):  # the swan-static one
                    # Yet again that nasty workaround which has been described in the archblog.
                    # The easy variant can be found in server.py
                    # The good news is, that we'll only do that for testing
                    import importlib

                    logger.info("Reloading Extension controller")
                    importlib.reload(controller_module)
                    app.register_blueprint(
                        bp, url_prefix=f"{ext_prefix}/{clazz.id}{bp_postfix}"
                    )
                else:
                    app.register_blueprint(
                        bp, url_prefix=f"{ext_prefix}/{clazz.id}{bp_postfix}"
                    )
                logger.info(f"  Mounted {bp} to {ext_prefix}/{clazz.id}{bp_postfix}")
            except AssertionError as e:
                if str(e).startswith("A name collision"):
                    raise SpecterError(
                        f"""
                    There is a name collision for the {clazz.blueprint.name}. \n
                    This is probably because you're running in DevelopementConfig and configured
                    the extension at the same time in the EXTENSION_LIST which currently loks like this:
                    {app.config['EXTENSION_LIST']})
                    """
                    )

    @classmethod
    def add_devices_for_ext(cls, clazz, ext):
        if hasattr(clazz, "devices"):
            devices_modules = clazz.devices
        else:
            return
        classes = []
        for module in devices_modules:
            try:
                classes.extend(
                    get_classlist_of_type_clazz_from_modulelist(Device, [module])
                )
            except ModuleNotFoundError:
                raise SpecterError(
                    f"""
                    The extension {ext.id} declared devices and a module called {module}
                    But that module is not existing.
                """
                )
        if len(classes) == 0:
            raise SpecterError(
                f"""
                    The extension {ext.id} declared devices and a module called {module}
                    But that module doesn't contain any devices.
            """
            )
        from cryptoadvance.specter.devices import __all__ as all_devices

        for device_class in classes:
            all_devices.append(device_class)
            logger.debug(f"  Loaded Device {device_class}")

    @classmethod
    def configure_service_for_module(cls, clazz):
        """searches for ConfigClasses in the module-Directory and merges its config in the global config"""
        try:
            module = import_module(f"cryptoadvance.specter.services.{clazz.id}.config")
        except ModuleNotFoundError:
            # maybe the other style:
            org = clazz.__module__.split(".")[0]
            try:
                module = import_module(f"{org}.specterext.{clazz.id}.config")
            except ModuleNotFoundError:
                logger.warning(
                    f"  Service {clazz.id} does not have a service Configuration! Skipping!"
                )
                return
        main_config_clazz_name = app.config.get("SPECTER_CONFIGURATION_CLASS_FULLNAME")
        main_config_clazz_slug = main_config_clazz_name.split(".")[-1]
        potential_config_classes = []
        for attribute_name in dir(module):
            attribute = getattr(module, attribute_name)
            if isclass(attribute):
                clazz = attribute
                potential_config_classes.append(clazz)
                if (
                    clazz.__name__.split(".")[-1] == main_config_clazz_slug
                ):  # e.g. BaseConfig or DevelopmentConfig
                    cls.import_config(clazz)
                    return

        config_module = import_module(".".join(main_config_clazz_name.split(".")[0:-1]))

        config_clazz = getattr(config_module, main_config_clazz_slug)
        config_candidate_class = config_clazz.__bases__[0]
        while config_candidate_class != object:
            for clazz in potential_config_classes:
                if clazz.__name__.split(".")[-1] == config_candidate_class.__name__:
                    cls.import_config(clazz)
                    return
            config_candidate_class = config_candidate_class.__bases__[0]
        logger.warning(
            f"Could not find a configuration for Service {module}. Skipping configuration."
        )

    @classmethod
    def import_config(cls, clazz):
        logger.info(f"  Loading Service-specific configuration from {clazz}")
        for key in dir(clazz):
            if key.isupper():
                if app.config.get(key):
                    raise Exception(
                        f"Config {clazz} tries to override existing key {key}"
                    )
                app.config[key] = getattr(clazz, key)
                logger.debug(f"    setting {key} = {app.config[key]}")

    def execute_ext_callbacks(self, callback_id, *args, **kwargs):
        """will execute the callback function for each extension which has defined that method
        the callback_id needs to be passed and specify why the callback has been called.
        It needs to be one of the constants defined in cryptoadvance.specter.services.callbacks
        """
        if callback_id not in dir(callbacks):
            raise Exception(f"Non existing callback_id: {callback_id}")
        # No debug statement here possible as this is called for every request and would flood the logs
        # logger.debug(f"Executing callback {callback_id}")
        return_values = {}
        for ext in self.services.values():
            if hasattr(ext, f"callback_{callback_id}"):
                return_values[ext.id] = getattr(ext, f"callback_{callback_id}")(
                    *args, **kwargs
                )
            elif hasattr(ext, "callback"):
                return_values[ext.id] = ext.callback(callback_id, *args, **kwargs)
        # Filtering out all None return values
        return_values = {k: v for k, v in return_values.items() if v is not None}
        # logger.debug(f"return_values for callback {callback_id} {return_values}")
        return return_values

    @property
    def services(self) -> Dict[str, Service]:
        return self._services or {}

    @property
    def services_sorted(self):
        service_names = sorted(
            self._services, key=lambda s: self._services[s].sort_priority
        )
        return [self._services[s] for s in service_names]

    def user_has_encrypted_storage(self, user: User) -> bool:
        """Looks for any data for any service in the User's ServiceEncryptedStorage.
        This check works even if the user doesn't have their plaintext_user_secret
        available."""
        encrypted_data = (
            app.specter.service_encrypted_storage_manager.get_raw_encrypted_data(user)
        )
        print(f"encrypted_data: {encrypted_data} for {user}")
        return encrypted_data != {}

    def set_active_services(self, service_names_active):
        logger.debug(f"Setting these services active: {service_names_active}")
        self.specter.update_services(service_names_active)
        for _, ext in self.services.items():
            logger.debug(
                f"Setting service '{ext.id}' active to {ext.id in service_names_active}"
            )
            ext.active = ext.id in service_names_active

    def get_service(self, plugin_id: str) -> Service:
        """get an extension-instance by ID. Raises an ExtensionException if it doesn't find it."""
        if plugin_id not in self._services:
            raise ExtensionException(f"No such plugin: '{plugin_id}'")
        return self._services[plugin_id]

    def remove_all_services_from_user(self, user: User):
        """
        Clears User.services and `user_secret`; wipes the User's
        ServiceEncryptedStorage.
        """
        # Don't show any Services on the sidebar for the admin user
        user.services.clear()

        # Reset as if we never had any encrypted storage
        user.delete_user_secret(autosave=False)
        user.save_info()

        if self.user_has_encrypted_storage(user=user):
            # Encrypted Service data is now orphaned since there is no
            # password. So wipe it from the disk.
            app.specter.service_encrypted_storage_manager.delete_all_service_data(user)

    @classmethod
    def get_service_x_dirs(cls, x):
        """returns a list of package-directories which each represents a specific service.
        This is used EXCLUSIVELY by the pyinstaller-hook packaging specter to add templates/static
        When this gets called, CWD is ./pyinstaller
        """

        arr = [
            Path(Path(_get_module_from_class(clazz).__file__).parent, x)
            for clazz in get_subclasses_for_clazz(Service)
        ]
        logger.debug(f"Initial arr:")
        for element in arr:
            logger.debug(element)
        # /home/kim/src/specter-desktop/.buildenv/lib/python3.8/site-packages/cryptoadvance/specter/services/bitcoinreserve/templates
        # /home/kim/src/specter-desktop/.buildenv/lib/python3.8/site-packages/cryptoadvance/specter/services/swan/templates

        arr = [path for path in arr if path.is_dir()]
        # Those pathes are absolute. Let's make them relative:
        arr = [Path(*path.parts[-6:]) for path in arr]

        virtuelenv_path = os.path.relpath(os.environ["VIRTUAL_ENV"], ".")

        if os.name == "nt":
            virtualenv_search_path = Path(virtuelenv_path, "Lib")
        else:
            # let's calcultate so that we get something like:
            # virtualenv_search_path = Path("..", ".buildenv", "lib", "python3.8")
            site_package = [path for path in sys.path if "site-packages" in path][0]
            site_package = Path(virtuelenv_path, *(Path(site_package).parts[-3:-1]))
            virtualenv_search_path = site_package

        # ... and as the classes are in the .buildenv (see build-unix.sh) let's add ..
        arr = [Path(virtualenv_search_path, path) for path in arr]

        # Non internal-repo extensions sitting in org/specterext/... need to be added, too
        src_org_specterext_exts = search_dirs_in_path(
            virtualenv_search_path, return_without_extid=False
        )
        src_org_specterext_exts = [Path(path, x) for path in src_org_specterext_exts]

        arr.extend(src_org_specterext_exts)

        return arr

    @classmethod
    def get_service_packages(cls):
        """returns a list of strings containing the service-classes (+ controller/config-classes)
        This is used for hiddenimports in pyinstaller
        """
        arr = get_subclasses_for_clazz(Service)
        arr.extend(
            get_classlist_of_type_clazz_from_modulelist(
                Service, ProductionConfig.EXTENSION_LIST
            )
        )
        arr = [clazz.__module__ for clazz in arr]
        # Controller-Packagages from the services are not imported via the service but via the baseclass
        # Therefore hiddenimport don't find them. We have to do it here.
        cont_arr = [
            ".".join(package.split(".")[:-1]) + ".controller" for package in arr
        ]
        for controller_package in cont_arr:
            try:
                import_module(controller_package)
                arr.append(controller_package)
            except ImportError:
                pass
            except AttributeError:
                # something like:
                # AttributeError: type object 'BitcoinReserveService' has no attribute 'blueprint'
                # shows that the package is existing
                arr.append(controller_package)
            except RuntimeError:
                # something like
                # RuntimeError: Working outside of application context.
                # shows that the package is existing
                arr.append(controller_package)
        config_arr = [".".join(package.split(".")[:-1]) + ".config" for package in arr]
        for config_package in config_arr:
            try:
                import_module(config_package)
                arr.append(config_package)
            except ModuleNotFoundError as e:
                pass
        return arr
<|MERGE_RESOLUTION|>--- conflicted
+++ resolved
@@ -1,442 +1,438 @@
-import json
-import logging
-import os
-from importlib import import_module
-from inspect import isclass
-from pathlib import Path
-from pkgutil import iter_modules
-import sys
-from typing import Dict, List
-
-from cryptoadvance.specter.config import ProductionConfig
-<<<<<<< HEAD
-=======
-from cryptoadvance.specter.device import Device
-from cryptoadvance.specter.managers.singleton import ConfigurableSingletonException
->>>>>>> 08b63f81
-from cryptoadvance.specter.specter_error import SpecterError
-from cryptoadvance.specter.user import User
-from cryptoadvance.specter.util.reflection import get_template_static_folder
-from flask import current_app as app
-from flask import url_for
-from flask.blueprints import Blueprint
-
-from ..services.service import Service
-from ..services import callbacks, ExtensionException
-from ..services.service_encrypted_storage import (
-    ServiceEncryptedStorageManager,
-    ServiceUnencryptedStorageManager,
-)
-from ..util.reflection import (
-    _get_module_from_class,
-    get_classlist_of_type_clazz_from_modulelist,
-    get_package_dir_for_subclasses_of,
-    get_subclasses_for_clazz,
-    get_subclasses_for_clazz_in_cwd,
-)
-from ..util.reflection_fs import search_dirs_in_path
-
-logger = logging.getLogger(__name__)
-
-
-class ServiceManager:
-    """Loads support for all Services it auto-discovers."""
-
-    def __init__(self, specter, devstatus_threshold):
-        self.specter = specter
-        specter.ext = {}
-        self.devstatus_threshold = devstatus_threshold
-
-        # Each Service class is stored here, keyed on its Service.id str
-        self._services: Dict[str, Service] = {}
-        logger.info("----> starting service discovery Static")
-        # How do we discover services? Two configs are relevant:
-        # * SERVICES_LOAD_FROM_CWD (boolean, CWD is current working directory)
-        # * EXTENSION_LIST (array of Fully Qualified module strings like ["cryptoadvance.specter.services.swan.service"])
-        # Ensuring security (especially for the CWD) is NOT done here but
-        # in the corresponding (Production)Config
-        logger.debug(f"EXTENSION_LIST = {app.config.get('EXTENSION_LIST')}")
-        class_list = get_classlist_of_type_clazz_from_modulelist(
-            Service, app.config.get("EXTENSION_LIST", [])
-        )
-
-        if app.config.get("SERVICES_LOAD_FROM_CWD", False):
-            logger.info("----> starting service discovery dynamic")
-            class_list.extend(get_subclasses_for_clazz_in_cwd(Service))
-        else:
-            logger.info("----> skipping service discovery dynamic")
-        logger.info("----> starting service loading")
-        class_list = set(class_list)  # remove duplicates (shouldn't happen but  ...)
-        for clazz in class_list:
-            compare_map = {"alpha": 1, "beta": 2, "prod": 3}
-            if compare_map[self.devstatus_threshold] <= compare_map[clazz.devstatus]:
-                logger.info(f"Loading Service {clazz.__name__} from {clazz.__module__}")
-                # First configure the service
-                self.configure_service_for_module(clazz)
-                # Now activate it
-                self._services[clazz.id] = clazz(
-                    active=clazz.id in self.specter.config.get("services", []),
-                    specter=self.specter,
-                )
-                self.specter.ext[clazz.id] = self._services[clazz.id]
-                # maybe register the blueprint
-                self.register_blueprint_for_ext(clazz, self._services[clazz.id])
-                self.add_devices_for_ext(clazz, self._services[clazz.id])
-                logger.info(f"Service {clazz.__name__} activated ({clazz.devstatus})")
-            else:
-                logger.info(
-                    f"Service {clazz.__name__} not activated due to devstatus ( {self.devstatus_threshold} > {clazz.devstatus} )"
-                )
-        logger.info("----> finished service processing")
-        self.execute_ext_callbacks("afterServiceManagerInit")
-
-    @classmethod
-    def register_blueprint_for_ext(cls, clazz, ext):
-        if not clazz.has_blueprint:
-            return
-        if hasattr(clazz, "blueprint_modules"):
-            controller_modules = clazz.blueprint_modules
-            setattr(clazz, "blueprints", {})
-        elif hasattr(clazz, "blueprint_module"):
-            controller_modules = {"default": clazz.blueprint_module}
-        else:
-            import_name = f"cryptoadvance.specter.services.{clazz.id}.service"
-            controller_modules = controller_modules = {
-                "default": f"cryptoadvance.specter.services.{clazz.id}.controller"
-            }
-
-        only_one_blueprint = len(controller_modules.items()) == 1
-
-        def inject_stuff():
-            """Can be used in all jinja2 templates"""
-            return dict(specter=app.specter, service=ext)
-
-        if "default" not in controller_modules.keys():
-            raise SpecterError(
-                "You need at least one Blueprint, with the key 'default'. It will be used to link to your UI"
-            )
-
-        for bp_key, bp_value in controller_modules.items():
-            if bp_key == "":
-                raise SpecterError("Empty keys are not allowed in the blueprints map")
-            middple_part = "" if bp_key == "default" else f"{bp_key}_"
-            bp_name = f"{clazz.id}_{middple_part}endpoint"
-            logger.debug(
-                f"  Creating blueprint with name {bp_name} (middle_part:{middple_part}:"
-            )
-            bp = Blueprint(
-                f"{clazz.id}_{middple_part}endpoint",
-                bp_value,
-                template_folder=get_template_static_folder("templates"),
-                static_folder=get_template_static_folder("static"),
-            )
-            if only_one_blueprint:
-                setattr(clazz, "blueprint", bp)
-            else:
-                clazz.blueprints[bp_key] = bp
-            bp.context_processor(inject_stuff)
-
-            # Import the controller for this service
-            logger.info(f"  Loading Controller {bp_value}")
-
-            try:
-                controller_module = import_module(bp_value)
-            except ModuleNotFoundError as e:
-                raise Exception(
-                    f"""
-                    There was an issue finding a controller module:
-                    {e}
-                    That module was specified in the Service class of service {clazz.id}
-                    check that specification in {clazz.__module__}
-                """
-                )
-
-            # finally register the blueprint
-            if clazz.isolated_client:
-                ext_prefix = app.config["ISOLATED_CLIENT_EXT_URL_PREFIX"]
-            else:
-                ext_prefix = app.config["EXT_URL_PREFIX"]
-
-            try:
-                bp_postfix = "" if only_one_blueprint else f"/{bp_key}"
-                if (
-                    app.testing
-                    and len(
-                        [vf for vf in app.view_functions if vf.startswith(clazz.id)]
-                    )
-                    <= 1
-                ):  # the swan-static one
-                    # Yet again that nasty workaround which has been described in the archblog.
-                    # The easy variant can be found in server.py
-                    # The good news is, that we'll only do that for testing
-                    import importlib
-
-                    logger.info("Reloading Extension controller")
-                    importlib.reload(controller_module)
-                    app.register_blueprint(
-                        bp, url_prefix=f"{ext_prefix}/{clazz.id}{bp_postfix}"
-                    )
-                else:
-                    app.register_blueprint(
-                        bp, url_prefix=f"{ext_prefix}/{clazz.id}{bp_postfix}"
-                    )
-                logger.info(f"  Mounted {bp} to {ext_prefix}/{clazz.id}{bp_postfix}")
-            except AssertionError as e:
-                if str(e).startswith("A name collision"):
-                    raise SpecterError(
-                        f"""
-                    There is a name collision for the {clazz.blueprint.name}. \n
-                    This is probably because you're running in DevelopementConfig and configured
-                    the extension at the same time in the EXTENSION_LIST which currently loks like this:
-                    {app.config['EXTENSION_LIST']})
-                    """
-                    )
-
-    @classmethod
-    def add_devices_for_ext(cls, clazz, ext):
-        if hasattr(clazz, "devices"):
-            devices_modules = clazz.devices
-        else:
-            return
-        classes = []
-        for module in devices_modules:
-            try:
-                classes.extend(
-                    get_classlist_of_type_clazz_from_modulelist(Device, [module])
-                )
-            except ModuleNotFoundError:
-                raise SpecterError(
-                    f"""
-                    The extension {ext.id} declared devices and a module called {module}
-                    But that module is not existing.
-                """
-                )
-        if len(classes) == 0:
-            raise SpecterError(
-                f"""
-                    The extension {ext.id} declared devices and a module called {module}
-                    But that module doesn't contain any devices.
-            """
-            )
-        from cryptoadvance.specter.devices import __all__ as all_devices
-
-        for device_class in classes:
-            all_devices.append(device_class)
-            logger.debug(f"  Loaded Device {device_class}")
-
-    @classmethod
-    def configure_service_for_module(cls, clazz):
-        """searches for ConfigClasses in the module-Directory and merges its config in the global config"""
-        try:
-            module = import_module(f"cryptoadvance.specter.services.{clazz.id}.config")
-        except ModuleNotFoundError:
-            # maybe the other style:
-            org = clazz.__module__.split(".")[0]
-            try:
-                module = import_module(f"{org}.specterext.{clazz.id}.config")
-            except ModuleNotFoundError:
-                logger.warning(
-                    f"  Service {clazz.id} does not have a service Configuration! Skipping!"
-                )
-                return
-        main_config_clazz_name = app.config.get("SPECTER_CONFIGURATION_CLASS_FULLNAME")
-        main_config_clazz_slug = main_config_clazz_name.split(".")[-1]
-        potential_config_classes = []
-        for attribute_name in dir(module):
-            attribute = getattr(module, attribute_name)
-            if isclass(attribute):
-                clazz = attribute
-                potential_config_classes.append(clazz)
-                if (
-                    clazz.__name__.split(".")[-1] == main_config_clazz_slug
-                ):  # e.g. BaseConfig or DevelopmentConfig
-                    cls.import_config(clazz)
-                    return
-
-        config_module = import_module(".".join(main_config_clazz_name.split(".")[0:-1]))
-
-        config_clazz = getattr(config_module, main_config_clazz_slug)
-        config_candidate_class = config_clazz.__bases__[0]
-        while config_candidate_class != object:
-            for clazz in potential_config_classes:
-                if clazz.__name__.split(".")[-1] == config_candidate_class.__name__:
-                    cls.import_config(clazz)
-                    return
-            config_candidate_class = config_candidate_class.__bases__[0]
-        logger.warning(
-            f"Could not find a configuration for Service {module}. Skipping configuration."
-        )
-
-    @classmethod
-    def import_config(cls, clazz):
-        logger.info(f"  Loading Service-specific configuration from {clazz}")
-        for key in dir(clazz):
-            if key.isupper():
-                if app.config.get(key):
-                    raise Exception(
-                        f"Config {clazz} tries to override existing key {key}"
-                    )
-                app.config[key] = getattr(clazz, key)
-                logger.debug(f"    setting {key} = {app.config[key]}")
-
-    def execute_ext_callbacks(self, callback_id, *args, **kwargs):
-        """will execute the callback function for each extension which has defined that method
-        the callback_id needs to be passed and specify why the callback has been called.
-        It needs to be one of the constants defined in cryptoadvance.specter.services.callbacks
-        """
-        if callback_id not in dir(callbacks):
-            raise Exception(f"Non existing callback_id: {callback_id}")
-        # No debug statement here possible as this is called for every request and would flood the logs
-        # logger.debug(f"Executing callback {callback_id}")
-        return_values = {}
-        for ext in self.services.values():
-            if hasattr(ext, f"callback_{callback_id}"):
-                return_values[ext.id] = getattr(ext, f"callback_{callback_id}")(
-                    *args, **kwargs
-                )
-            elif hasattr(ext, "callback"):
-                return_values[ext.id] = ext.callback(callback_id, *args, **kwargs)
-        # Filtering out all None return values
-        return_values = {k: v for k, v in return_values.items() if v is not None}
-        # logger.debug(f"return_values for callback {callback_id} {return_values}")
-        return return_values
-
-    @property
-    def services(self) -> Dict[str, Service]:
-        return self._services or {}
-
-    @property
-    def services_sorted(self):
-        service_names = sorted(
-            self._services, key=lambda s: self._services[s].sort_priority
-        )
-        return [self._services[s] for s in service_names]
-
-    def user_has_encrypted_storage(self, user: User) -> bool:
-        """Looks for any data for any service in the User's ServiceEncryptedStorage.
-        This check works even if the user doesn't have their plaintext_user_secret
-        available."""
-        encrypted_data = (
-            app.specter.service_encrypted_storage_manager.get_raw_encrypted_data(user)
-        )
-        print(f"encrypted_data: {encrypted_data} for {user}")
-        return encrypted_data != {}
-
-    def set_active_services(self, service_names_active):
-        logger.debug(f"Setting these services active: {service_names_active}")
-        self.specter.update_services(service_names_active)
-        for _, ext in self.services.items():
-            logger.debug(
-                f"Setting service '{ext.id}' active to {ext.id in service_names_active}"
-            )
-            ext.active = ext.id in service_names_active
-
-    def get_service(self, plugin_id: str) -> Service:
-        """get an extension-instance by ID. Raises an ExtensionException if it doesn't find it."""
-        if plugin_id not in self._services:
-            raise ExtensionException(f"No such plugin: '{plugin_id}'")
-        return self._services[plugin_id]
-
-    def remove_all_services_from_user(self, user: User):
-        """
-        Clears User.services and `user_secret`; wipes the User's
-        ServiceEncryptedStorage.
-        """
-        # Don't show any Services on the sidebar for the admin user
-        user.services.clear()
-
-        # Reset as if we never had any encrypted storage
-        user.delete_user_secret(autosave=False)
-        user.save_info()
-
-        if self.user_has_encrypted_storage(user=user):
-            # Encrypted Service data is now orphaned since there is no
-            # password. So wipe it from the disk.
-            app.specter.service_encrypted_storage_manager.delete_all_service_data(user)
-
-    @classmethod
-    def get_service_x_dirs(cls, x):
-        """returns a list of package-directories which each represents a specific service.
-        This is used EXCLUSIVELY by the pyinstaller-hook packaging specter to add templates/static
-        When this gets called, CWD is ./pyinstaller
-        """
-
-        arr = [
-            Path(Path(_get_module_from_class(clazz).__file__).parent, x)
-            for clazz in get_subclasses_for_clazz(Service)
-        ]
-        logger.debug(f"Initial arr:")
-        for element in arr:
-            logger.debug(element)
-        # /home/kim/src/specter-desktop/.buildenv/lib/python3.8/site-packages/cryptoadvance/specter/services/bitcoinreserve/templates
-        # /home/kim/src/specter-desktop/.buildenv/lib/python3.8/site-packages/cryptoadvance/specter/services/swan/templates
-
-        arr = [path for path in arr if path.is_dir()]
-        # Those pathes are absolute. Let's make them relative:
-        arr = [Path(*path.parts[-6:]) for path in arr]
-
-        virtuelenv_path = os.path.relpath(os.environ["VIRTUAL_ENV"], ".")
-
-        if os.name == "nt":
-            virtualenv_search_path = Path(virtuelenv_path, "Lib")
-        else:
-            # let's calcultate so that we get something like:
-            # virtualenv_search_path = Path("..", ".buildenv", "lib", "python3.8")
-            site_package = [path for path in sys.path if "site-packages" in path][0]
-            site_package = Path(virtuelenv_path, *(Path(site_package).parts[-3:-1]))
-            virtualenv_search_path = site_package
-
-        # ... and as the classes are in the .buildenv (see build-unix.sh) let's add ..
-        arr = [Path(virtualenv_search_path, path) for path in arr]
-
-        # Non internal-repo extensions sitting in org/specterext/... need to be added, too
-        src_org_specterext_exts = search_dirs_in_path(
-            virtualenv_search_path, return_without_extid=False
-        )
-        src_org_specterext_exts = [Path(path, x) for path in src_org_specterext_exts]
-
-        arr.extend(src_org_specterext_exts)
-
-        return arr
-
-    @classmethod
-    def get_service_packages(cls):
-        """returns a list of strings containing the service-classes (+ controller/config-classes)
-        This is used for hiddenimports in pyinstaller
-        """
-        arr = get_subclasses_for_clazz(Service)
-        arr.extend(
-            get_classlist_of_type_clazz_from_modulelist(
-                Service, ProductionConfig.EXTENSION_LIST
-            )
-        )
-        arr = [clazz.__module__ for clazz in arr]
-        # Controller-Packagages from the services are not imported via the service but via the baseclass
-        # Therefore hiddenimport don't find them. We have to do it here.
-        cont_arr = [
-            ".".join(package.split(".")[:-1]) + ".controller" for package in arr
-        ]
-        for controller_package in cont_arr:
-            try:
-                import_module(controller_package)
-                arr.append(controller_package)
-            except ImportError:
-                pass
-            except AttributeError:
-                # something like:
-                # AttributeError: type object 'BitcoinReserveService' has no attribute 'blueprint'
-                # shows that the package is existing
-                arr.append(controller_package)
-            except RuntimeError:
-                # something like
-                # RuntimeError: Working outside of application context.
-                # shows that the package is existing
-                arr.append(controller_package)
-        config_arr = [".".join(package.split(".")[:-1]) + ".config" for package in arr]
-        for config_package in config_arr:
-            try:
-                import_module(config_package)
-                arr.append(config_package)
-            except ModuleNotFoundError as e:
-                pass
-        return arr
+import json
+import logging
+import os
+from importlib import import_module
+from inspect import isclass
+from pathlib import Path
+from pkgutil import iter_modules
+import sys
+from typing import Dict, List
+
+from cryptoadvance.specter.config import ProductionConfig
+from cryptoadvance.specter.device import Device
+from cryptoadvance.specter.specter_error import SpecterError
+from cryptoadvance.specter.user import User
+from cryptoadvance.specter.util.reflection import get_template_static_folder
+from flask import current_app as app
+from flask import url_for
+from flask.blueprints import Blueprint
+
+from ..services.service import Service
+from ..services import callbacks, ExtensionException
+from ..services.service_encrypted_storage import (
+    ServiceEncryptedStorageManager,
+    ServiceUnencryptedStorageManager,
+)
+from ..util.reflection import (
+    _get_module_from_class,
+    get_classlist_of_type_clazz_from_modulelist,
+    get_package_dir_for_subclasses_of,
+    get_subclasses_for_clazz,
+    get_subclasses_for_clazz_in_cwd,
+)
+from ..util.reflection_fs import search_dirs_in_path
+
+logger = logging.getLogger(__name__)
+
+
+class ServiceManager:
+    """Loads support for all Services it auto-discovers."""
+
+    def __init__(self, specter, devstatus_threshold):
+        self.specter = specter
+        specter.ext = {}
+        self.devstatus_threshold = devstatus_threshold
+
+        # Each Service class is stored here, keyed on its Service.id str
+        self._services: Dict[str, Service] = {}
+        logger.info("----> starting service discovery Static")
+        # How do we discover services? Two configs are relevant:
+        # * SERVICES_LOAD_FROM_CWD (boolean, CWD is current working directory)
+        # * EXTENSION_LIST (array of Fully Qualified module strings like ["cryptoadvance.specter.services.swan.service"])
+        # Ensuring security (especially for the CWD) is NOT done here but
+        # in the corresponding (Production)Config
+        logger.debug(f"EXTENSION_LIST = {app.config.get('EXTENSION_LIST')}")
+        class_list = get_classlist_of_type_clazz_from_modulelist(
+            Service, app.config.get("EXTENSION_LIST", [])
+        )
+
+        if app.config.get("SERVICES_LOAD_FROM_CWD", False):
+            logger.info("----> starting service discovery dynamic")
+            class_list.extend(get_subclasses_for_clazz_in_cwd(Service))
+        else:
+            logger.info("----> skipping service discovery dynamic")
+        logger.info("----> starting service loading")
+        class_list = set(class_list)  # remove duplicates (shouldn't happen but  ...)
+        for clazz in class_list:
+            compare_map = {"alpha": 1, "beta": 2, "prod": 3}
+            if compare_map[self.devstatus_threshold] <= compare_map[clazz.devstatus]:
+                logger.info(f"Loading Service {clazz.__name__} from {clazz.__module__}")
+                # First configure the service
+                self.configure_service_for_module(clazz)
+                # Now activate it
+                self._services[clazz.id] = clazz(
+                    active=clazz.id in self.specter.config.get("services", []),
+                    specter=self.specter,
+                )
+                self.specter.ext[clazz.id] = self._services[clazz.id]
+                # maybe register the blueprint
+                self.register_blueprint_for_ext(clazz, self._services[clazz.id])
+                self.add_devices_for_ext(clazz, self._services[clazz.id])
+                logger.info(f"Service {clazz.__name__} activated ({clazz.devstatus})")
+            else:
+                logger.info(
+                    f"Service {clazz.__name__} not activated due to devstatus ( {self.devstatus_threshold} > {clazz.devstatus} )"
+                )
+        logger.info("----> finished service processing")
+        self.execute_ext_callbacks("afterServiceManagerInit")
+
+    @classmethod
+    def register_blueprint_for_ext(cls, clazz, ext):
+        if not clazz.has_blueprint:
+            return
+        if hasattr(clazz, "blueprint_modules"):
+            controller_modules = clazz.blueprint_modules
+            setattr(clazz, "blueprints", {})
+        elif hasattr(clazz, "blueprint_module"):
+            controller_modules = {"default": clazz.blueprint_module}
+        else:
+            import_name = f"cryptoadvance.specter.services.{clazz.id}.service"
+            controller_modules = controller_modules = {
+                "default": f"cryptoadvance.specter.services.{clazz.id}.controller"
+            }
+
+        only_one_blueprint = len(controller_modules.items()) == 1
+
+        def inject_stuff():
+            """Can be used in all jinja2 templates"""
+            return dict(specter=app.specter, service=ext)
+
+        if "default" not in controller_modules.keys():
+            raise SpecterError(
+                "You need at least one Blueprint, with the key 'default'. It will be used to link to your UI"
+            )
+
+        for bp_key, bp_value in controller_modules.items():
+            if bp_key == "":
+                raise SpecterError("Empty keys are not allowed in the blueprints map")
+            middple_part = "" if bp_key == "default" else f"{bp_key}_"
+            bp_name = f"{clazz.id}_{middple_part}endpoint"
+            logger.debug(
+                f"  Creating blueprint with name {bp_name} (middle_part:{middple_part}:"
+            )
+            bp = Blueprint(
+                f"{clazz.id}_{middple_part}endpoint",
+                bp_value,
+                template_folder=get_template_static_folder("templates"),
+                static_folder=get_template_static_folder("static"),
+            )
+            if only_one_blueprint:
+                setattr(clazz, "blueprint", bp)
+            else:
+                clazz.blueprints[bp_key] = bp
+            bp.context_processor(inject_stuff)
+
+            # Import the controller for this service
+            logger.info(f"  Loading Controller {bp_value}")
+
+            try:
+                controller_module = import_module(bp_value)
+            except ModuleNotFoundError as e:
+                raise Exception(
+                    f"""
+                    There was an issue finding a controller module:
+                    {e}
+                    That module was specified in the Service class of service {clazz.id}
+                    check that specification in {clazz.__module__}
+                """
+                )
+
+            # finally register the blueprint
+            if clazz.isolated_client:
+                ext_prefix = app.config["ISOLATED_CLIENT_EXT_URL_PREFIX"]
+            else:
+                ext_prefix = app.config["EXT_URL_PREFIX"]
+
+            try:
+                bp_postfix = "" if only_one_blueprint else f"/{bp_key}"
+                if (
+                    app.testing
+                    and len(
+                        [vf for vf in app.view_functions if vf.startswith(clazz.id)]
+                    )
+                    <= 1
+                ):  # the swan-static one
+                    # Yet again that nasty workaround which has been described in the archblog.
+                    # The easy variant can be found in server.py
+                    # The good news is, that we'll only do that for testing
+                    import importlib
+
+                    logger.info("Reloading Extension controller")
+                    importlib.reload(controller_module)
+                    app.register_blueprint(
+                        bp, url_prefix=f"{ext_prefix}/{clazz.id}{bp_postfix}"
+                    )
+                else:
+                    app.register_blueprint(
+                        bp, url_prefix=f"{ext_prefix}/{clazz.id}{bp_postfix}"
+                    )
+                logger.info(f"  Mounted {bp} to {ext_prefix}/{clazz.id}{bp_postfix}")
+            except AssertionError as e:
+                if str(e).startswith("A name collision"):
+                    raise SpecterError(
+                        f"""
+                    There is a name collision for the {clazz.blueprint.name}. \n
+                    This is probably because you're running in DevelopementConfig and configured
+                    the extension at the same time in the EXTENSION_LIST which currently loks like this:
+                    {app.config['EXTENSION_LIST']})
+                    """
+                    )
+
+    @classmethod
+    def add_devices_for_ext(cls, clazz, ext):
+        if hasattr(clazz, "devices"):
+            devices_modules = clazz.devices
+        else:
+            return
+        classes = []
+        for module in devices_modules:
+            try:
+                classes.extend(
+                    get_classlist_of_type_clazz_from_modulelist(Device, [module])
+                )
+            except ModuleNotFoundError:
+                raise SpecterError(
+                    f"""
+                    The extension {ext.id} declared devices and a module called {module}
+                    But that module is not existing.
+                """
+                )
+        if len(classes) == 0:
+            raise SpecterError(
+                f"""
+                    The extension {ext.id} declared devices and a module called {module}
+                    But that module doesn't contain any devices.
+            """
+            )
+        from cryptoadvance.specter.devices import __all__ as all_devices
+
+        for device_class in classes:
+            all_devices.append(device_class)
+            logger.debug(f"  Loaded Device {device_class}")
+
+    @classmethod
+    def configure_service_for_module(cls, clazz):
+        """searches for ConfigClasses in the module-Directory and merges its config in the global config"""
+        try:
+            module = import_module(f"cryptoadvance.specter.services.{clazz.id}.config")
+        except ModuleNotFoundError:
+            # maybe the other style:
+            org = clazz.__module__.split(".")[0]
+            try:
+                module = import_module(f"{org}.specterext.{clazz.id}.config")
+            except ModuleNotFoundError:
+                logger.warning(
+                    f"  Service {clazz.id} does not have a service Configuration! Skipping!"
+                )
+                return
+        main_config_clazz_name = app.config.get("SPECTER_CONFIGURATION_CLASS_FULLNAME")
+        main_config_clazz_slug = main_config_clazz_name.split(".")[-1]
+        potential_config_classes = []
+        for attribute_name in dir(module):
+            attribute = getattr(module, attribute_name)
+            if isclass(attribute):
+                clazz = attribute
+                potential_config_classes.append(clazz)
+                if (
+                    clazz.__name__.split(".")[-1] == main_config_clazz_slug
+                ):  # e.g. BaseConfig or DevelopmentConfig
+                    cls.import_config(clazz)
+                    return
+
+        config_module = import_module(".".join(main_config_clazz_name.split(".")[0:-1]))
+
+        config_clazz = getattr(config_module, main_config_clazz_slug)
+        config_candidate_class = config_clazz.__bases__[0]
+        while config_candidate_class != object:
+            for clazz in potential_config_classes:
+                if clazz.__name__.split(".")[-1] == config_candidate_class.__name__:
+                    cls.import_config(clazz)
+                    return
+            config_candidate_class = config_candidate_class.__bases__[0]
+        logger.warning(
+            f"Could not find a configuration for Service {module}. Skipping configuration."
+        )
+
+    @classmethod
+    def import_config(cls, clazz):
+        logger.info(f"  Loading Service-specific configuration from {clazz}")
+        for key in dir(clazz):
+            if key.isupper():
+                if app.config.get(key):
+                    raise Exception(
+                        f"Config {clazz} tries to override existing key {key}"
+                    )
+                app.config[key] = getattr(clazz, key)
+                logger.debug(f"    setting {key} = {app.config[key]}")
+
+    def execute_ext_callbacks(self, callback_id, *args, **kwargs):
+        """will execute the callback function for each extension which has defined that method
+        the callback_id needs to be passed and specify why the callback has been called.
+        It needs to be one of the constants defined in cryptoadvance.specter.services.callbacks
+        """
+        if callback_id not in dir(callbacks):
+            raise Exception(f"Non existing callback_id: {callback_id}")
+        # No debug statement here possible as this is called for every request and would flood the logs
+        # logger.debug(f"Executing callback {callback_id}")
+        return_values = {}
+        for ext in self.services.values():
+            if hasattr(ext, f"callback_{callback_id}"):
+                return_values[ext.id] = getattr(ext, f"callback_{callback_id}")(
+                    *args, **kwargs
+                )
+            elif hasattr(ext, "callback"):
+                return_values[ext.id] = ext.callback(callback_id, *args, **kwargs)
+        # Filtering out all None return values
+        return_values = {k: v for k, v in return_values.items() if v is not None}
+        # logger.debug(f"return_values for callback {callback_id} {return_values}")
+        return return_values
+
+    @property
+    def services(self) -> Dict[str, Service]:
+        return self._services or {}
+
+    @property
+    def services_sorted(self):
+        service_names = sorted(
+            self._services, key=lambda s: self._services[s].sort_priority
+        )
+        return [self._services[s] for s in service_names]
+
+    def user_has_encrypted_storage(self, user: User) -> bool:
+        """Looks for any data for any service in the User's ServiceEncryptedStorage.
+        This check works even if the user doesn't have their plaintext_user_secret
+        available."""
+        encrypted_data = (
+            app.specter.service_encrypted_storage_manager.get_raw_encrypted_data(user)
+        )
+        print(f"encrypted_data: {encrypted_data} for {user}")
+        return encrypted_data != {}
+
+    def set_active_services(self, service_names_active):
+        logger.debug(f"Setting these services active: {service_names_active}")
+        self.specter.update_services(service_names_active)
+        for _, ext in self.services.items():
+            logger.debug(
+                f"Setting service '{ext.id}' active to {ext.id in service_names_active}"
+            )
+            ext.active = ext.id in service_names_active
+
+    def get_service(self, plugin_id: str) -> Service:
+        """get an extension-instance by ID. Raises an ExtensionException if it doesn't find it."""
+        if plugin_id not in self._services:
+            raise ExtensionException(f"No such plugin: '{plugin_id}'")
+        return self._services[plugin_id]
+
+    def remove_all_services_from_user(self, user: User):
+        """
+        Clears User.services and `user_secret`; wipes the User's
+        ServiceEncryptedStorage.
+        """
+        # Don't show any Services on the sidebar for the admin user
+        user.services.clear()
+
+        # Reset as if we never had any encrypted storage
+        user.delete_user_secret(autosave=False)
+        user.save_info()
+
+        if self.user_has_encrypted_storage(user=user):
+            # Encrypted Service data is now orphaned since there is no
+            # password. So wipe it from the disk.
+            app.specter.service_encrypted_storage_manager.delete_all_service_data(user)
+
+    @classmethod
+    def get_service_x_dirs(cls, x):
+        """returns a list of package-directories which each represents a specific service.
+        This is used EXCLUSIVELY by the pyinstaller-hook packaging specter to add templates/static
+        When this gets called, CWD is ./pyinstaller
+        """
+
+        arr = [
+            Path(Path(_get_module_from_class(clazz).__file__).parent, x)
+            for clazz in get_subclasses_for_clazz(Service)
+        ]
+        logger.debug(f"Initial arr:")
+        for element in arr:
+            logger.debug(element)
+        # /home/kim/src/specter-desktop/.buildenv/lib/python3.8/site-packages/cryptoadvance/specter/services/bitcoinreserve/templates
+        # /home/kim/src/specter-desktop/.buildenv/lib/python3.8/site-packages/cryptoadvance/specter/services/swan/templates
+
+        arr = [path for path in arr if path.is_dir()]
+        # Those pathes are absolute. Let's make them relative:
+        arr = [Path(*path.parts[-6:]) for path in arr]
+
+        virtuelenv_path = os.path.relpath(os.environ["VIRTUAL_ENV"], ".")
+
+        if os.name == "nt":
+            virtualenv_search_path = Path(virtuelenv_path, "Lib")
+        else:
+            # let's calcultate so that we get something like:
+            # virtualenv_search_path = Path("..", ".buildenv", "lib", "python3.8")
+            site_package = [path for path in sys.path if "site-packages" in path][0]
+            site_package = Path(virtuelenv_path, *(Path(site_package).parts[-3:-1]))
+            virtualenv_search_path = site_package
+
+        # ... and as the classes are in the .buildenv (see build-unix.sh) let's add ..
+        arr = [Path(virtualenv_search_path, path) for path in arr]
+
+        # Non internal-repo extensions sitting in org/specterext/... need to be added, too
+        src_org_specterext_exts = search_dirs_in_path(
+            virtualenv_search_path, return_without_extid=False
+        )
+        src_org_specterext_exts = [Path(path, x) for path in src_org_specterext_exts]
+
+        arr.extend(src_org_specterext_exts)
+
+        return arr
+
+    @classmethod
+    def get_service_packages(cls):
+        """returns a list of strings containing the service-classes (+ controller/config-classes)
+        This is used for hiddenimports in pyinstaller
+        """
+        arr = get_subclasses_for_clazz(Service)
+        arr.extend(
+            get_classlist_of_type_clazz_from_modulelist(
+                Service, ProductionConfig.EXTENSION_LIST
+            )
+        )
+        arr = [clazz.__module__ for clazz in arr]
+        # Controller-Packagages from the services are not imported via the service but via the baseclass
+        # Therefore hiddenimport don't find them. We have to do it here.
+        cont_arr = [
+            ".".join(package.split(".")[:-1]) + ".controller" for package in arr
+        ]
+        for controller_package in cont_arr:
+            try:
+                import_module(controller_package)
+                arr.append(controller_package)
+            except ImportError:
+                pass
+            except AttributeError:
+                # something like:
+                # AttributeError: type object 'BitcoinReserveService' has no attribute 'blueprint'
+                # shows that the package is existing
+                arr.append(controller_package)
+            except RuntimeError:
+                # something like
+                # RuntimeError: Working outside of application context.
+                # shows that the package is existing
+                arr.append(controller_package)
+        config_arr = [".".join(package.split(".")[:-1]) + ".config" for package in arr]
+        for config_package in config_arr:
+            try:
+                import_module(config_package)
+                arr.append(config_package)
+            except ModuleNotFoundError as e:
+                pass
+        return arr