import json
import logging
import os
from importlib import import_module
from inspect import isclass
from pathlib import Path
from pkgutil import iter_modules
import sys
from typing import Dict, List

from cryptoadvance.specter.config import ProductionConfig
from cryptoadvance.specter.device import Device
from cryptoadvance.specter.managers.service_manager.callback_executor import (
    CallbackExecutor,
)
from cryptoadvance.specter.specter_error import SpecterError
from cryptoadvance.specter.user import User
from cryptoadvance.specter.util.reflection import get_template_static_folder
from flask import current_app as app
from flask import url_for
from flask.blueprints import Blueprint

from cryptoadvance.specter.util.specter_migrator import SpecterMigration

from ...services.service import Extension, ServiceOptionality
from ...services import callbacks, ExtensionException
from ...util.reflection import (
    _get_module_from_class,
    get_classlist_of_type_clazz_from_modulelist,
    get_package_dir_for_subclasses_of,
    get_subclasses_for_clazz,
    get_subclasses_for_clazz_in_cwd,
)
from ...util.reflection_fs import search_dirs_in_path

logger = logging.getLogger(__name__)


class ExtensionManager:
    """Loads support for all Extensions it auto-discovers."""

    def __init__(self, specter, devstatus_threshold):
        self.specter = specter
        specter.ext = {}
        self.devstatus_threshold = devstatus_threshold

        # Each Extension class is stored here, keyed on its Extension.id str
        self._services: Dict[str, Extension] = {}
        logger.info("----> starting service discovery Static")
        # How do we discover services? Two configs are relevant:
        # * SERVICES_LOAD_FROM_CWD (boolean, CWD is current working directory)
        # * EXTENSION_LIST (array of Fully Qualified module strings like ["cryptoadvance.specterext.swan.service"])
        # Ensuring security (especially for the CWD) is NOT done here but
        # in the corresponding (Production)Config
        logger.debug(f"EXTENSION_LIST = {app.config.get('EXTENSION_LIST')}")
        class_list = get_classlist_of_type_clazz_from_modulelist(
            Extension, app.config.get("EXTENSION_LIST", [])
        )

        if app.config.get("SERVICES_LOAD_FROM_CWD", False):
            logger.info("----> starting service discovery dynamic")
<<<<<<< HEAD
            class_list.extend(get_subclasses_for_clazz_in_cwd(Extension))
=======
            dynamic_loaded_classes = get_subclasses_for_clazz_in_cwd(Extension)
            for clazz in dynamic_loaded_classes:
                logger.info(f"    Found {clazz.__name__}")
            class_list.extend(dynamic_loaded_classes)
>>>>>>> 66326dec
        else:
            logger.info("----> skipping service discovery dynamic")
        logger.info("----> starting service loading")
        class_list = set(class_list)  # remove duplicates (shouldn't happen but  ...)
        for clazz in class_list:
            compare_map = {"alpha": 1, "beta": 2, "prod": 3}
            if compare_map[self.devstatus_threshold] <= compare_map[clazz.devstatus]:
                logger.info(
                    f"Loading Extension {clazz.__name__} from {clazz.__module__}"
                )
                # First configure the service
                self.configure_service_for_module(clazz)
                # Now activate it
                self._services[clazz.id] = clazz(
                    active=clazz.id in self.specter.config.get("services", []),
                    specter=self.specter,
                )
                self.specter.ext[clazz.id] = self._services[clazz.id]
                # maybe register the blueprint
                self.register_blueprint_for_ext(clazz, self._services[clazz.id])
                self.register_devices_from_ext(self._services[clazz.id])
                logger.info(f"Extension {clazz.__name__} activated ({clazz.devstatus})")
            else:
                logger.info(
                    f"Extension {clazz.__name__} not activated due to devstatus ( {self.devstatus_threshold} > {clazz.devstatus} )"
                )
        logger.info("----> finished service processing")
        self.callback_executor = CallbackExecutor(self.services)
        self.execute_ext_callbacks(callbacks.afterExtensionManagerInit)

    @classmethod
    def register_blueprint_for_ext(cls, clazz, ext):
        if not clazz.has_blueprint:
            return
        if hasattr(clazz, "blueprint_modules"):
            controller_modules = clazz.blueprint_modules
            setattr(clazz, "blueprints", {})
        elif hasattr(clazz, "blueprint_module"):
            controller_modules = {"default": clazz.blueprint_module}
        else:
            import_name = f"cryptoadvance.specter.services.{clazz.id}.service"
            controller_modules = controller_modules = {
                "default": f"cryptoadvance.specter.services.{clazz.id}.controller"
            }

        only_one_blueprint = len(controller_modules.items()) == 1

        def inject_stuff():
            """Can be used in all jinja2 templates"""
            return dict(specter=app.specter, service=ext)

        if "default" not in controller_modules.keys():
            raise SpecterError(
                "You need at least one Blueprint, with the key 'default'. It will be used to link to your UI"
            )

        for bp_key, bp_value in controller_modules.items():
            if bp_key == "":
                raise SpecterError("Empty keys are not allowed in the blueprints map")
            middple_part = "" if bp_key == "default" else f"{bp_key}_"
            bp_name = f"{clazz.id}_{middple_part}endpoint"
            logger.debug(
                f"  Creating blueprint with name {bp_name} (middle_part:{middple_part}:"
            )
            bp = Blueprint(
                f"{clazz.id}_{middple_part}endpoint",
                bp_value,
                template_folder=get_template_static_folder("templates"),
                static_folder=get_template_static_folder("static"),
            )
            if only_one_blueprint:
                setattr(clazz, "blueprint", bp)
            else:
                clazz.blueprints[bp_key] = bp
            bp.context_processor(inject_stuff)

            # Import the controller for this service
            logger.info(f"  Loading Controller {bp_value}")

            try:
                controller_module = import_module(bp_value)
            except ModuleNotFoundError as e:
                raise Exception(
                    f"""
                    There was an issue finding a controller module:
                    {e}
                    That module was specified in the Extension class of service {clazz.id}
                    check that specification in {clazz.__module__}
                """
                )

            # finally register the blueprint
            if clazz.isolated_client:
                ext_prefix = app.config["ISOLATED_CLIENT_EXT_URL_PREFIX"]
            else:
                ext_prefix = app.config["EXT_URL_PREFIX"]

            try:
                bp_postfix = "" if only_one_blueprint else f"/{bp_key}"
                if (
                    app.testing
                    and len(
                        [vf for vf in app.view_functions if vf.startswith(clazz.id)]
                    )
                    <= 1
                ):  # the swan-static one
                    # Yet again that nasty workaround which has been described in the archblog.
                    # The easy variant can be found in server.py
                    # The good news is, that we'll only do that for testing
                    import importlib

                    logger.info("Reloading Extension controller")
                    importlib.reload(controller_module)
                    app.register_blueprint(
                        bp, url_prefix=f"{ext_prefix}/{clazz.id}{bp_postfix}"
                    )
                else:
                    app.register_blueprint(
                        bp, url_prefix=f"{ext_prefix}/{clazz.id}{bp_postfix}"
                    )
                logger.info(f"  Mounted {bp} to {ext_prefix}/{clazz.id}{bp_postfix}")
            except AssertionError as e:
                if str(e).startswith("A name collision"):
                    raise SpecterError(
                        f"""
                    There is a name collision for the {clazz.blueprint.name}. \n
                    This is probably because you're running in DevelopementConfig and configured
                    the extension at the same time in the EXTENSION_LIST which currently loks like this:
                    {app.config['EXTENSION_LIST']})
                    """
                    )

    @classmethod
    def register_devices_from_ext(cls, ext):
        """extract the devices from the extension and appends all found one to
        cryptoadvance.specter.devices
        """
        classes = cls.extract_thing_classes_from_extension("devices", Device, ext)
        if not classes:
            return
        from cryptoadvance.specter.devices import __all__ as all_devices

        for device_class in classes:
            all_devices.append(device_class)
            logger.debug(f"  Loaded Device {device_class}")

    @classmethod
    def register_callbacks_from_ext(cls, ext):
        """extract all callbacks from the extension and import them so that they are
        discoverable as subclass of Callback.
        """
        # importing it is the main job here. If it's imported, it'll also be discovered
        # as a subclass of Callback.
        classes = cls.extract_thing_classes_from_extension(
            "callbacks", callbacks.Callback, ext
        )
        for callback_class in classes:
            logger.debug(f"  Loaded Callback {callback_class}")

    @classmethod
    def extract_thing_classes_from_extension(
        cls, things: str, thing_class: type, ext
    ) -> List[type]:
        """If an extension has a definition like that:
        class SomeExtension(Extension)
            things = ["someNym.specterext.some_extensions.things"]
        then this method will return a list of all the thing_class classes
        which can be found in that module:
        extract_thing_classes_from_extension("things",Thing, someExtension)
        """
        if hasattr(ext.__class__, things):
            thing_modules: List[str] = getattr(ext.__class__, things)
        else:
            return []
        classes = []
        for module in thing_modules:
            try:
                classes.extend(
                    get_classlist_of_type_clazz_from_modulelist(Device, [module])
                )
            except ModuleNotFoundError:
                raise SpecterError(
                    f"""
                    The extension {ext.id} declared devices and a module called {module}
                    But that module is not existing.
                """
                )
        if len(classes) == 0:
            raise SpecterError(
                f"""
                    The extension {ext.id} declared devices and a module called {module}
                    But that module doesn't contain any devices.
            """
            )
        from cryptoadvance.specter.devices import __all__ as all_devices

        for device_class in classes:
            all_devices.append(device_class)
            logger.debug(f"  Loaded Device {device_class}")

    @classmethod
    def configure_service_for_module(cls, clazz):
        """searches for ConfigClasses in the module-Directory and merges its config in the global config"""
        try:
            module = import_module(f"cryptoadvance.specter.services.{clazz.id}.config")
        except ModuleNotFoundError:
            # maybe the other style:
            org = clazz.__module__.split(".")[0]
            try:
                module = import_module(f"{org}.specterext.{clazz.id}.config")
            except ModuleNotFoundError:
                logger.warning(
                    f"  Extension {clazz.id} does not have a service Configuration! Skipping!"
                )
                return
        main_config_clazz_name = app.config.get("SPECTER_CONFIGURATION_CLASS_FULLNAME")
        main_config_clazz_slug = main_config_clazz_name.split(".")[-1]
        potential_config_classes = []
        for attribute_name in dir(module):
            attribute = getattr(module, attribute_name)
            if isclass(attribute):
                clazz = attribute
                potential_config_classes.append(clazz)
                if (
                    clazz.__name__.split(".")[-1] == main_config_clazz_slug
                ):  # e.g. BaseConfig or DevelopmentConfig
                    cls.import_config(clazz)
                    return

        config_module = import_module(".".join(main_config_clazz_name.split(".")[0:-1]))

        config_clazz = getattr(config_module, main_config_clazz_slug)
        config_candidate_class = config_clazz.__bases__[0]
        while config_candidate_class != object:
            for clazz in potential_config_classes:
                if clazz.__name__.split(".")[-1] == config_candidate_class.__name__:
                    cls.import_config(clazz)
                    return
            config_candidate_class = config_candidate_class.__bases__[0]
        logger.warning(
            f"Could not find a configuration for Extension {module}. Skipping configuration."
        )

    @classmethod
    def import_config(cls, clazz):
        logger.info(f"  Loading Extension-specific configuration from {clazz}")
        for key in dir(clazz):
            if key.isupper():
                if app.config.get(key):
                    raise Exception(
                        f"Config {clazz} tries to override existing key {key}"
                    )
                app.config[key] = getattr(clazz, key)
                logger.debug(f"    setting {key} = {app.config[key]}")

    def execute_ext_callbacks(self, callback_id, *args, **kwargs):
        """will execute the callback function for each extension which has defined that method
        the callback_id needs to be passed and specify why the callback has been called.
        It needs to be one of the constants defined in cryptoadvance.specter.services.callbacks
        """
        return self.callback_executor.execute_ext_callbacks(
            callback_id, *args, **kwargs
        )

    @property
    def services(self) -> Dict[str, Extension]:
        return self._services or {}

    @property
    def services_sorted(self):
        service_names = sorted(
            self._services, key=lambda s: self._services[s].sort_priority
        )
        return [self._services[s] for s in service_names]

    def is_class_from_loaded_extension(self, claz):
        """Returns Ture if that class is from a module which belongs to an extension
        which is loaded, False otherwise
        """
        print("")
        ext_module = ".".join(claz.__module__.split(".")[0:3])
        for ext in self.services_sorted:
            if ext.__class__.__module__.startswith(ext_module):
                return True
        return False

    def user_has_encrypted_storage(self, user: User) -> bool:
        """Looks for any data for any service in the User's ServiceEncryptedStorage.
        This check works even if the user doesn't have their plaintext_user_secret
        available."""
        encrypted_data = (
            self.specter.service_encrypted_storage_manager.get_raw_encrypted_data(user)
        )
        return encrypted_data != {}

    def set_active_services(self, service_names_active):
        logger.debug(f"Setting these services active: {service_names_active}")
        self.specter.update_services(service_names_active)
        for _, ext in self.services.items():
            logger.debug(
                f"Setting service '{ext.id}' active to {ext.id in service_names_active}"
            )
            ext.active = ext.id in service_names_active

    def get_service(self, plugin_id: str) -> Extension:
        """get an extension-instance by ID. Raises an ExtensionException if it doesn't find it."""
        if plugin_id not in self._services:
            raise ExtensionException(f"No such plugin: '{plugin_id}'")
        return self._services[plugin_id]

    def delete_service_from_user(self, user: User, service_id: str, autosave=True):
        "Removes the service for the user and deletes the stored data in the ServiceEncryptedStorage"
        # remove the service from the sidebar
        user.remove_service(service_id, autosave=autosave)
        # delete the data if it was encrypted
        if (
            self.user_has_encrypted_storage(user=user)
            and self.get_service(service_id).encrypt_data
        ):
            self.specter.service_encrypted_storage_manager.remove_service_data(
                user, service_id, autosave=autosave
            )
        # here we do not need to delete the data if it was unencrypted

    def delete_services_with_encrypted_storage(self, user: User):
        services_with_encrypted_storage = [
            service_id
            for service_id in self.services
            if self.get_service(service_id).encrypt_data
        ]
        for service_id in services_with_encrypted_storage:
            self.delete_service_from_user(user, service_id, autosave=True)

        user.delete_user_secret(autosave=True)
        # Encrypted Service data is now orphaned since there is no
        # password. So wipe it from the disk.
        self.specter.service_encrypted_storage_manager.delete_all_service_data(user)
        logger.debug(
            f"Deleted encrypted services {services_with_encrypted_storage} and user secret"
        )

    def delete_services_with_unencrypted_storage(self, user: User):
        services_with_unencrypted_storage = [
            service_id
            for service_id in self.services
            if not self.get_service(service_id).encrypt_data
        ]
        for service_id in services_with_unencrypted_storage:
            self.delete_service_from_user(user, service_id, autosave=True)

        self.specter.service_unencrypted_storage_manager.delete_all_service_data(user)
        logger.debug(f"Deleted unencrypted services")

    def add_required_services_to_users(self, users, force_opt_out=False):
        "Adds the mandatory and opt_out (only if no services activated for user) services to users"
        for service in self.services.values():
            for user in users:
                if service.optionality == ServiceOptionality.mandatory or (
                    service.optionality == ServiceOptionality.opt_out
                    and ((service.id not in user.services) or force_opt_out)
                ):
                    user.add_service(service.id)

    @classmethod
    def get_service_x_dirs(cls, x):
        """returns a list of package-directories which each represents a specific service.
        This is used EXCLUSIVELY by the pyinstaller-hook packaging specter to add templates/static
        When this gets called, CWD is ./pyinstaller
        """

        arr = [
            Path(Path(_get_module_from_class(clazz).__file__).parent, x)
            for clazz in get_subclasses_for_clazz(Extension)
        ]
        logger.info(f"Initial arr:")
        for element in arr:
            logger.debug(element)
        # /home/kim/src/specter-desktop/.buildenv/lib/python3.8/site-packages/cryptoadvance/specter/services/swan/templates

        # filter only directories
        arr = [path for path in arr if path.is_dir()]
        # Those pathes are absolute. Let's make them relative:
        arr = [cls._make_path_relative(path) for path in arr]

        # result:
        # site-package/cryptoadvance/specterext/devhelp/templates
        logger.info(f"After making the pathes relative, example: {arr[0]}")

        virtuelenv_path = os.path.relpath(os.environ["VIRTUAL_ENV"], ".")

        logger.info(f"virtuelenv_path: {virtuelenv_path}")

        if os.name == "nt":
            virtualenv_search_path = Path(virtuelenv_path, "Lib")
        else:
            # let's calcultate so that we get something like:
            # virtualenv_search_path = Path("..", ".buildenv", "lib", "python3.8")
            site_package = [path for path in sys.path if "site-packages" in path][0]
            site_package = Path(virtuelenv_path, *(Path(site_package).parts[-3:-1]))
            virtualenv_search_path = site_package

        # ... and as the classes are in the .buildenv (see build-unix.sh) let's add ..
        arr = [Path(virtualenv_search_path, path) for path in arr]

        # Non internal-repo extensions sitting in org/specterext/... need to be added, too
        src_org_specterext_exts = search_dirs_in_path(
            virtualenv_search_path, return_without_extid=False
        )
        logger.info(f"src_org_specterext_exts[0]: {src_org_specterext_exts[0]}")

        src_org_specterext_exts = [Path(path, x) for path in src_org_specterext_exts]

        arr.extend(src_org_specterext_exts)

        logger.debug(f"Returning example: {arr[0]}")
        return arr

    @classmethod
    def get_service_packages(cls):
        """returns a list of strings containing the service-classes (+ controller +config-classes +devices +migrations)
        This is used for hiddenimports in pyinstaller
        """
        arr = get_subclasses_for_clazz(Extension)
<<<<<<< HEAD
        arr.extend(get_subclasses_for_clazz(SpecterMigration))
        logger.info(f"initial arr: {arr}")
=======
        logger.debug(f"Found {len(arr)} Extensions")
>>>>>>> 66326dec
        arr.extend(
            get_classlist_of_type_clazz_from_modulelist(
                Extension, ProductionConfig.EXTENSION_LIST
            )
        )
        arr = list(set(arr))
        logger.info(f"Found {len(arr)} Extensions + Extensions = {arr}")

        arr.extend(get_subclasses_for_clazz(SpecterMigration))
        logger.info(f"Found {len(arr)} Extensions + Extensions + SpecterMigration")

        # Before we transform the arr into an array of strings, we iterate through all services to discover
        # the devices which might be specified in there
        devices_arr = []
        for clazz in arr:
            if hasattr(clazz, "devices"):
                logger.debug(f"class {clazz.__name__} has devices: {clazz.devices}")
                for device in clazz.devices:
                    try:
                        import_module(device)
                        devices_arr.append(device)
                    except ModuleNotFoundError as e:
                        pass
        logger.info(f"Found {len(devices_arr)} Devices")

        # Same for callbacks
        callbacks_arr = []
        for clazz in arr:
            if hasattr(clazz, "callbacks"):
                logger.debug(f"class {clazz.__name__} has callbacks: {clazz.callbacks}")
                for device in clazz.callbacks:
                    try:
                        import_module(device)
                        callbacks_arr.append(device)
                    except ModuleNotFoundError as e:
                        pass
        logger.info(f"Found {len(callbacks_arr)} Callbacks")

        # Transform into array of strings
        arr = [clazz.__module__ for clazz in arr]

        arr.extend(devices_arr)
        arr.extend(callbacks_arr)
        logger.info(
            f"Found {len(arr)} Extensions + SpecterMigration + Extensions + Devices + Callbacks"
        )

        # Controller-Packagages from the services are not imported via the service but via the baseclass
        # Therefore hiddenimport don't find them. We have to do it here.
        cont_arr = [
            ".".join(package.split(".")[:-1]) + ".controller" for package in arr
        ]
        for controller_package in cont_arr:
            try:
                import_module(controller_package)
                arr.append(controller_package)
            except ImportError:
                pass
            except TypeError as e:
                if str(e).startswith(
                    "the 'package' argument is required to perform a relative import for"
                ):
                    pass
                else:
                    raise e
            except AttributeError:
                # something like:
                # AttributeError: type object 'BitcoinReserveService' has no attribute 'blueprint'
                # shows that the package is existing
                arr.append(controller_package)
            except RuntimeError:
                # something like
                # RuntimeError: Working outside of application context.
                # shows that the package is existing
                arr.append(controller_package)
        logger.info(
            f"Found {len(arr)} Extensions + SpecterMigration + Extensions + Devices + Callbacks + Controller"
        )

        config_arr = [".".join(package.split(".")[:-1]) + ".config" for package in arr]
        for config_package in config_arr:
            try:
                import_module(config_package)
                arr.append(config_package)
            except ModuleNotFoundError as e:
                pass
            except TypeError as e:
                if str(e).startswith(
                    "the 'package' argument is required to perform a relative import for"
                ):
                    pass
                else:
                    raise e
        arr = list(dict.fromkeys(arr))
        logger.info(
            f"Found {len(arr)} Extensions + SpecterMigration + Extensions + Devices + Callbacks + Controller + Configs"
        )
        return arr

    @classmethod
    def _make_path_relative(cls, path: Path) -> Path:
        """make out of something like '# /home/kim/src/specter-desktop/.buildenv/lib/python3.8/site-packages/cryptoadvance/specter/services/swan/templates
        somethink like:                                                                                   cryptoadvance/specter/services/swan/templates
        The first part might be completely random. The marker is something like .*env
        """
        index = 0
        sep_index = 0
        for part in path.parts:
            if part.endswith("site-packages"):
                sep_index = index
            index += 1
        if sep_index == 0:
            raise SpecterInternalException(
                f"Path {path} does not contain an environment directory!"
            )

        return Path(*path.parts[sep_index:index])
<|MERGE_RESOLUTION|>--- conflicted
+++ resolved
@@ -1,615 +1,606 @@
-import json
-import logging
-import os
-from importlib import import_module
-from inspect import isclass
-from pathlib import Path
-from pkgutil import iter_modules
-import sys
-from typing import Dict, List
-
-from cryptoadvance.specter.config import ProductionConfig
-from cryptoadvance.specter.device import Device
-from cryptoadvance.specter.managers.service_manager.callback_executor import (
-    CallbackExecutor,
-)
-from cryptoadvance.specter.specter_error import SpecterError
-from cryptoadvance.specter.user import User
-from cryptoadvance.specter.util.reflection import get_template_static_folder
-from flask import current_app as app
-from flask import url_for
-from flask.blueprints import Blueprint
-
-from cryptoadvance.specter.util.specter_migrator import SpecterMigration
-
-from ...services.service import Extension, ServiceOptionality
-from ...services import callbacks, ExtensionException
-from ...util.reflection import (
-    _get_module_from_class,
-    get_classlist_of_type_clazz_from_modulelist,
-    get_package_dir_for_subclasses_of,
-    get_subclasses_for_clazz,
-    get_subclasses_for_clazz_in_cwd,
-)
-from ...util.reflection_fs import search_dirs_in_path
-
-logger = logging.getLogger(__name__)
-
-
-class ExtensionManager:
-    """Loads support for all Extensions it auto-discovers."""
-
-    def __init__(self, specter, devstatus_threshold):
-        self.specter = specter
-        specter.ext = {}
-        self.devstatus_threshold = devstatus_threshold
-
-        # Each Extension class is stored here, keyed on its Extension.id str
-        self._services: Dict[str, Extension] = {}
-        logger.info("----> starting service discovery Static")
-        # How do we discover services? Two configs are relevant:
-        # * SERVICES_LOAD_FROM_CWD (boolean, CWD is current working directory)
-        # * EXTENSION_LIST (array of Fully Qualified module strings like ["cryptoadvance.specterext.swan.service"])
-        # Ensuring security (especially for the CWD) is NOT done here but
-        # in the corresponding (Production)Config
-        logger.debug(f"EXTENSION_LIST = {app.config.get('EXTENSION_LIST')}")
-        class_list = get_classlist_of_type_clazz_from_modulelist(
-            Extension, app.config.get("EXTENSION_LIST", [])
-        )
-
-        if app.config.get("SERVICES_LOAD_FROM_CWD", False):
-            logger.info("----> starting service discovery dynamic")
-<<<<<<< HEAD
-            class_list.extend(get_subclasses_for_clazz_in_cwd(Extension))
-=======
-            dynamic_loaded_classes = get_subclasses_for_clazz_in_cwd(Extension)
-            for clazz in dynamic_loaded_classes:
-                logger.info(f"    Found {clazz.__name__}")
-            class_list.extend(dynamic_loaded_classes)
->>>>>>> 66326dec
-        else:
-            logger.info("----> skipping service discovery dynamic")
-        logger.info("----> starting service loading")
-        class_list = set(class_list)  # remove duplicates (shouldn't happen but  ...)
-        for clazz in class_list:
-            compare_map = {"alpha": 1, "beta": 2, "prod": 3}
-            if compare_map[self.devstatus_threshold] <= compare_map[clazz.devstatus]:
-                logger.info(
-                    f"Loading Extension {clazz.__name__} from {clazz.__module__}"
-                )
-                # First configure the service
-                self.configure_service_for_module(clazz)
-                # Now activate it
-                self._services[clazz.id] = clazz(
-                    active=clazz.id in self.specter.config.get("services", []),
-                    specter=self.specter,
-                )
-                self.specter.ext[clazz.id] = self._services[clazz.id]
-                # maybe register the blueprint
-                self.register_blueprint_for_ext(clazz, self._services[clazz.id])
-                self.register_devices_from_ext(self._services[clazz.id])
-                logger.info(f"Extension {clazz.__name__} activated ({clazz.devstatus})")
-            else:
-                logger.info(
-                    f"Extension {clazz.__name__} not activated due to devstatus ( {self.devstatus_threshold} > {clazz.devstatus} )"
-                )
-        logger.info("----> finished service processing")
-        self.callback_executor = CallbackExecutor(self.services)
-        self.execute_ext_callbacks(callbacks.afterExtensionManagerInit)
-
-    @classmethod
-    def register_blueprint_for_ext(cls, clazz, ext):
-        if not clazz.has_blueprint:
-            return
-        if hasattr(clazz, "blueprint_modules"):
-            controller_modules = clazz.blueprint_modules
-            setattr(clazz, "blueprints", {})
-        elif hasattr(clazz, "blueprint_module"):
-            controller_modules = {"default": clazz.blueprint_module}
-        else:
-            import_name = f"cryptoadvance.specter.services.{clazz.id}.service"
-            controller_modules = controller_modules = {
-                "default": f"cryptoadvance.specter.services.{clazz.id}.controller"
-            }
-
-        only_one_blueprint = len(controller_modules.items()) == 1
-
-        def inject_stuff():
-            """Can be used in all jinja2 templates"""
-            return dict(specter=app.specter, service=ext)
-
-        if "default" not in controller_modules.keys():
-            raise SpecterError(
-                "You need at least one Blueprint, with the key 'default'. It will be used to link to your UI"
-            )
-
-        for bp_key, bp_value in controller_modules.items():
-            if bp_key == "":
-                raise SpecterError("Empty keys are not allowed in the blueprints map")
-            middple_part = "" if bp_key == "default" else f"{bp_key}_"
-            bp_name = f"{clazz.id}_{middple_part}endpoint"
-            logger.debug(
-                f"  Creating blueprint with name {bp_name} (middle_part:{middple_part}:"
-            )
-            bp = Blueprint(
-                f"{clazz.id}_{middple_part}endpoint",
-                bp_value,
-                template_folder=get_template_static_folder("templates"),
-                static_folder=get_template_static_folder("static"),
-            )
-            if only_one_blueprint:
-                setattr(clazz, "blueprint", bp)
-            else:
-                clazz.blueprints[bp_key] = bp
-            bp.context_processor(inject_stuff)
-
-            # Import the controller for this service
-            logger.info(f"  Loading Controller {bp_value}")
-
-            try:
-                controller_module = import_module(bp_value)
-            except ModuleNotFoundError as e:
-                raise Exception(
-                    f"""
-                    There was an issue finding a controller module:
-                    {e}
-                    That module was specified in the Extension class of service {clazz.id}
-                    check that specification in {clazz.__module__}
-                """
-                )
-
-            # finally register the blueprint
-            if clazz.isolated_client:
-                ext_prefix = app.config["ISOLATED_CLIENT_EXT_URL_PREFIX"]
-            else:
-                ext_prefix = app.config["EXT_URL_PREFIX"]
-
-            try:
-                bp_postfix = "" if only_one_blueprint else f"/{bp_key}"
-                if (
-                    app.testing
-                    and len(
-                        [vf for vf in app.view_functions if vf.startswith(clazz.id)]
-                    )
-                    <= 1
-                ):  # the swan-static one
-                    # Yet again that nasty workaround which has been described in the archblog.
-                    # The easy variant can be found in server.py
-                    # The good news is, that we'll only do that for testing
-                    import importlib
-
-                    logger.info("Reloading Extension controller")
-                    importlib.reload(controller_module)
-                    app.register_blueprint(
-                        bp, url_prefix=f"{ext_prefix}/{clazz.id}{bp_postfix}"
-                    )
-                else:
-                    app.register_blueprint(
-                        bp, url_prefix=f"{ext_prefix}/{clazz.id}{bp_postfix}"
-                    )
-                logger.info(f"  Mounted {bp} to {ext_prefix}/{clazz.id}{bp_postfix}")
-            except AssertionError as e:
-                if str(e).startswith("A name collision"):
-                    raise SpecterError(
-                        f"""
-                    There is a name collision for the {clazz.blueprint.name}. \n
-                    This is probably because you're running in DevelopementConfig and configured
-                    the extension at the same time in the EXTENSION_LIST which currently loks like this:
-                    {app.config['EXTENSION_LIST']})
-                    """
-                    )
-
-    @classmethod
-    def register_devices_from_ext(cls, ext):
-        """extract the devices from the extension and appends all found one to
-        cryptoadvance.specter.devices
-        """
-        classes = cls.extract_thing_classes_from_extension("devices", Device, ext)
-        if not classes:
-            return
-        from cryptoadvance.specter.devices import __all__ as all_devices
-
-        for device_class in classes:
-            all_devices.append(device_class)
-            logger.debug(f"  Loaded Device {device_class}")
-
-    @classmethod
-    def register_callbacks_from_ext(cls, ext):
-        """extract all callbacks from the extension and import them so that they are
-        discoverable as subclass of Callback.
-        """
-        # importing it is the main job here. If it's imported, it'll also be discovered
-        # as a subclass of Callback.
-        classes = cls.extract_thing_classes_from_extension(
-            "callbacks", callbacks.Callback, ext
-        )
-        for callback_class in classes:
-            logger.debug(f"  Loaded Callback {callback_class}")
-
-    @classmethod
-    def extract_thing_classes_from_extension(
-        cls, things: str, thing_class: type, ext
-    ) -> List[type]:
-        """If an extension has a definition like that:
-        class SomeExtension(Extension)
-            things = ["someNym.specterext.some_extensions.things"]
-        then this method will return a list of all the thing_class classes
-        which can be found in that module:
-        extract_thing_classes_from_extension("things",Thing, someExtension)
-        """
-        if hasattr(ext.__class__, things):
-            thing_modules: List[str] = getattr(ext.__class__, things)
-        else:
-            return []
-        classes = []
-        for module in thing_modules:
-            try:
-                classes.extend(
-                    get_classlist_of_type_clazz_from_modulelist(Device, [module])
-                )
-            except ModuleNotFoundError:
-                raise SpecterError(
-                    f"""
-                    The extension {ext.id} declared devices and a module called {module}
-                    But that module is not existing.
-                """
-                )
-        if len(classes) == 0:
-            raise SpecterError(
-                f"""
-                    The extension {ext.id} declared devices and a module called {module}
-                    But that module doesn't contain any devices.
-            """
-            )
-        from cryptoadvance.specter.devices import __all__ as all_devices
-
-        for device_class in classes:
-            all_devices.append(device_class)
-            logger.debug(f"  Loaded Device {device_class}")
-
-    @classmethod
-    def configure_service_for_module(cls, clazz):
-        """searches for ConfigClasses in the module-Directory and merges its config in the global config"""
-        try:
-            module = import_module(f"cryptoadvance.specter.services.{clazz.id}.config")
-        except ModuleNotFoundError:
-            # maybe the other style:
-            org = clazz.__module__.split(".")[0]
-            try:
-                module = import_module(f"{org}.specterext.{clazz.id}.config")
-            except ModuleNotFoundError:
-                logger.warning(
-                    f"  Extension {clazz.id} does not have a service Configuration! Skipping!"
-                )
-                return
-        main_config_clazz_name = app.config.get("SPECTER_CONFIGURATION_CLASS_FULLNAME")
-        main_config_clazz_slug = main_config_clazz_name.split(".")[-1]
-        potential_config_classes = []
-        for attribute_name in dir(module):
-            attribute = getattr(module, attribute_name)
-            if isclass(attribute):
-                clazz = attribute
-                potential_config_classes.append(clazz)
-                if (
-                    clazz.__name__.split(".")[-1] == main_config_clazz_slug
-                ):  # e.g. BaseConfig or DevelopmentConfig
-                    cls.import_config(clazz)
-                    return
-
-        config_module = import_module(".".join(main_config_clazz_name.split(".")[0:-1]))
-
-        config_clazz = getattr(config_module, main_config_clazz_slug)
-        config_candidate_class = config_clazz.__bases__[0]
-        while config_candidate_class != object:
-            for clazz in potential_config_classes:
-                if clazz.__name__.split(".")[-1] == config_candidate_class.__name__:
-                    cls.import_config(clazz)
-                    return
-            config_candidate_class = config_candidate_class.__bases__[0]
-        logger.warning(
-            f"Could not find a configuration for Extension {module}. Skipping configuration."
-        )
-
-    @classmethod
-    def import_config(cls, clazz):
-        logger.info(f"  Loading Extension-specific configuration from {clazz}")
-        for key in dir(clazz):
-            if key.isupper():
-                if app.config.get(key):
-                    raise Exception(
-                        f"Config {clazz} tries to override existing key {key}"
-                    )
-                app.config[key] = getattr(clazz, key)
-                logger.debug(f"    setting {key} = {app.config[key]}")
-
-    def execute_ext_callbacks(self, callback_id, *args, **kwargs):
-        """will execute the callback function for each extension which has defined that method
-        the callback_id needs to be passed and specify why the callback has been called.
-        It needs to be one of the constants defined in cryptoadvance.specter.services.callbacks
-        """
-        return self.callback_executor.execute_ext_callbacks(
-            callback_id, *args, **kwargs
-        )
-
-    @property
-    def services(self) -> Dict[str, Extension]:
-        return self._services or {}
-
-    @property
-    def services_sorted(self):
-        service_names = sorted(
-            self._services, key=lambda s: self._services[s].sort_priority
-        )
-        return [self._services[s] for s in service_names]
-
-    def is_class_from_loaded_extension(self, claz):
-        """Returns Ture if that class is from a module which belongs to an extension
-        which is loaded, False otherwise
-        """
-        print("")
-        ext_module = ".".join(claz.__module__.split(".")[0:3])
-        for ext in self.services_sorted:
-            if ext.__class__.__module__.startswith(ext_module):
-                return True
-        return False
-
-    def user_has_encrypted_storage(self, user: User) -> bool:
-        """Looks for any data for any service in the User's ServiceEncryptedStorage.
-        This check works even if the user doesn't have their plaintext_user_secret
-        available."""
-        encrypted_data = (
-            self.specter.service_encrypted_storage_manager.get_raw_encrypted_data(user)
-        )
-        return encrypted_data != {}
-
-    def set_active_services(self, service_names_active):
-        logger.debug(f"Setting these services active: {service_names_active}")
-        self.specter.update_services(service_names_active)
-        for _, ext in self.services.items():
-            logger.debug(
-                f"Setting service '{ext.id}' active to {ext.id in service_names_active}"
-            )
-            ext.active = ext.id in service_names_active
-
-    def get_service(self, plugin_id: str) -> Extension:
-        """get an extension-instance by ID. Raises an ExtensionException if it doesn't find it."""
-        if plugin_id not in self._services:
-            raise ExtensionException(f"No such plugin: '{plugin_id}'")
-        return self._services[plugin_id]
-
-    def delete_service_from_user(self, user: User, service_id: str, autosave=True):
-        "Removes the service for the user and deletes the stored data in the ServiceEncryptedStorage"
-        # remove the service from the sidebar
-        user.remove_service(service_id, autosave=autosave)
-        # delete the data if it was encrypted
-        if (
-            self.user_has_encrypted_storage(user=user)
-            and self.get_service(service_id).encrypt_data
-        ):
-            self.specter.service_encrypted_storage_manager.remove_service_data(
-                user, service_id, autosave=autosave
-            )
-        # here we do not need to delete the data if it was unencrypted
-
-    def delete_services_with_encrypted_storage(self, user: User):
-        services_with_encrypted_storage = [
-            service_id
-            for service_id in self.services
-            if self.get_service(service_id).encrypt_data
-        ]
-        for service_id in services_with_encrypted_storage:
-            self.delete_service_from_user(user, service_id, autosave=True)
-
-        user.delete_user_secret(autosave=True)
-        # Encrypted Service data is now orphaned since there is no
-        # password. So wipe it from the disk.
-        self.specter.service_encrypted_storage_manager.delete_all_service_data(user)
-        logger.debug(
-            f"Deleted encrypted services {services_with_encrypted_storage} and user secret"
-        )
-
-    def delete_services_with_unencrypted_storage(self, user: User):
-        services_with_unencrypted_storage = [
-            service_id
-            for service_id in self.services
-            if not self.get_service(service_id).encrypt_data
-        ]
-        for service_id in services_with_unencrypted_storage:
-            self.delete_service_from_user(user, service_id, autosave=True)
-
-        self.specter.service_unencrypted_storage_manager.delete_all_service_data(user)
-        logger.debug(f"Deleted unencrypted services")
-
-    def add_required_services_to_users(self, users, force_opt_out=False):
-        "Adds the mandatory and opt_out (only if no services activated for user) services to users"
-        for service in self.services.values():
-            for user in users:
-                if service.optionality == ServiceOptionality.mandatory or (
-                    service.optionality == ServiceOptionality.opt_out
-                    and ((service.id not in user.services) or force_opt_out)
-                ):
-                    user.add_service(service.id)
-
-    @classmethod
-    def get_service_x_dirs(cls, x):
-        """returns a list of package-directories which each represents a specific service.
-        This is used EXCLUSIVELY by the pyinstaller-hook packaging specter to add templates/static
-        When this gets called, CWD is ./pyinstaller
-        """
-
-        arr = [
-            Path(Path(_get_module_from_class(clazz).__file__).parent, x)
-            for clazz in get_subclasses_for_clazz(Extension)
-        ]
-        logger.info(f"Initial arr:")
-        for element in arr:
-            logger.debug(element)
-        # /home/kim/src/specter-desktop/.buildenv/lib/python3.8/site-packages/cryptoadvance/specter/services/swan/templates
-
-        # filter only directories
-        arr = [path for path in arr if path.is_dir()]
-        # Those pathes are absolute. Let's make them relative:
-        arr = [cls._make_path_relative(path) for path in arr]
-
-        # result:
-        # site-package/cryptoadvance/specterext/devhelp/templates
-        logger.info(f"After making the pathes relative, example: {arr[0]}")
-
-        virtuelenv_path = os.path.relpath(os.environ["VIRTUAL_ENV"], ".")
-
-        logger.info(f"virtuelenv_path: {virtuelenv_path}")
-
-        if os.name == "nt":
-            virtualenv_search_path = Path(virtuelenv_path, "Lib")
-        else:
-            # let's calcultate so that we get something like:
-            # virtualenv_search_path = Path("..", ".buildenv", "lib", "python3.8")
-            site_package = [path for path in sys.path if "site-packages" in path][0]
-            site_package = Path(virtuelenv_path, *(Path(site_package).parts[-3:-1]))
-            virtualenv_search_path = site_package
-
-        # ... and as the classes are in the .buildenv (see build-unix.sh) let's add ..
-        arr = [Path(virtualenv_search_path, path) for path in arr]
-
-        # Non internal-repo extensions sitting in org/specterext/... need to be added, too
-        src_org_specterext_exts = search_dirs_in_path(
-            virtualenv_search_path, return_without_extid=False
-        )
-        logger.info(f"src_org_specterext_exts[0]: {src_org_specterext_exts[0]}")
-
-        src_org_specterext_exts = [Path(path, x) for path in src_org_specterext_exts]
-
-        arr.extend(src_org_specterext_exts)
-
-        logger.debug(f"Returning example: {arr[0]}")
-        return arr
-
-    @classmethod
-    def get_service_packages(cls):
-        """returns a list of strings containing the service-classes (+ controller +config-classes +devices +migrations)
-        This is used for hiddenimports in pyinstaller
-        """
-        arr = get_subclasses_for_clazz(Extension)
-<<<<<<< HEAD
-        arr.extend(get_subclasses_for_clazz(SpecterMigration))
-        logger.info(f"initial arr: {arr}")
-=======
-        logger.debug(f"Found {len(arr)} Extensions")
->>>>>>> 66326dec
-        arr.extend(
-            get_classlist_of_type_clazz_from_modulelist(
-                Extension, ProductionConfig.EXTENSION_LIST
-            )
-        )
-        arr = list(set(arr))
-        logger.info(f"Found {len(arr)} Extensions + Extensions = {arr}")
-
-        arr.extend(get_subclasses_for_clazz(SpecterMigration))
-        logger.info(f"Found {len(arr)} Extensions + Extensions + SpecterMigration")
-
-        # Before we transform the arr into an array of strings, we iterate through all services to discover
-        # the devices which might be specified in there
-        devices_arr = []
-        for clazz in arr:
-            if hasattr(clazz, "devices"):
-                logger.debug(f"class {clazz.__name__} has devices: {clazz.devices}")
-                for device in clazz.devices:
-                    try:
-                        import_module(device)
-                        devices_arr.append(device)
-                    except ModuleNotFoundError as e:
-                        pass
-        logger.info(f"Found {len(devices_arr)} Devices")
-
-        # Same for callbacks
-        callbacks_arr = []
-        for clazz in arr:
-            if hasattr(clazz, "callbacks"):
-                logger.debug(f"class {clazz.__name__} has callbacks: {clazz.callbacks}")
-                for device in clazz.callbacks:
-                    try:
-                        import_module(device)
-                        callbacks_arr.append(device)
-                    except ModuleNotFoundError as e:
-                        pass
-        logger.info(f"Found {len(callbacks_arr)} Callbacks")
-
-        # Transform into array of strings
-        arr = [clazz.__module__ for clazz in arr]
-
-        arr.extend(devices_arr)
-        arr.extend(callbacks_arr)
-        logger.info(
-            f"Found {len(arr)} Extensions + SpecterMigration + Extensions + Devices + Callbacks"
-        )
-
-        # Controller-Packagages from the services are not imported via the service but via the baseclass
-        # Therefore hiddenimport don't find them. We have to do it here.
-        cont_arr = [
-            ".".join(package.split(".")[:-1]) + ".controller" for package in arr
-        ]
-        for controller_package in cont_arr:
-            try:
-                import_module(controller_package)
-                arr.append(controller_package)
-            except ImportError:
-                pass
-            except TypeError as e:
-                if str(e).startswith(
-                    "the 'package' argument is required to perform a relative import for"
-                ):
-                    pass
-                else:
-                    raise e
-            except AttributeError:
-                # something like:
-                # AttributeError: type object 'BitcoinReserveService' has no attribute 'blueprint'
-                # shows that the package is existing
-                arr.append(controller_package)
-            except RuntimeError:
-                # something like
-                # RuntimeError: Working outside of application context.
-                # shows that the package is existing
-                arr.append(controller_package)
-        logger.info(
-            f"Found {len(arr)} Extensions + SpecterMigration + Extensions + Devices + Callbacks + Controller"
-        )
-
-        config_arr = [".".join(package.split(".")[:-1]) + ".config" for package in arr]
-        for config_package in config_arr:
-            try:
-                import_module(config_package)
-                arr.append(config_package)
-            except ModuleNotFoundError as e:
-                pass
-            except TypeError as e:
-                if str(e).startswith(
-                    "the 'package' argument is required to perform a relative import for"
-                ):
-                    pass
-                else:
-                    raise e
-        arr = list(dict.fromkeys(arr))
-        logger.info(
-            f"Found {len(arr)} Extensions + SpecterMigration + Extensions + Devices + Callbacks + Controller + Configs"
-        )
-        return arr
-
-    @classmethod
-    def _make_path_relative(cls, path: Path) -> Path:
-        """make out of something like '# /home/kim/src/specter-desktop/.buildenv/lib/python3.8/site-packages/cryptoadvance/specter/services/swan/templates
-        somethink like:                                                                                   cryptoadvance/specter/services/swan/templates
-        The first part might be completely random. The marker is something like .*env
-        """
-        index = 0
-        sep_index = 0
-        for part in path.parts:
-            if part.endswith("site-packages"):
-                sep_index = index
-            index += 1
-        if sep_index == 0:
-            raise SpecterInternalException(
-                f"Path {path} does not contain an environment directory!"
-            )
-
-        return Path(*path.parts[sep_index:index])
+import json
+import logging
+import os
+from importlib import import_module
+from inspect import isclass
+from pathlib import Path
+from pkgutil import iter_modules
+import sys
+from typing import Dict, List
+
+from cryptoadvance.specter.config import ProductionConfig
+from cryptoadvance.specter.device import Device
+from cryptoadvance.specter.managers.service_manager.callback_executor import (
+    CallbackExecutor,
+)
+from cryptoadvance.specter.specter_error import SpecterError
+from cryptoadvance.specter.user import User
+from cryptoadvance.specter.util.reflection import get_template_static_folder
+from flask import current_app as app
+from flask import url_for
+from flask.blueprints import Blueprint
+
+from cryptoadvance.specter.util.specter_migrator import SpecterMigration
+
+from ...services.service import Extension, ServiceOptionality
+from ...services import callbacks, ExtensionException
+from ...util.reflection import (
+    _get_module_from_class,
+    get_classlist_of_type_clazz_from_modulelist,
+    get_package_dir_for_subclasses_of,
+    get_subclasses_for_clazz,
+    get_subclasses_for_clazz_in_cwd,
+)
+from ...util.reflection_fs import search_dirs_in_path
+
+logger = logging.getLogger(__name__)
+
+
+class ExtensionManager:
+    """Loads support for all Extensions it auto-discovers."""
+
+    def __init__(self, specter, devstatus_threshold):
+        self.specter = specter
+        specter.ext = {}
+        self.devstatus_threshold = devstatus_threshold
+
+        # Each Extension class is stored here, keyed on its Extension.id str
+        self._services: Dict[str, Extension] = {}
+        logger.info("----> starting service discovery Static")
+        # How do we discover services? Two configs are relevant:
+        # * SERVICES_LOAD_FROM_CWD (boolean, CWD is current working directory)
+        # * EXTENSION_LIST (array of Fully Qualified module strings like ["cryptoadvance.specterext.swan.service"])
+        # Ensuring security (especially for the CWD) is NOT done here but
+        # in the corresponding (Production)Config
+        logger.debug(f"EXTENSION_LIST = {app.config.get('EXTENSION_LIST')}")
+        class_list = get_classlist_of_type_clazz_from_modulelist(
+            Extension, app.config.get("EXTENSION_LIST", [])
+        )
+
+        if app.config.get("SERVICES_LOAD_FROM_CWD", False):
+            logger.info("----> starting service discovery dynamic")
+            dynamic_loaded_classes = get_subclasses_for_clazz_in_cwd(Extension)
+            for clazz in dynamic_loaded_classes:
+                logger.info(f"    Found {clazz.__name__}")
+            class_list.extend(dynamic_loaded_classes)
+        else:
+            logger.info("----> skipping service discovery dynamic")
+        logger.info("----> starting service loading")
+        class_list = set(class_list)  # remove duplicates (shouldn't happen but  ...)
+        for clazz in class_list:
+            compare_map = {"alpha": 1, "beta": 2, "prod": 3}
+            if compare_map[self.devstatus_threshold] <= compare_map[clazz.devstatus]:
+                logger.info(
+                    f"Loading Extension {clazz.__name__} from {clazz.__module__}"
+                )
+                # First configure the service
+                self.configure_service_for_module(clazz)
+                # Now activate it
+                self._services[clazz.id] = clazz(
+                    active=clazz.id in self.specter.config.get("services", []),
+                    specter=self.specter,
+                )
+                self.specter.ext[clazz.id] = self._services[clazz.id]
+                # maybe register the blueprint
+                self.register_blueprint_for_ext(clazz, self._services[clazz.id])
+                self.register_devices_from_ext(self._services[clazz.id])
+                logger.info(f"Extension {clazz.__name__} activated ({clazz.devstatus})")
+            else:
+                logger.info(
+                    f"Extension {clazz.__name__} not activated due to devstatus ( {self.devstatus_threshold} > {clazz.devstatus} )"
+                )
+        logger.info("----> finished service processing")
+        self.callback_executor = CallbackExecutor(self.services)
+        self.execute_ext_callbacks(callbacks.afterExtensionManagerInit)
+
+    @classmethod
+    def register_blueprint_for_ext(cls, clazz, ext):
+        if not clazz.has_blueprint:
+            return
+        if hasattr(clazz, "blueprint_modules"):
+            controller_modules = clazz.blueprint_modules
+            setattr(clazz, "blueprints", {})
+        elif hasattr(clazz, "blueprint_module"):
+            controller_modules = {"default": clazz.blueprint_module}
+        else:
+            import_name = f"cryptoadvance.specter.services.{clazz.id}.service"
+            controller_modules = controller_modules = {
+                "default": f"cryptoadvance.specter.services.{clazz.id}.controller"
+            }
+
+        only_one_blueprint = len(controller_modules.items()) == 1
+
+        def inject_stuff():
+            """Can be used in all jinja2 templates"""
+            return dict(specter=app.specter, service=ext)
+
+        if "default" not in controller_modules.keys():
+            raise SpecterError(
+                "You need at least one Blueprint, with the key 'default'. It will be used to link to your UI"
+            )
+
+        for bp_key, bp_value in controller_modules.items():
+            if bp_key == "":
+                raise SpecterError("Empty keys are not allowed in the blueprints map")
+            middple_part = "" if bp_key == "default" else f"{bp_key}_"
+            bp_name = f"{clazz.id}_{middple_part}endpoint"
+            logger.debug(
+                f"  Creating blueprint with name {bp_name} (middle_part:{middple_part}:"
+            )
+            bp = Blueprint(
+                f"{clazz.id}_{middple_part}endpoint",
+                bp_value,
+                template_folder=get_template_static_folder("templates"),
+                static_folder=get_template_static_folder("static"),
+            )
+            if only_one_blueprint:
+                setattr(clazz, "blueprint", bp)
+            else:
+                clazz.blueprints[bp_key] = bp
+            bp.context_processor(inject_stuff)
+
+            # Import the controller for this service
+            logger.info(f"  Loading Controller {bp_value}")
+
+            try:
+                controller_module = import_module(bp_value)
+            except ModuleNotFoundError as e:
+                raise Exception(
+                    f"""
+                    There was an issue finding a controller module:
+                    {e}
+                    That module was specified in the Extension class of service {clazz.id}
+                    check that specification in {clazz.__module__}
+                """
+                )
+
+            # finally register the blueprint
+            if clazz.isolated_client:
+                ext_prefix = app.config["ISOLATED_CLIENT_EXT_URL_PREFIX"]
+            else:
+                ext_prefix = app.config["EXT_URL_PREFIX"]
+
+            try:
+                bp_postfix = "" if only_one_blueprint else f"/{bp_key}"
+                if (
+                    app.testing
+                    and len(
+                        [vf for vf in app.view_functions if vf.startswith(clazz.id)]
+                    )
+                    <= 1
+                ):  # the swan-static one
+                    # Yet again that nasty workaround which has been described in the archblog.
+                    # The easy variant can be found in server.py
+                    # The good news is, that we'll only do that for testing
+                    import importlib
+
+                    logger.info("Reloading Extension controller")
+                    importlib.reload(controller_module)
+                    app.register_blueprint(
+                        bp, url_prefix=f"{ext_prefix}/{clazz.id}{bp_postfix}"
+                    )
+                else:
+                    app.register_blueprint(
+                        bp, url_prefix=f"{ext_prefix}/{clazz.id}{bp_postfix}"
+                    )
+                logger.info(f"  Mounted {bp} to {ext_prefix}/{clazz.id}{bp_postfix}")
+            except AssertionError as e:
+                if str(e).startswith("A name collision"):
+                    raise SpecterError(
+                        f"""
+                    There is a name collision for the {clazz.blueprint.name}. \n
+                    This is probably because you're running in DevelopementConfig and configured
+                    the extension at the same time in the EXTENSION_LIST which currently loks like this:
+                    {app.config['EXTENSION_LIST']})
+                    """
+                    )
+
+    @classmethod
+    def register_devices_from_ext(cls, ext):
+        """extract the devices from the extension and appends all found one to
+        cryptoadvance.specter.devices
+        """
+        classes = cls.extract_thing_classes_from_extension("devices", Device, ext)
+        if not classes:
+            return
+        from cryptoadvance.specter.devices import __all__ as all_devices
+
+        for device_class in classes:
+            all_devices.append(device_class)
+            logger.debug(f"  Loaded Device {device_class}")
+
+    @classmethod
+    def register_callbacks_from_ext(cls, ext):
+        """extract all callbacks from the extension and import them so that they are
+        discoverable as subclass of Callback.
+        """
+        # importing it is the main job here. If it's imported, it'll also be discovered
+        # as a subclass of Callback.
+        classes = cls.extract_thing_classes_from_extension(
+            "callbacks", callbacks.Callback, ext
+        )
+        for callback_class in classes:
+            logger.debug(f"  Loaded Callback {callback_class}")
+
+    @classmethod
+    def extract_thing_classes_from_extension(
+        cls, things: str, thing_class: type, ext
+    ) -> List[type]:
+        """If an extension has a definition like that:
+        class SomeExtension(Extension)
+            things = ["someNym.specterext.some_extensions.things"]
+        then this method will return a list of all the thing_class classes
+        which can be found in that module:
+        extract_thing_classes_from_extension("things",Thing, someExtension)
+        """
+        if hasattr(ext.__class__, things):
+            thing_modules: List[str] = getattr(ext.__class__, things)
+        else:
+            return []
+        classes = []
+        for module in thing_modules:
+            try:
+                classes.extend(
+                    get_classlist_of_type_clazz_from_modulelist(Device, [module])
+                )
+            except ModuleNotFoundError:
+                raise SpecterError(
+                    f"""
+                    The extension {ext.id} declared devices and a module called {module}
+                    But that module is not existing.
+                """
+                )
+        if len(classes) == 0:
+            raise SpecterError(
+                f"""
+                    The extension {ext.id} declared devices and a module called {module}
+                    But that module doesn't contain any devices.
+            """
+            )
+        from cryptoadvance.specter.devices import __all__ as all_devices
+
+        for device_class in classes:
+            all_devices.append(device_class)
+            logger.debug(f"  Loaded Device {device_class}")
+
+    @classmethod
+    def configure_service_for_module(cls, clazz):
+        """searches for ConfigClasses in the module-Directory and merges its config in the global config"""
+        try:
+            module = import_module(f"cryptoadvance.specter.services.{clazz.id}.config")
+        except ModuleNotFoundError:
+            # maybe the other style:
+            org = clazz.__module__.split(".")[0]
+            try:
+                module = import_module(f"{org}.specterext.{clazz.id}.config")
+            except ModuleNotFoundError:
+                logger.warning(
+                    f"  Extension {clazz.id} does not have a service Configuration! Skipping!"
+                )
+                return
+        main_config_clazz_name = app.config.get("SPECTER_CONFIGURATION_CLASS_FULLNAME")
+        main_config_clazz_slug = main_config_clazz_name.split(".")[-1]
+        potential_config_classes = []
+        for attribute_name in dir(module):
+            attribute = getattr(module, attribute_name)
+            if isclass(attribute):
+                clazz = attribute
+                potential_config_classes.append(clazz)
+                if (
+                    clazz.__name__.split(".")[-1] == main_config_clazz_slug
+                ):  # e.g. BaseConfig or DevelopmentConfig
+                    cls.import_config(clazz)
+                    return
+
+        config_module = import_module(".".join(main_config_clazz_name.split(".")[0:-1]))
+
+        config_clazz = getattr(config_module, main_config_clazz_slug)
+        config_candidate_class = config_clazz.__bases__[0]
+        while config_candidate_class != object:
+            for clazz in potential_config_classes:
+                if clazz.__name__.split(".")[-1] == config_candidate_class.__name__:
+                    cls.import_config(clazz)
+                    return
+            config_candidate_class = config_candidate_class.__bases__[0]
+        logger.warning(
+            f"Could not find a configuration for Extension {module}. Skipping configuration."
+        )
+
+    @classmethod
+    def import_config(cls, clazz):
+        logger.info(f"  Loading Extension-specific configuration from {clazz}")
+        for key in dir(clazz):
+            if key.isupper():
+                if app.config.get(key):
+                    raise Exception(
+                        f"Config {clazz} tries to override existing key {key}"
+                    )
+                app.config[key] = getattr(clazz, key)
+                logger.debug(f"    setting {key} = {app.config[key]}")
+
+    def execute_ext_callbacks(self, callback_id, *args, **kwargs):
+        """will execute the callback function for each extension which has defined that method
+        the callback_id needs to be passed and specify why the callback has been called.
+        It needs to be one of the constants defined in cryptoadvance.specter.services.callbacks
+        """
+        return self.callback_executor.execute_ext_callbacks(
+            callback_id, *args, **kwargs
+        )
+
+    @property
+    def services(self) -> Dict[str, Extension]:
+        return self._services or {}
+
+    @property
+    def services_sorted(self):
+        service_names = sorted(
+            self._services, key=lambda s: self._services[s].sort_priority
+        )
+        return [self._services[s] for s in service_names]
+
+    def is_class_from_loaded_extension(self, claz):
+        """Returns Ture if that class is from a module which belongs to an extension
+        which is loaded, False otherwise
+        """
+        print("")
+        ext_module = ".".join(claz.__module__.split(".")[0:3])
+        for ext in self.services_sorted:
+            if ext.__class__.__module__.startswith(ext_module):
+                return True
+        return False
+
+    def user_has_encrypted_storage(self, user: User) -> bool:
+        """Looks for any data for any service in the User's ServiceEncryptedStorage.
+        This check works even if the user doesn't have their plaintext_user_secret
+        available."""
+        encrypted_data = (
+            self.specter.service_encrypted_storage_manager.get_raw_encrypted_data(user)
+        )
+        return encrypted_data != {}
+
+    def set_active_services(self, service_names_active):
+        logger.debug(f"Setting these services active: {service_names_active}")
+        self.specter.update_services(service_names_active)
+        for _, ext in self.services.items():
+            logger.debug(
+                f"Setting service '{ext.id}' active to {ext.id in service_names_active}"
+            )
+            ext.active = ext.id in service_names_active
+
+    def get_service(self, plugin_id: str) -> Extension:
+        """get an extension-instance by ID. Raises an ExtensionException if it doesn't find it."""
+        if plugin_id not in self._services:
+            raise ExtensionException(f"No such plugin: '{plugin_id}'")
+        return self._services[plugin_id]
+
+    def delete_service_from_user(self, user: User, service_id: str, autosave=True):
+        "Removes the service for the user and deletes the stored data in the ServiceEncryptedStorage"
+        # remove the service from the sidebar
+        user.remove_service(service_id, autosave=autosave)
+        # delete the data if it was encrypted
+        if (
+            self.user_has_encrypted_storage(user=user)
+            and self.get_service(service_id).encrypt_data
+        ):
+            self.specter.service_encrypted_storage_manager.remove_service_data(
+                user, service_id, autosave=autosave
+            )
+        # here we do not need to delete the data if it was unencrypted
+
+    def delete_services_with_encrypted_storage(self, user: User):
+        services_with_encrypted_storage = [
+            service_id
+            for service_id in self.services
+            if self.get_service(service_id).encrypt_data
+        ]
+        for service_id in services_with_encrypted_storage:
+            self.delete_service_from_user(user, service_id, autosave=True)
+
+        user.delete_user_secret(autosave=True)
+        # Encrypted Service data is now orphaned since there is no
+        # password. So wipe it from the disk.
+        self.specter.service_encrypted_storage_manager.delete_all_service_data(user)
+        logger.debug(
+            f"Deleted encrypted services {services_with_encrypted_storage} and user secret"
+        )
+
+    def delete_services_with_unencrypted_storage(self, user: User):
+        services_with_unencrypted_storage = [
+            service_id
+            for service_id in self.services
+            if not self.get_service(service_id).encrypt_data
+        ]
+        for service_id in services_with_unencrypted_storage:
+            self.delete_service_from_user(user, service_id, autosave=True)
+
+        self.specter.service_unencrypted_storage_manager.delete_all_service_data(user)
+        logger.debug(f"Deleted unencrypted services")
+
+    def add_required_services_to_users(self, users, force_opt_out=False):
+        "Adds the mandatory and opt_out (only if no services activated for user) services to users"
+        for service in self.services.values():
+            for user in users:
+                if service.optionality == ServiceOptionality.mandatory or (
+                    service.optionality == ServiceOptionality.opt_out
+                    and ((service.id not in user.services) or force_opt_out)
+                ):
+                    user.add_service(service.id)
+
+    @classmethod
+    def get_service_x_dirs(cls, x):
+        """returns a list of package-directories which each represents a specific service.
+        This is used EXCLUSIVELY by the pyinstaller-hook packaging specter to add templates/static
+        When this gets called, CWD is ./pyinstaller
+        """
+
+        arr = [
+            Path(Path(_get_module_from_class(clazz).__file__).parent, x)
+            for clazz in get_subclasses_for_clazz(Extension)
+        ]
+        logger.info(f"Initial arr:")
+        for element in arr:
+            logger.debug(element)
+        # /home/kim/src/specter-desktop/.buildenv/lib/python3.8/site-packages/cryptoadvance/specter/services/swan/templates
+
+        # filter only directories
+        arr = [path for path in arr if path.is_dir()]
+        # Those pathes are absolute. Let's make them relative:
+        arr = [cls._make_path_relative(path) for path in arr]
+
+        # result:
+        # site-package/cryptoadvance/specterext/devhelp/templates
+        logger.info(f"After making the pathes relative, example: {arr[0]}")
+
+        virtuelenv_path = os.path.relpath(os.environ["VIRTUAL_ENV"], ".")
+
+        logger.info(f"virtuelenv_path: {virtuelenv_path}")
+
+        if os.name == "nt":
+            virtualenv_search_path = Path(virtuelenv_path, "Lib")
+        else:
+            # let's calcultate so that we get something like:
+            # virtualenv_search_path = Path("..", ".buildenv", "lib", "python3.8")
+            site_package = [path for path in sys.path if "site-packages" in path][0]
+            site_package = Path(virtuelenv_path, *(Path(site_package).parts[-3:-1]))
+            virtualenv_search_path = site_package
+
+        # ... and as the classes are in the .buildenv (see build-unix.sh) let's add ..
+        arr = [Path(virtualenv_search_path, path) for path in arr]
+
+        # Non internal-repo extensions sitting in org/specterext/... need to be added, too
+        src_org_specterext_exts = search_dirs_in_path(
+            virtualenv_search_path, return_without_extid=False
+        )
+        logger.info(f"src_org_specterext_exts[0]: {src_org_specterext_exts[0]}")
+
+        src_org_specterext_exts = [Path(path, x) for path in src_org_specterext_exts]
+
+        arr.extend(src_org_specterext_exts)
+
+        logger.debug(f"Returning example: {arr[0]}")
+        return arr
+
+    @classmethod
+    def get_service_packages(cls):
+        """returns a list of strings containing the service-classes (+ controller +config-classes +devices +migrations)
+        This is used for hiddenimports in pyinstaller
+        """
+        arr = get_subclasses_for_clazz(Extension)
+        logger.debug(f"Found {len(arr)} Extensions")
+        arr.extend(
+            get_classlist_of_type_clazz_from_modulelist(
+                Extension, ProductionConfig.EXTENSION_LIST
+            )
+        )
+        arr = list(set(arr))
+        logger.info(f"Found {len(arr)} Extensions + Extensions = {arr}")
+
+        arr.extend(get_subclasses_for_clazz(SpecterMigration))
+        logger.info(f"Found {len(arr)} Extensions + Extensions + SpecterMigration")
+
+        # Before we transform the arr into an array of strings, we iterate through all services to discover
+        # the devices which might be specified in there
+        devices_arr = []
+        for clazz in arr:
+            if hasattr(clazz, "devices"):
+                logger.debug(f"class {clazz.__name__} has devices: {clazz.devices}")
+                for device in clazz.devices:
+                    try:
+                        import_module(device)
+                        devices_arr.append(device)
+                    except ModuleNotFoundError as e:
+                        pass
+        logger.info(f"Found {len(devices_arr)} Devices")
+
+        # Same for callbacks
+        callbacks_arr = []
+        for clazz in arr:
+            if hasattr(clazz, "callbacks"):
+                logger.debug(f"class {clazz.__name__} has callbacks: {clazz.callbacks}")
+                for device in clazz.callbacks:
+                    try:
+                        import_module(device)
+                        callbacks_arr.append(device)
+                    except ModuleNotFoundError as e:
+                        pass
+        logger.info(f"Found {len(callbacks_arr)} Callbacks")
+
+        # Transform into array of strings
+        arr = [clazz.__module__ for clazz in arr]
+
+        arr.extend(devices_arr)
+        arr.extend(callbacks_arr)
+        logger.info(
+            f"Found {len(arr)} Extensions + SpecterMigration + Extensions + Devices + Callbacks"
+        )
+
+        # Controller-Packagages from the services are not imported via the service but via the baseclass
+        # Therefore hiddenimport don't find them. We have to do it here.
+        cont_arr = [
+            ".".join(package.split(".")[:-1]) + ".controller" for package in arr
+        ]
+        for controller_package in cont_arr:
+            try:
+                import_module(controller_package)
+                arr.append(controller_package)
+            except ImportError:
+                pass
+            except TypeError as e:
+                if str(e).startswith(
+                    "the 'package' argument is required to perform a relative import for"
+                ):
+                    pass
+                else:
+                    raise e
+            except AttributeError:
+                # something like:
+                # AttributeError: type object 'BitcoinReserveService' has no attribute 'blueprint'
+                # shows that the package is existing
+                arr.append(controller_package)
+            except RuntimeError:
+                # something like
+                # RuntimeError: Working outside of application context.
+                # shows that the package is existing
+                arr.append(controller_package)
+        logger.info(
+            f"Found {len(arr)} Extensions + SpecterMigration + Extensions + Devices + Callbacks + Controller"
+        )
+
+        config_arr = [".".join(package.split(".")[:-1]) + ".config" for package in arr]
+        for config_package in config_arr:
+            try:
+                import_module(config_package)
+                arr.append(config_package)
+            except ModuleNotFoundError as e:
+                pass
+            except TypeError as e:
+                if str(e).startswith(
+                    "the 'package' argument is required to perform a relative import for"
+                ):
+                    pass
+                else:
+                    raise e
+        arr = list(dict.fromkeys(arr))
+        logger.info(
+            f"Found {len(arr)} Extensions + SpecterMigration + Extensions + Devices + Callbacks + Controller + Configs"
+        )
+        return arr
+
+    @classmethod
+    def _make_path_relative(cls, path: Path) -> Path:
+        """make out of something like '# /home/kim/src/specter-desktop/.buildenv/lib/python3.8/site-packages/cryptoadvance/specter/services/swan/templates
+        somethink like:                                                                                   cryptoadvance/specter/services/swan/templates
+        The first part might be completely random. The marker is something like .*env
+        """
+        index = 0
+        sep_index = 0
+        for part in path.parts:
+            if part.endswith("site-packages"):
+                sep_index = index
+            index += 1
+        if sep_index == 0:
+            raise SpecterInternalException(
+                f"Path {path} does not contain an environment directory!"
+            )
+
+        return Path(*path.parts[sep_index:index])