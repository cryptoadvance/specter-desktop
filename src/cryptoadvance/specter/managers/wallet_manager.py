--- conflicted
+++ resolved
@@ -5,7 +5,6 @@
 import threading
 import traceback
 
-<<<<<<< HEAD
 from flask_babel import lazy_gettext as _
 
 from ..helpers import add_dicts, alias, is_liquid, load_jsons
@@ -13,18 +12,10 @@
 from ..persistence import delete_folder
 from ..rpc import RpcError, get_default_datadir
 from ..specter_error import SpecterError
-from ..wallet import Wallet
-=======
-from ..helpers import alias, load_jsons, is_liquid, add_dicts
-from ..persistence import delete_folder
-from ..rpc import RpcError, get_default_datadir
-from ..specter_error import SpecterError
-from ..wallet import (
+from ..wallet import (  # TODO: `purposes` unused here, but other files rely on this import
     Wallet,
     purposes,
-)  # TODO: `purposes` unused here, but other files rely on this import
-from ..liquid.wallet import LWallet
->>>>>>> 1cf27bfc
+)
 
 logger = logging.getLogger(__name__)
 
