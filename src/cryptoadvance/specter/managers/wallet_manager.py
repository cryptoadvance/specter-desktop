import logging
import os
import sys
import pathlib
<<<<<<< HEAD
import sys
import threading
import traceback
=======
>>>>>>> 1d09ba0e
from typing import Dict

from flask_babel import lazy_gettext as _
from flask import copy_current_request_context
from cryptoadvance.specter.rpc import BitcoinRPC
from cryptoadvance.specter.key import Key

from ..helpers import add_dicts, alias, is_liquid, load_jsons
from ..liquid.wallet import LWallet
from ..persistence import delete_folder
from ..rpc import RpcError, get_default_datadir
from ..specter_error import SpecterError, SpecterInternalException, handle_exception
from ..util.flask import FlaskThread
from ..wallet import (  # TODO: `purposes` unused here, but other files rely on this import
    Wallet,
    purposes,
)


logger = logging.getLogger(__name__)


class WalletManager:
    """Manages Wallets. Depending on the chain"""

    # chain is required to manage wallets when bitcoind is not running
    def __init__(
        self,
        bitcoin_core_version_raw,
        data_folder,
        rpc,
        chain,
        device_manager,
        path="specter",
        allow_threading_for_testing=False,
    ):
        self.data_folder = data_folder
        self.chain = chain
        self.rpcs = {}
        self.rpc = rpc
        self.rpc_path = path
        self.device_manager = device_manager
        # sort of lock to prevent threads to update in parallel
        self.is_loading = False
        # key is the name of the wallet, value is the actual instance

        self.wallets = {}
        # A way to communicate failed wallets to the outside
        self.bitcoin_core_version_raw = bitcoin_core_version_raw
        self.allow_threading_for_testing = allow_threading_for_testing
        # define different wallet classes for liquid and bitcoin
        self.WalletClass = LWallet if is_liquid(chain) else Wallet
        self.update(data_folder, rpc, chain)

    def update(
        self,
        data_folder: str = None,
        rpc: BitcoinRPC = None,
        chain: str = None,
        use_threading=True,
    ):
        """Restructures the instance, specifically if chain/rpc changed
        The _update internal method will resync the internal status with Bitcoin Core
        use_threading : for the _update method which is heavily communicating with Bitcoin Core
        """
        logger.debug("starting update of wallet_manager")
        if self.is_loading:
            logger.debug("update in progress, aborting!")
            return
        self.is_loading = True
        if chain is not None:
            self.chain = chain
        if data_folder is not None:
            self.data_folder = data_folder
            if data_folder.startswith("~"):
                data_folder = os.path.expanduser(data_folder)
            # creating folders if they don't exist
            if not os.path.isdir(data_folder):
                os.makedirs(data_folder, exist_ok=True)
        if rpc is not None and rpc.test_connection():
            self.rpc = rpc
        else:
            if rpc:
                logger.error(
                    f"Prevented trying to update Wallet Manager with broken {rpc}"
                )
        # wallets_update_list is something like:
        # {'Specter': {'name': 'Specter', 'alias': 'pacman', ... }, 'another_wallet': { ... } }
        # It contains the same data as the JSON on disk
        wallets_update_list = {}

        if self.working_folder is not None:
            wallets_files = load_jsons(self.working_folder, key="name")
            logger.info(f"Iterating over {len(wallets_files.values())} wallet files")
            for wallet in wallets_files:
                wallet_name = wallets_files[wallet]["name"]
                wallets_update_list[wallet_name] = wallets_files[wallet]
                wallets_update_list[wallet_name]["is_multisig"] = (
                    len(wallets_files[wallet]["keys"]) > 1
                )
                wallets_update_list[wallet_name]["keys_count"] = len(
                    wallets_files[wallet]["keys"]
                )
        else:
            logger.info(
                f"Skipping further update because self.working_folder is {self.working_folder} (and data_folder = {self.data_folder})"
            )
        if (
            self.working_folder is not None
            and self.rpc is not None
            and self.chain is not None
        ):
            if "pytest" in sys.modules:
                if self.allow_threading_for_testing:
                    logger.info("Using threads in updating the wallet manager.")
                    t = FlaskThread(
                        target=self._update,
                        args=(wallets_update_list,),
                    )
                    t.start()
                else:
                    logger.info("Not using threads in updating the wallet manager.")
                    self._update(wallets_update_list)
            else:
                if use_threading:
                    logger.info("Using threads in updating the wallet manager.")
                    t = FlaskThread(
                        target=self._update,
                        args=(wallets_update_list,),
                    )

                    t.start()
                else:
                    logger.info("Not using threads in updating the wallet manager.")
                    self._update(wallets_update_list)
        else:
            self.is_loading = False
            logger.warning(
                "Specter seems to be disconnected from Bitcoin Core. Skipping wallets update."
            )

    def _update(self, wallets_update_list: Dict):
        """Effectively a three way sync. The three data sources are:
        * the json on disk (wallets_update_list)
        * the current wallet instances (existing_names)
        * the loaded wallets from Bitcoin Core (loaded_wallets)
        So, if we have data on disk
        * we get a list of loaded wallets from Bitcoin Core
        * the unloaded wallets are loaded in Bitcoin Core
        * and, on the Specter side, the wallet objects of those unloaded wallets are reinitialised
        """
        logger.info(
            f"Started updating wallets with {len(wallets_update_list.values())} wallets"
        )
        # list of wallets in the dict
        existing_names = list(self.wallets.keys())
        # list of wallet to keep
        self._failed_load_wallets = []
        try:
            if wallets_update_list:
                loaded_wallets = self.rpc.listwallets()
                for wallet in wallets_update_list:

                    wallet_alias = wallets_update_list[wallet]["alias"]
                    wallet_name = wallets_update_list[wallet]["name"]
                    logger.info(f"Updating wallet {wallet_name}")
                    # wallet from json not yet loaded in Bitcoin Core?!
                    if os.path.join(self.rpc_path, wallet_alias) not in loaded_wallets:
                        try:
                            logger.debug(f"Loading {wallet_name} to Bitcoin Core")
                            self.rpc.loadwallet(
                                os.path.join(self.rpc_path, wallet_alias)
                            )
                            logger.debug("Initializing {wallet_name} Wallet object")
                            loaded_wallet = self.WalletClass.from_json(
                                wallets_update_list[wallet],
                                self.device_manager,
                                self,
                            )
                            # Lock UTXO of pending PSBTs
                            logger.debug(
                                "Re-locking UTXOs of wallet %s"
                                % wallets_update_list[wallet]["alias"]
                            )
                            if len(loaded_wallet.pending_psbts) > 0:
                                for psbt in loaded_wallet.pending_psbts:
                                    logger.info(
                                        f"lock {wallet_alias} {loaded_wallet.pending_psbts[psbt].utxo_dict()}"
                                    )
                                    loaded_wallet.rpc.lockunspent(
                                        False,
                                        loaded_wallet.pending_psbts[psbt].utxo_dict(),
                                    )
                            if len(loaded_wallet.frozen_utxo) > 0:
                                loaded_wallet.rpc.lockunspent(
                                    False,
                                    [
                                        {
                                            "txid": utxo.split(":")[0],
                                            "vout": int(utxo.split(":")[1]),
                                        }
                                        for utxo in loaded_wallet.frozen_utxo
                                    ],
                                )
                            self.wallets[wallet_name] = loaded_wallet
                            # logger.info(
                            #     "Finished loading wallet into Bitcoin Core and Specter: %s"
                            #     % wallets_update_list[wallet]["alias"]
                            # )
                        except RpcError as e:
                            logger.warning(
                                f"Couldn't load wallet {wallet_alias} into Bitcoin Core. Silently ignored! RPC error: {e}"
                            )
                            self._failed_load_wallets.append(
                                {
                                    **wallets_update_list[wallet],
                                    "loading_error": str(e).replace("'", ""),
                                }
                            )
                        except Exception as e:
                            logger.warning(
                                f"Couldn't load wallet {wallet_alias}. Silently ignored! Wallet error: {e}"
                            )
                            logger.exception(e)
                            self._failed_load_wallets.append(
                                {
                                    **wallets_update_list[wallet],
                                    "loading_error": str(e).replace("'", ""),
                                }
                            )
                    else:
                        if wallet_name not in existing_names:
                            # ok wallet is not yet in the dict, create one
                            try:
                                loaded_wallet = self.WalletClass.from_json(
                                    wallets_update_list[wallet],
                                    self.device_manager,
                                    self,
                                )
                                self.wallets[wallet_name] = loaded_wallet
                            except Exception as e:
                                handle_exception(e)
                                self._failed_load_wallets.append(
                                    {
                                        **wallets_update_list[wallet],
                                        "loading_error": str(e).replace("'", ""),
                                    }
                                )
                        else:
                            # Wallet is already there
                            # we only need to update
                            self.wallets[wallet_name].update()
        # only ignore rpc errors
        except RpcError as e:
            logger.error(f"Failed updating wallet manager. RPC error: {e}")
        logger.info("Updating wallet manager done. Result:")
        logger.info(f"  * failed_load_wallets: {self._failed_load_wallets}")
        logger.info(f"  * loaded_wallets: {len(self.wallets)}")

        wallets_update_list = {}
        self.is_loading = False

    def get_by_alias(self, alias):
        for wallet_name in self.wallets:
            if self.wallets[wallet_name] and self.wallets[wallet_name].alias == alias:
                return self.wallets[wallet_name]
        raise SpecterError(
            "Wallet %s could not be loaded. Are you connected with Bitcoin Core?"
            % alias
        )

    @property
    def failed_load_wallets(self) -> list:
        """A list of wallets failed where not loaded"""
        if not hasattr(self, "_failed_load_wallets"):
            self._failed_load_wallets = []
        return self._failed_load_wallets

    @property
    def working_folder(self):
        if self.data_folder is None or self.chain is None:
            return None
        working_folder = os.path.join(self.data_folder, self.chain)
        pathlib.Path(working_folder).mkdir(parents=True, exist_ok=True)
        return working_folder

    @property
    def wallets_names(self):
        return sorted(self.wallets.keys())

    @property
    def rpc(self):
        """returns a BitcoinRpc depending on the chain"""
        return self.rpcs[self.chain]

    @rpc.setter
    def rpc(self, value):
        """sets a BitcoinRpc depending on the chain. This is an internal property. Don't use it from outside. ToDo: Refactor"""
        self.rpcs[self.chain] = value

    @property
    def wallets(self) -> Dict[str, Dict]:
        """returns wallets depending on the chain"""
        if not hasattr(self, "_wallets"):
            self._wallets = {}
        if not self._wallets.get(self.chain):
            self._wallets[self.chain] = {}
        # _wallets should look like something:
        # { "regtest" : {
        #       "wallet_name_1": {...},
        #       "wallet_name_2": {...},
        #    },
        #   "main": ...
        # }}
        return self._wallets[self.chain]

    @wallets.setter
    def wallets(self, value):
        if not hasattr(self, "_wallets"):
            self._wallets = {}
        if not self._wallets.get(self.chain):
            self._wallets[self.chain] = {}
        self._wallets[self.chain] = value

    def create_wallet(self, name, sigs_required, key_type, keys, devices, **kwargs):
        try:
            walletsindir = [
                wallet["name"] for wallet in self.rpc.listwalletdir()["wallets"]
            ]
        except:
            walletsindir = []
        self._check_duplicate_keys(keys)
        wallet_alias = alias(name)
        i = 2
        while (
            os.path.isfile(os.path.join(self.working_folder, "%s.json" % wallet_alias))
            or os.path.join(self.rpc_path, wallet_alias) in walletsindir
        ):
            wallet_alias = alias("%s %d" % (name, i))
            i += 1

        w = self.WalletClass.create(
            self.rpc,
            self.rpc_path,
            self.working_folder,
            self.device_manager,
            self,
            name,
            wallet_alias,
            sigs_required,
            key_type,
            keys,
            devices,
            self.bitcoin_core_version_raw,
            **kwargs,
        )
        # save wallet file to disk
        w.save_to_file()
        # get Wallet class instance
        if w:
            self.wallets[name] = w
            logger.info(f"Successfully created Wallet {name}")
            return w
        else:
            raise ("Failed to create new wallet")

    def delete_wallet(self, wallet, node=None) -> tuple:
        """Returns a tuple with two Booleans, indicating whether the wallet was deleted on the Specter side and/or on the node side."""
        logger.info(f"Deleting {wallet.alias}")
        specter_wallet_deleted = False
        node_wallet_file_deleted = False
        # Make first sure that we can unload the wallet in Bitcoin Core
        try:
            wallet_rpc_path = os.path.join(
                self.rpc_path, wallet.alias
            )  # e.g. specter/jade_wallet
            logger.debug(f"The wallet_rpc_path is: {wallet_rpc_path}")
            self.rpc.unloadwallet(wallet_rpc_path)
            # Delete the wallet.json and backups
            try:
                wallet.delete_files()
                # Remove the wallet instance
                del self.wallets[wallet.name]
                self.update()
                specter_wallet_deleted = True
            except KeyError:
                raise SpecterError(
                    f"The wallet {wallet.name} has already been deleted."
                )
            except SpecterInternalException as sie:
                logger.exception(
                    f"Could not delete the wallet {wallet.name} in Specter due to {sie}"
                )
            # Also delete the wallet file on the node if possible
            if node:
                if node.delete_wallet_file(wallet):
                    node_wallet_file_deleted = True
        except RpcError:
            raise SpecterError(
                "Unable to unload the wallet on the node. Aborting the deletion of the wallet ..."
            )
        deleted = (specter_wallet_deleted, node_wallet_file_deleted)
        return deleted

    def rename_wallet(self, wallet, name):
        logger.info("Renaming {}".format(wallet.alias))
        if wallet.name not in self.wallets_names:
            raise Exception(
                f"Wallet {wallet.name} is not managed by this WalletManager or the wallet is on a different chain than {self.chain}"
            )
        self.wallets.pop(wallet.name)
        wallet.name = name
        if self.working_folder is not None:
            wallet.save_to_file()
        self.wallets[name] = wallet

    def joined_balance(self):
        """
        Joined balance of all wallets.
        I don't call it full balance because
        full balance is different - see wallet.fullbalance...
        """
        balance = {}
        for wallet in self.wallets.values():
            add_dicts(balance, wallet.balance)
        return balance

    def full_txlist(
        self,
        fetch_transactions=True,
        validate_merkle_proofs=False,
        current_blockheight=None,
        service_id=None,
    ):
        """Returns a list of all transactions in all wallets loaded in the wallet_manager.
        #Parameters:
        #    fetch_transactions (bool): Update the TxList CSV caching by fetching transactions from the Bitcoin RPC
        #    validate_merkle_proofs (bool): Return transactions with validated_blockhash
        #    current_blockheight (int): Current blockheight for calculating confirmations number (None will fetch the block count from the RPC)
        #    service_id (str): Filters results for just the specified Service
        """
        # Nested comprehensions:
        txlists = [
            [
                # Inner comprehension: Return each tx and all its attrs as a list of dicts...
                # TODO: Simplify this by adding an `as_dict` option to `Wallet.txlist()`?
                {**tx, "wallet_alias": wallet.alias}
                for tx in wallet.txlist(
                    fetch_transactions=fetch_transactions,
                    validate_merkle_proofs=validate_merkle_proofs,
                    current_blockheight=current_blockheight,
                    service_id=service_id,
                )
            ]
            # Outer comprehension: ...from each wallet, each returning their own tx list.
            for wallet in self.wallets.values()
        ]
        result = []
        for txlist in txlists:
            for tx in txlist:
                result.append(tx)
        return list(reversed(sorted(result, key=lambda tx: tx["time"])))

    def full_utxo(self):
        """Returns a list of all UTXOs in all wallets loaded in the wallet_manager."""
        txlists = [
            [
                {
                    **utxo,
                    "label": wallet.getlabel(utxo["address"]),
                    "wallet_alias": wallet.alias,
                }
                for utxo in wallet.full_utxo
            ]
            for wallet in self.wallets.values()
        ]
        result = []
        for txlist in txlists:
            for tx in txlist:
                result.append(tx)
        return list(reversed(sorted(result, key=lambda tx: tx["time"])))

    def full_addresses_info(self, is_change: bool = False, service_id: str = None):
        """Mimics full_txlist in concept, but is really only expected to be used for
        retrieving all addresses across all Wallets that are associated with a
        Service.

        Not currently used yet."""
        addresses_info = []
        for wallet_alias, wallet in self.wallets.items():
            addresses_info.extend(
                wallet.addresses_info(
                    is_change=is_change,
                    service_id=service_id,
                    include_wallet_alias=True,
                )
            )
        return addresses_info

    def delete(self, specter):
        """Deletes all the wallets"""
        for w in list(self.wallets.keys()):
            wallet = self.wallets[w]
            self.delete_wallet(wallet)
        delete_folder(self.data_folder)

    @classmethod
    def _check_duplicate_keys(cls, keys):
        """raise a SpecterError when a xpub in the passed KeyList is listed twice. Should prevent MultisigWallets where
        xpubs are used twice.
        """
        # normalizing xpubs in order to ignore slip132 differences
        xpubs = [Key.parse_xpub(key.original).xpub for key in keys]
        for xpub in xpubs:
            if xpubs.count(xpub) > 1:
                raise SpecterError(_(f"xpub {xpub} seem to be used at least twice!"))<|MERGE_RESOLUTION|>--- conflicted
+++ resolved
@@ -2,14 +2,9 @@
 import os
 import sys
 import pathlib
-<<<<<<< HEAD
 import sys
-import threading
-import traceback
-=======
->>>>>>> 1d09ba0e
+
 from typing import Dict
-
 from flask_babel import lazy_gettext as _
 from flask import copy_current_request_context
 from cryptoadvance.specter.rpc import BitcoinRPC
