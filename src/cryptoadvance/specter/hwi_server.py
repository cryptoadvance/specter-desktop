--- conflicted
+++ resolved
@@ -1,23 +1,10 @@
 import json, os, random, requests
-<<<<<<< HEAD
-from flask import (
-    Blueprint,
-    Flask,
-    jsonify,
-    url_for,
-    redirect,
-    render_template,
-    request,
-)
-=======
 from flask import Blueprint, Flask, jsonify, url_for, redirect, render_template, request
 from .server_endpoints import flash
->>>>>>> 6c53bb22
 from flask import current_app as app
 from flask_cors import CORS
 from .hwi_rpc import HWIBridge
 from .helpers import deep_update, hwi_get_config, save_hwi_bridge_config
-from .notifications.current_flask_user import flash
 
 
 hwi_server = Blueprint("hwi_server", __name__)
