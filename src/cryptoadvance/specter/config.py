""" A config module contains static configuration """
import configparser
import datetime
import os
import random
import secrets
from pathlib import Path

from dotenv import load_dotenv

# BASEDIR = os.path.abspath(os.path.dirname(__file__))

# Loading env-vars from .flaskenv (4 levels above this file)
env_path = Path("../../../..") / ".flaskenv"
load_dotenv(env_path)


def _get_bool_env_var(varname, default=None):

    value = os.environ.get(varname, default)

    if value is None:
        return False
    elif isinstance(value, str) and value.lower() == "false":
        return False
    elif bool(value) is False:
        return False
    else:
        return bool(value)


DEFAULT_CONFIG = "cryptoadvance.specter.config.DevelopmentConfig"


class BaseConfig(object):
    PORT = os.getenv("PORT", 25441)
    CONNECT_TOR = _get_bool_env_var(os.getenv("CONNECT_TOR", "False"))
    SPECTER_DATA_FOLDER = os.path.expanduser(
        os.getenv("SPECTER_DATA_FOLDER", "~/.specter")
    )
    SPECTER_API_ACTIVE = _get_bool_env_var("SPECTER_API_ACTIVE", "False")
    # Logging
    # SPECTER_LOGFILE will get created dynamically in server.py
    # using:
    SPECTER_LOGFORMAT = os.getenv(
        "SPECTER_LOGFORMAT", "[%(asctime)s] %(levelname)s in %(module)s: %(message)s"
    )

    # CERT and KEY is for running self-signed-ssl-certs. Check cli_server for details
    CERT = os.getenv("CERT", None)
    KEY = os.getenv("KEY", None)
    # This will get passed to initialize the specter-object
    DEFAULT_SPECTER_CONFIG = {}

    # only used by cli_bitcoind.py, we want to have that static for the same reason
    BTCD_REGTEST_DATA_DIR = os.getenv(
        "BTCD_REGTEST_DATA_DIR", "/tmp/specter_btc_regtest_plain_datadir"
    )

    # only used by cli_node.py, we want to have that static for the same reason
    ELMD_REGTEST_DATA_DIR = os.getenv(
        "ELMD_REGTEST_DATA_DIR", "/tmp/specter_elm_regtest_plain_datadir"
    )

    # the default timeout for Bitcoin/Liquid RPC-calls
    BITCOIN_RPC_TIMEOUT = int(os.getenv("BITCOIN_RPC_TIMEOUT", "10"))
    LIQUID_RPC_TIMEOUT = int(os.getenv("LIQUID_RPC_TIMEOUT", "10"))

    # The self-signed ssl-certificate which is lazily created is configurable to a certain extent
    SPECTER_SSL_CERT_SUBJECT_C = os.getenv("SPECTER_SSL_CERT_SUBJECT_C", "DE")
    SPECTER_SSL_CERT_SUBJECT_ST = os.getenv("SPECTER_SSL_CERT_SUBJECT_ST", "BDW")
    SPECTER_SSL_CERT_SUBJECT_L = os.getenv("SPECTER_SSL_CERT_SUBJECT_L", "Freiburg")
    SPECTER_SSL_CERT_SUBJECT_O = os.getenv(
        "SPECTER_SSL_CERT_SUBJECT_O", "Specter Citadel Cert"
    )
    SPECTER_SSL_CERT_SUBJECT_OU = os.getenv(
        "SPECTER_SSL_CERT_SUBJECT_OU", "Specter Citadel Cert"
    )
    SPECTER_SSL_CERT_SUBJECT_CN = os.getenv(
        "SPECTER_SSL_CERT_SUBJECT_CN", "Specter Citadel Cert"
    )
    # For self-signed certs, serial-number collision is a risk, so let's do a random one by default
    SPECTER_SSL_CERT_SERIAL_NUMBER = int(
        os.getenv("SPECTER_SSL_CERT_SERIAL_NUMBER", random.randrange(1, 100000))
    )
    INTERNAL_BITCOIND_VERSION = os.getenv("INTERNAL_BITCOIND_VERSION", "0.21.1")

    # Block explorers URLs
    EXPLORERS_LIST = {
        "MEMPOOL_SPACE": {
            "name": "Mempool.space",
            "url": "https://mempool.space/",
        },
        "MEMPOOL_SPACE_ONION": {
            "name": "Mempool.space Tor hidden service",
            "url": "http://mempoolhqx4isw62xs7abwphsq7ldayuidyx2v2oethdhhj6mlo2r6ad.onion/",
        },
        "BLOCKSTREAM_INFO": {
            "name": "Blockstream.info",
            "url": "https://blockstream.info/",
        },
        "BLOCKSTREAM_INFO_ONION": {
            "name": "Blockstream.info Tor hidden service",
            "url": "http://explorerzydxu5ecjrkwceayqybizmpjjznk5izmitf2modhcusuqlid.onion/",
        },
        "CUSTOM": {
            "name": "Custom",
            "url": "",
        },
    }
    # in seconds, tor is slow, so let's choose 10 seconds
    FEEESTIMATION_REQUEST_TIMEOUT = int(
        os.getenv("FEEESTIMATION_REQUEST_TIMEOUT", "10")
    )

    # Babel integration. English listed first; other alphabetical by language code
    LANGUAGES = {
        "en": "English",
        "bg": "Български",
        "de": "Deutsch",
        "el": "Ελληνικά",
        "es": "Español",
        "fr": "Français",
        "he": "עברית",
        "hi": "हिंदी",
        "nl": "Nederlands",
        "pl": "Polski",
        "pt": "Português",
        "ru": "Русский",
        "sv": "Svenska",
        "zh_Hans_CN": "简体中文",
        "zh_Hant_TW": "繁體中文",
    }

    # Babel integration. List of languages written from right to left for RTL support in the UI
    RTL_LANGUAGES = ["he"]

<<<<<<< HEAD
    # One of "prod", "beta" or "alpha". Every Service below will be not available
    SERVICES_DEVSTATUS_THRESHOLD = os.getenv("SERVICES_DEVSTATUS_THRESHOLD", "prod")

    # This is just a placeholder in order to be aware that you cannot set this
    # It'll be filled up with the fully qualified Classname the Config is derived from
    SPECTER_CONFIGURATION_CLASS_FULLNAME = None
=======
    # The user will get a warning if a request takes longer than this threshold
    REQUEST_TIME_WARNING_THRESHOLD = int(
        os.getenv("REQUEST_TIME_WARNING_THRESHOLD", "20")
    )
>>>>>>> 8742e9f7


class DevelopmentConfig(BaseConfig):
    # https://stackoverflow.com/questions/22463939/demystify-flask-app-secret-key
    SECRET_KEY = "development key"

    # EXPLAIN_TEMPLATE_LOADING = os.getenv("EXPLAIN_TEMPLATE_LOADING", "False")

    SPECTER_DATA_FOLDER = os.path.expanduser(
        os.getenv("SPECTER_DATA_FOLDER", "~/.specter_dev")
    )
    # API active by default in dev-mode
    SPECTER_API_ACTIVE = _get_bool_env_var("SPECTER_API_ACTIVE", "True")

    # One of "prod", "beta" or "alpha". Every Service below will be not available
    SERVICES_DEVSTATUS_THRESHOLD = os.getenv("SERVICES_DEVSTATUS_THRESHOLD", "beta")


class TestConfig(BaseConfig):
    SECRET_KEY = "test key"
    # This should never be used as the data-folder is injected at runtime
    # But let's be sure before something horrible happens:
    SPECTER_DATA_FOLDER = os.path.expanduser(
        os.getenv("SPECTER_DATA_FOLDER", "~/.specter_testing")
    )
    # API active by default in test-mode
    SPECTER_API_ACTIVE = _get_bool_env_var("SPECTER_API_ACTIVE", "True")

    # See #1316 since Bitcoin v0.21.1 (not only) the importmulti-call takes longer than 10 seconds on cirrus
    BITCOIN_RPC_TIMEOUT = 60
    LIQUID_RPC_TIMEOUT = 60


class CypressTestConfig(TestConfig):
    SPECTER_DATA_FOLDER = os.path.expanduser(
        os.getenv("SPECTER_DATA_FOLDER", "~/.specter_cypress")
    )
    PORT = os.getenv("PORT", 25444)

    # need to be static in order to (un-)tar bitcoind-dirs reliable
    DEFAULT_SPECTER_CONFIG = {"uid": "123456"}

    BTCD_REGTEST_DATA_DIR = os.getenv(
        "BTCD_REGTEST_DATA_DIR", "/tmp/specter_cypress_btc_regtest_plain_datadir"
    )

    BTCD_REGTEST_DATA_DIR = os.getenv(
        "BTCD_REGTEST_DATA_DIR", "/tmp/specter_cypress_elm_regtest_plain_datadir"
    )
    BITCOIN_RPC_TIMEOUT = 30
    LIQUID_RPC_TIMEOUT = 40


class ProductionConfig(BaseConfig):
    SECRET_KEY = secrets.token_urlsafe(16)
    # There are some really slow machines out there. Creating a 2/4 multisig on an older MacBookAir
    # Take already >30secs
    BITCOIN_RPC_TIMEOUT = 60
    LIQUID_RPC_TIMEOUT = 120<|MERGE_RESOLUTION|>--- conflicted
+++ resolved
@@ -135,19 +135,16 @@
     # Babel integration. List of languages written from right to left for RTL support in the UI
     RTL_LANGUAGES = ["he"]
 
-<<<<<<< HEAD
     # One of "prod", "beta" or "alpha". Every Service below will be not available
     SERVICES_DEVSTATUS_THRESHOLD = os.getenv("SERVICES_DEVSTATUS_THRESHOLD", "prod")
 
     # This is just a placeholder in order to be aware that you cannot set this
     # It'll be filled up with the fully qualified Classname the Config is derived from
     SPECTER_CONFIGURATION_CLASS_FULLNAME = None
-=======
     # The user will get a warning if a request takes longer than this threshold
     REQUEST_TIME_WARNING_THRESHOLD = int(
         os.getenv("REQUEST_TIME_WARNING_THRESHOLD", "20")
     )
->>>>>>> 8742e9f7
 
 
 class DevelopmentConfig(BaseConfig):
