--- conflicted
+++ resolved
@@ -375,7 +375,6 @@
         return is_testnet(self.chain)
 
     @property
-<<<<<<< HEAD
     def asset_labels(self):
         if self._asset_labels is None:
             asset_labels = self.rpc.dumpassetlabels()
@@ -384,7 +383,7 @@
                 assets[asset_labels[k]] = k if k != "bitcoin" else "LBTC"
             self._asset_labels = assets
         return self._asset_labels
-=======
+
+    @property
     def is_liquid(self):
-        return is_liquid(self.chain)
->>>>>>> d8094a62
+        return is_liquid(self.chain)