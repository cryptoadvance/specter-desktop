import json
import logging
import os
from os import path
import shutil
from typing import Type

from embit.liquid.networks import get_network
from flask import render_template
from flask_babel import lazy_gettext as _
from requests.exceptions import ConnectionError

from cryptoadvance.specter.devices.bitcoin_core import BitcoinCore, BitcoinCoreWatchOnly
from cryptoadvance.specter.devices.elements_core import ElementsCore

from .helpers import deep_update, is_liquid, is_testnet
from .liquid.rpc import LiquidRPC
from .persistence import PersistentObject, write_node
from .rpc import (
    BitcoinRPC,
    RpcError,
    autodetect_rpc_confs,
    get_default_datadir,
)
from .specter_error import SpecterError, BrokenCoreConnectionException
from .device import Device

logger = logging.getLogger(__name__)


class AbstractNode(PersistentObject):
    """This is a Node class worth deriving from. It tries to define as many attributes as possible which are needed but probably in a very
    inefficient way, e.g. without any caching. Feel free to improve that in subclasses and you might get inspired by existing sublasses
    """

    # Many properties are convenience properties of informations, you get from the various info-rpc-callse, namely:
    # * getblockchaininfo
    # * getnetworkinfo
    # * getmempoolinfo
    # * uptime
    # * getblockhash
    # * scantxoutset

    # So first, here are the one which return directly the content of one of those calls as dict:
    @property
    def info(self):
        """Should be a combination of various info calls from Bitcoin Core. Could have:
        * all the info from https://developer.bitcoin.org/reference/rpc/getblockchaininfo.html
        * plus 'mempool_info' from https://developer.bitcoin.org/reference/rpc/getmempoolinfo.html
        * plus uptime
        * plus other stuff
        We only implement a bare minimum here. See the Node-Impl for more

        This method is exception-safe and returns an empty dict if the connection is broken
        """
        try:
            res = [
                r["result"]
                for r in self.rpc.multi(
                    [
                        ("getblockchaininfo", None),
                        ("getnetworkinfo", None),
                        ("getmempoolinfo", None),
                        ("uptime", None),
                        ("getblockhash", 0),
                        ("scantxoutset", "status", []),
                    ]
                )
            ]
            info = res[0]
            info["mempool_info"] = res[2]
            info["uptime"] = res[3]
            return info
        except BrokenCoreConnectionException:
            return {}

    @property
    def network_info(self):
        """https://developer.bitcoin.org/reference/rpc/getnetworkinfo.html
        returns an almost empty dict if Broken Connection
        """
        try:
            return self.rpc.getnetworkinfo()
        except BrokenCoreConnectionException:
            return {"subversion": "", "version": 999999}

    @property
    def uptime(self):
        """https://developer.bitcoin.org/reference/rpc/uptime.html"""
        return self.rpc.uptime()

    # Now some even more convenient properties which provide often used handpicked information from those dicts

    @property
    def chain(self):
        """current network name (main, test, regtest)
        might have more values in elements/liquid
        """
        try:
            return self.info.get("chain")
        except BrokenCoreConnectionException:
            # This is the most important part to signal that the node-connection is broken without throwin an Exception
            return None

    @property
    def bitcoin_core_version_raw(self):
        try:
            return self.rpc.getnetworkinfo()["version"]
        except BrokenCoreConnectionException:
            # This is the most important part to signal that the node-connection is broken without throwin an Exception
            return 99999

    # ... and more derived properties which already calculate stuff based on those information

    @property
    def network_parameters(self):
        return get_network(self.chain)

    @property
    def is_testnet(self):
        return is_testnet(self.chain)

    @property
    def is_running(self):
        if self.network_info["version"] == 999999:
            logger.debug(f"Node is not running")
            return False
        else:
            return True

    def check_blockheight(self):
        """check_blockheight is a method which is probably deprecated.
        It should return True if there are new blocks available since check_info has been called
        (which updates the cached _info[] dict)
        """
        raise NotImplemented(
            "A Node Implementation need to implement the check_blockheight method"
        )

    def is_device_supported(self, device_class_or_device_instance):
        """Lets the node deactivate specific devices. The parameter could be a device or a device_type
            You have to check yourself if overriding this method.
        e.g.
        if device_instance_or_device_class.__class__ == type:
            device_class = device_instance_or_device_class
        else:
            device_class = device_instance_or_device_class.__class__
        # example:
        # if BitcoinCore == device_class:
        #    return False
        return True
        """
        return True

    def node_info_template(self):
        """This should return the path to a Info template as string"""
        return "node/components/bitcoin_core_info.jinja"

    def node_logo_template(self):
        """This should return the path to a Logo template as string
        The template should contain the logo independent from the
        status of the node. It's used in the node-selector
        """
        return "includes/sidebar/components/node_logo.jinja"

    def node_connection_template(self):
        """This should return the path to a connection template as string"""
        return "includes/sidebar/components/node_connection.jinja"

<<<<<<< HEAD
=======
    def delete_wallet_file(self, wallet) -> bool:
        """Deleting the wallet file located on the node. This only works if the node is on the same machine as Specter.
        Returns True if the wallet file could be deleted, otherwise returns False.

        In the case of an Abtract Node, we consider that method as an edge-case anyway and we just return False here.
        That is the normal usage if you don't have access to the internals of your Bitcoin Core.
        Overwrite as necessary.
        """
        return False

>>>>>>> ecbb69d8

class Node(AbstractNode):
    """A Node represents the connection to a Bitcoin and/or Liquid (Full-) node.
    It can be created via Constructor or from_json, and mainly it can give you A
    RPC-object to use the API.
    On top of the RPC-connection it manages the stability of the rpc. It will only
    persist healthy connections.
    One or many Nodes are managed via the NodeManager
    """

    external_node = True

    def __init__(
        self,
        name,
        alias,
        autodetect,
        datadir,
        user,
        password,
        port,
        host,
        protocol,
        fullpath,
        node_type,
        manager,
    ):
        """Constructor for your Node.

        :param name: arbitrary name
        :param alias: Bad habit, doesn't seem to have business functionality
        :param autodetect: Boolean, will use the datadir to derive config is yes
        :param datadir: A directory where a bitcoin.conf can be found, relevant for autodetect
        :param user: rpc-user
        :param password: rpc-password
        :param port: usually something like 8332 for mainnet, 18332 for testnet, 18443 for Regtest, 38332 for signet
        :param host: domainname or ip-address. Don't add the protocol here
        :param protocol: Usually https or http
        :param fullpath: it's assumed that you want to store it on disk AND decide about the fullpath upfront
        :param node_type: either "ELM" or "BTC", will impact autodetection (datadir and Env-vars)
        :param manager: A NodeManager instance which will get notified if the Node's name changes, the proxy_url will get copied from the manager as well
        """
        self.name = name
        self.alias = alias
        self.autodetect = autodetect
        self.datadir = datadir
        self.user = user
        self.password = password
        self.port = port
        self.host = host
        self.protocol = protocol
        self.fullpath = fullpath
        self._node_type = node_type
        self.manager = manager
        self.proxy_url = manager.proxy_url
        self.only_tor = manager.only_tor
        try:
            self.rpc = self._get_rpc()
        except BrokenCoreConnectionException:
            self.rpc = None
        self._asset_labels = None
        self.check_info()

    @classmethod
    def from_json(cls, node_dict, manager, default_alias="", default_fullpath=""):
        """Create a Node from json"""
        name = node_dict.get("name", "")
        alias = node_dict.get("alias", default_alias)
        autodetect = node_dict.get("autodetect", True)
        node_type = node_dict.get("node_type", "BTC")
        datadir = node_dict.get("datadir", get_default_datadir(node_type=node_type))
        user = node_dict.get("user", "")
        password = node_dict.get("password", "")
        port = node_dict.get("port", None)
        host = node_dict.get("host", "localhost")
        protocol = node_dict.get("protocol", "http")
        fullpath = node_dict.get("fullpath", default_fullpath)

        return cls(
            name,
            alias,
            autodetect,
            datadir,
            user,
            password,
            port,
            host,
            protocol,
            fullpath,
            node_type,
            manager,
        )

    @property
    def json(self):
        """Get a json-representation of this Node"""
        node_json = super().json
        return deep_update(
            node_json,
            {
                "name": self.name,
                "alias": self.alias,
                "autodetect": self.autodetect,
                "datadir": self.datadir,
                "user": self.user,
                "password": self.password,
                "port": self.port,
                "host": self.host,
                "protocol": self.protocol,
                "fullpath": self.fullpath,
                "node_type": self.node_type,
            },
        )

    def _get_rpc(self):
        """Checks if configurations have changed, compares with old rpc
        and returns new one if necessary.
        Aims to be exception safe, returns None if rpc is not working"""
        if hasattr(self, "_rpc"):
            rpc = self._rpc
        else:
            rpc = None
        if self.autodetect:
            try:
                if self.port:
                    # autodetect_rpc_confs is trying a RPC call
                    rpc_conf_arr = autodetect_rpc_confs(
                        self.node_type,
                        datadir=os.path.expanduser(self.datadir),
                        port=self.port,
                    )
                else:
                    rpc_conf_arr = autodetect_rpc_confs(
                        self.node_type, datadir=os.path.expanduser(self.datadir)
                    )
            except BrokenCoreConnectionException:
                return None
            if len(rpc_conf_arr) > 0:
                rpc = BitcoinRPC(
                    **rpc_conf_arr[0], proxy_url=self.proxy_url, only_tor=self.only_tor
                )
            return rpc
        else:
            # if autodetect is disabled and port is not defined
            # we use default port 8332
            if not self.port:
                self.port = 8332
            rpc = BitcoinRPC(
                user=self.user,
                password=self.password,
                host=self.host,
                port=self.port,
                protocol=self.protocol,
                proxy_url=self.proxy_url,
                only_tor=self.only_tor,
            )

        if rpc == None:
            logger.error(f"RPC connection is None in get_rpc. Returning None ...")
            return None
        # check if it's liquid
        try:
            res = rpc.getblockchaininfo()
            if is_liquid(res.get("chain")):
                # convert to LiquidRPC class
                rpc = LiquidRPC.from_bitcoin_rpc(rpc)
        except RpcError as rpce:
            if rpce.status_code == 401:
                return rpc  # The user is failing to configure correctly
            logger.error(rpce)
            return None
        except BrokenCoreConnectionException as bcce:
            logger.error(f"{bcce} while get_rpc for {rpc}")
            return None
        except Exception as e:
            logger.exception(e)
            return None
        if rpc.test_connection():
            return rpc
        else:
            logger.debug(
                f"Connection {rpc} fails test_connection() in get_rpc. Returning None ..."
            )
            return None

    def update_rpc(
        self,
        autodetect=None,
        datadir=None,
        user=None,
        password=None,
        port=None,
        host=None,
        protocol=None,
    ):
        """Changes the attributes of that node but only persists it, if the rpc.test_connection succeeds"""
        update_rpc = self.rpc is None or not self.rpc.test_connection()
        if autodetect is not None and self.autodetect != autodetect:
            logger.debug(f"{self} updating autodetect to {autodetect}")
            self.autodetect = autodetect
            update_rpc = True
        if datadir is not None and self.datadir != datadir:
            logger.debug(f"{self} updating datadir to {datadir}")
            self.datadir = datadir
            update_rpc = True
        if user is not None and self.user != user:
            logger.debug(f"{self} updating user to {user}")
            self.user = user
            update_rpc = True
        if password is not None and self.password != password:
            logger.debug(f"{self} updating password to XXXXXXXX")
            self.password = password
            update_rpc = True
        if port is not None and self.port != port:
            logger.debug(f"{self} updating port to {port}")
            self.port = port
            update_rpc = True
        if host is not None and self.host != host:
            logger.debug(f"{self} updating host to {host}")
            self.host = host
            update_rpc = True
        if protocol is not None and self.protocol != protocol:
            logger.debug(f"{self} updating protocol to {protocol}")
            self.protocol = protocol
            update_rpc = True
        if update_rpc:
            try:
                self.rpc = self._get_rpc()
                if self.rpc and self.rpc.test_connection():
                    logger.debug(f"persisting {self} in update_rpc")
                    write_node(self, self.fullpath)
            except BrokenCoreConnectionException:
                self._mark_node_as_broken()
                return False
        self.check_info()
        return False if not self.rpc else self.rpc.test_connection()

    def rename(self, new_name):
        logger.info("Renaming {}".format(self.alias))
        self.name = new_name
        logger.info(f"persisting {self} in rename")
        write_node(self, self.fullpath)

    def check_info(self):
        self._is_configured = self.rpc is not None
        if self.rpc is not None and self.rpc.test_connection():
            try:
                res = [
                    r["result"]
                    for r in self.rpc.multi(
                        [
                            ("getblockchaininfo", None),
                            ("getnetworkinfo", None),
                            ("getmempoolinfo", None),
                            ("uptime", None),
                            ("getblockhash", 0),
                            ("scantxoutset", "status", []),
                        ]
                    )
                ]
                self._info = res[0]
                self._network_info = res[1]
                self._info["mempool_info"] = res[2]
                self._info["uptime"] = res[3]
                try:
                    self.rpc.getblockfilter(res[4])
                    self._info["blockfilterindex"] = True
                except:
                    self._info["blockfilterindex"] = False
                self._info["utxorescan"] = (
                    res[5]["progress"]
                    if res[5] is not None and "progress" in res[5]
                    else None
                )
                if self._info["utxorescan"] is None:
                    self.utxorescanwallet = None
                self._network_parameters = get_network(self.chain)
                self._is_running = True
            except BrokenCoreConnectionException:
                self._mark_node_as_broken()
        else:
            if self.rpc is None:
                logger.warning(f"connection of {self} is None in check_info")
            elif not self.rpc.test_connection():
                logger.debug(
                    f"connection {self.rpc} failed test_connection in check_info:"
                )
            self._mark_node_as_broken()

    def test_rpc(self):
        """tests the rpc-connection and returns a dict which helps
        to derive what might be wrong with the config
        ToDo: list an example here.
        """
        rpc = self._get_rpc()
        if rpc is None:
            return {
                "out": "",
                "err": _("Connection to node failed"),
                "code": -1,
                "tests": {"connectable": False},
            }
        r = {}
        r["tests"] = {"connectable": False}
        r["err"] = ""
        r["code"] = 0
        try:
            r["tests"]["recent_version"] = (
                int(rpc.getnetworkinfo()["version"]) >= 200000
            )
            if not r["tests"]["recent_version"]:
                r["err"] = _("Core Node might be too old")

            r["tests"]["connectable"] = True
            r["tests"]["credentials"] = True
            try:
                rpc.listwallets()
                r["tests"]["wallets"] = True
            except RpcError as rpce:
                logger.info(f"Couldn't list wallets while test_rpc {rpce}")
                r["tests"]["wallets"] = False
                r["err"] = "Wallets disabled"

            r["out"] = json.dumps(rpc.getblockchaininfo(), indent=4)
        except BrokenCoreConnectionException as bcce:
            logger.info(f"Caught {bcce} while test_rpc")
            r["tests"]["connectable"] = False
            r["err"] = _("Failed to connect!")
            r["code"] = -1
        except RpcError as rpce:
            logger.info(
                f"Caught an RpcError while test_rpc status_code: {rpce.status_code} error_code: {rpce.error_code}"
            )
            r["tests"]["connectable"] = True
            r["code"] = rpc.r.status_code
            if rpce.status_code == 401:
                r["tests"]["credentials"] = False
                r["err"] = _("RPC authentication failed!")
            else:
                r["err"] = str(rpce.status_code)
        except Exception as e:
            logger.exception(
                "Caught an exception of type {} while test_rpc: {}".format(
                    type(e), str(e)
                )
            )
            r["out"] = ""
            if rpc.r is not None and "error" in rpc.r:
                r["err"] = rpc.r["error"]
                r["code"] = rpc.r.status_code
            else:
                r["err"] = _("Failed to connect")
                r["code"] = -1
        return r

    def _mark_node_as_broken(self):
        self._info = {"chain": None}
        self._network_info = {"subversion": "", "version": 999999}
        self._network_parameters = get_network("main")
        logger.debug(
            f"Node is not running, no RPC connection, check_info didn't succeed, setting RPC attribute to None ..."
        )
        self._info["chain"] = None
        self.rpc = None

    def abortrescanutxo(self):
        """use this to abort a rescan as it stores some state while rescanning"""
        self.rpc.scantxoutset("abort", [])
        # Bitcoin Core doesn't catch up right away
        # so app.specter.check() doesn't work
        self._info["utxorescan"] = None
        self.utxorescanwallet = None

    def check_blockheight(self):
        if not self.rpc:
            # if the rpc interface cannot be found, then specter should check the rpc interface.
            # Checking the rpc interface with self.node.update_rpc() in specter.check() is done
            # if we return True here
            return True
        return self.info.get("blocks") != self.rpc.getblockcount()

    def is_liquid(self):
        return is_liquid(self.chain)

    def delete_wallet_file(self, wallet) -> bool:
        """Deleting the wallet file located on the node. This only works if the node is on the same machine as Specter.
        Returns True if the wallet file could be deleted, otherwise returns False."""
        datadir = ""
        if self.datadir == "":
            # In case someone did not toggle the auto-detect but still used the default location.
            # When you set up a new node and deactivate the auto-detect, the datadir is set to an empty string.
            logger.debug(
                f"The node datadir before get_default_datadir is: {self.datadir}"
            )
            datadir = get_default_datadir(self.node_type)
            logger.debug(f"The node datadir after get_default_datadir is: {datadir}")
        else:
            datadir = self.datadir
        wallet_file_removed = False
        path = ""
        # Check whether wallet was really unloaded
        wallet_rpc_path = os.path.join(wallet.manager.rpc_path, wallet.alias)
        # If we can unload the wallet via RPC it had not been unloaded properly before by the wallet manager
        try:
            self.rpc.unloadwallet(wallet_rpc_path)
            raise SpecterError(
                "Trying to delete the wallet file on the node but the wallet had not been unloaded properly."
            )
        except RpcError:
            pass
        if self.chain != "main":
            path = os.path.join(datadir, f"{self.chain}/wallets", wallet_rpc_path)
        else:
            path = os.path.join(datadir, wallet_rpc_path)
        try:
            shutil.rmtree(path, ignore_errors=False)
            logger.debug(f"Removing wallet file at: {path}")
            wallet_file_removed = True
        except FileNotFoundError:
            logger.debug(f"Could not find any wallet file at: {path}")
        return wallet_file_removed

    @property
    def is_running(self):
        if self._network_info["version"] == 999999:
            logger.debug(f"Node is not running")
            return False
        else:
            return True

    @property
    def is_configured(self):
        return self._is_configured

    @property
    def info(self):
        return self._info

    @property
    def network_info(self):
        return self._network_info

    @property
    def network_parameters(self):
        try:
            return self._network_parameters
        except Exception as e:
            logger.exception(e)
            return get_network("main")

    @property
    def bitcoin_core_version(self):
        # return self.network_info["subversion"].replace("/", "").replace("Satoshi:", "")
        # This hopefully works for elements as well:
        return self.network_info["subversion"].strip("/").split(":")[-1]

    @property
    def bitcoin_core_version_raw(self):
        return self.network_info["version"]

    @property
    def taproot_support(self):
        try:
            # currently only master branch supports tr() descriptors
            # TODO: replace to 220000
            return (self.bitcoin_core_version_raw >= 219900) and (
                self.info.get("softforks", {}).get("taproot", {}).get("active", False)
            )
        except Exception as e:
            logger.exception(e)
            return False

    @property
    def asset_labels(self):
        if not self.is_liquid:
            return {}
        if self._asset_labels is None:
            asset_labels = self.rpc.dumpassetlabels()
            assets = {}
            LBTC = "LBTC" if self.chain == "liquidv1" else "tLBTC"
            for k in asset_labels:
                assets[asset_labels[k]] = k if k != "bitcoin" else LBTC
            self._asset_labels = assets
        return self._asset_labels

    @property
    def is_liquid(self):
        return is_liquid(self.chain)

    @property
    def rpc(self):
        """Returns None if rpc is broken"""
        if not hasattr(self, "_rpc"):
            self._rpc = self._get_rpc()
        elif self._rpc is None:
            self._rpc = self._get_rpc()
        return self._rpc

    @property
    def node_type(self):
        """either BTC or ELM. This is (only) used to enable autodetection and should get specified with the Constructor"""
        if hasattr(self, "_node_type"):
            return self._node_type
        return "BTC"

    @property
    def default_datadir(self):
        return get_default_datadir(self.node_type)

    @rpc.setter
    def rpc(self, value):
        if hasattr(self, "_rpc") and self._rpc != value:
            logger.debug(f"Updating {self}.rpc {self._rpc} with {value} (setter)")
        if hasattr(self, "_rpc") and value == None:
            logger.debug(f"Updating {self}.rpc {self._rpc} with None (setter)")
        self._rpc = value

    # UI specific stuff

    def __repr__(self) -> str:
        return f"<{self.__class__.__name__} name={self.name} fullpath={self.fullpath}>"<|MERGE_RESOLUTION|>--- conflicted
+++ resolved
@@ -167,8 +167,6 @@
         """This should return the path to a connection template as string"""
         return "includes/sidebar/components/node_connection.jinja"
 
-<<<<<<< HEAD
-=======
     def delete_wallet_file(self, wallet) -> bool:
         """Deleting the wallet file located on the node. This only works if the node is on the same machine as Specter.
         Returns True if the wallet file could be deleted, otherwise returns False.
@@ -179,7 +177,6 @@
         """
         return False
 
->>>>>>> ecbb69d8
 
 class Node(AbstractNode):
     """A Node represents the connection to a Bitcoin and/or Liquid (Full-) node.
