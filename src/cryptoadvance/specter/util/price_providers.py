import requests
import logging

logger = logging.getLogger(__name__)


def update_price(specter, current_user):
    success, price, symbol = get_price_at(specter, current_user, timestamp="now")
    if success:
        specter.update_alt_rate(price, current_user)
        specter.update_alt_symbol(symbol, current_user)
    return success


"""
    Tries to get the current BTC price based on the user provider preferences.
    Returns: (success, price, symbol)
"""


def get_price_at(specter, current_user, timestamp="now"):
    try:
        if specter.price_check:
<<<<<<< HEAD
            requests_session = specter.requests_session(
                force_tor=".onion/" in specter.price_provider
            )
            if specter.price_provider == "bitstamp":
                price = requests_session.get(
                    "https://www.bitstamp.net/api/v2/ticker/btcusd"
                ).json()["last"]
                specter.update_alt_rate(price, current_user)
                specter.update_alt_symbol("$", current_user)
                return True
=======
            requests_session = requests.Session()
            if specter.price_provider.startswith("bitstamp"):
                currency = "usd"
                currency_symbol = "$"
                if specter.price_provider.endswith("_eur"):
                    currency = "eur"
                    currency_symbol = "€"
                elif specter.price_provider.endswith("_gbp"):
                    currency = "gbp"
                    currency_symbol = "£"
                if timestamp == "now":
                    price = requests_session.get(
                        "https://www.bitstamp.net/api/v2/ticker/btc{}".format(currency)
                    ).json()["last"]
                else:
                    price = requests_session.get(
                        "https://www.bitstamp.net/api/v2/ohlc/btc{}/?limit=1&step=86400&start={}".format(
                            currency, timestamp
                        )
                    ).json()["data"]["ohlc"][0]["close"]
                return (True, price, currency_symbol)
>>>>>>> be8ed1a8
            if specter.price_provider == "coindesk_eur":
                if timestamp == "now":
                    price = requests_session.get(
                        "https://api.coindesk.com/v1/bpi/currentprice/EUR.json"
                    ).json()["bpi"]["EUR"]["rate_float"]
                else:
                    return False, 0, ""
                return (True, price, "€")
            if specter.price_provider == "coindesk_gbp":
                if timestamp == "now":
                    price = requests_session.get(
                        "https://api.coindesk.com/v1/bpi/currentprice/GBP.json"
                    ).json()["bpi"]["GBP"]["rate_float"]
                else:
                    return False, 0, ""
                return (True, price, "£")
            if specter.price_provider.startswith("spotbit"):
                currency = "usd"
                currency_symbol = "$"
                if specter.price_provider.endswith("_eur"):
                    currency = "eur"
                    currency_symbol = "€"
                elif specter.price_provider.endswith("_gbp"):
                    currency = "gbp"
                    currency_symbol = "£"
                exchange = specter.price_provider.split("spotbit_")[1]
                print(timestamp)
                if timestamp == "now":
                    price = requests_session.get(
                        "http://h6zwwkcivy2hjys6xpinlnz2f74dsmvltzsd4xb42vinhlcaoe7fdeqd.onion/now/{}/{}".format(
                            currency, exchange
                        )
                    ).json()["close"]
                else:
                    print(timestamp)
                    price = requests_session.get(
                        "http://h6zwwkcivy2hjys6xpinlnz2f74dsmvltzsd4xb42vinhlcaoe7fdeqd.onion/hist/{}/{}/{}/{}".format(
                            currency,
                            exchange,
                            timestamp * 1000,
                            (timestamp + 121) * 1000,
                        )
                    ).json()["data"][0][7]
                return (True, price, currency_symbol)
    except Exception as e:
        logger.warning(
            "Failed to get price data from: {}. Exception: {}".format(
                specter.price_provider, e
            )
        )
    return (False, 0, "")<|MERGE_RESOLUTION|>--- conflicted
+++ resolved
@@ -21,19 +21,9 @@
 def get_price_at(specter, current_user, timestamp="now"):
     try:
         if specter.price_check:
-<<<<<<< HEAD
             requests_session = specter.requests_session(
                 force_tor=".onion/" in specter.price_provider
             )
-            if specter.price_provider == "bitstamp":
-                price = requests_session.get(
-                    "https://www.bitstamp.net/api/v2/ticker/btcusd"
-                ).json()["last"]
-                specter.update_alt_rate(price, current_user)
-                specter.update_alt_symbol("$", current_user)
-                return True
-=======
-            requests_session = requests.Session()
             if specter.price_provider.startswith("bitstamp"):
                 currency = "usd"
                 currency_symbol = "$"
@@ -54,7 +44,6 @@
                         )
                     ).json()["data"]["ohlc"][0]["close"]
                 return (True, price, currency_symbol)
->>>>>>> be8ed1a8
             if specter.price_provider == "coindesk_eur":
                 if timestamp == "now":
                     price = requests_session.get(
