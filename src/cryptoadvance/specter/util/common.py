import logging
import re
from datetime import datetime
import json
from flask_babel.speaklater import LazyString

logger = logging.getLogger(__name__)


def str2bool(my_str):
    """returns a reasonable boolean from a string so that "False" will result in False"""
    if my_str is None:
        return False
    elif isinstance(my_str, str) and my_str.lower() == "false":
        return False
    elif isinstance(my_str, str) and my_str.lower() == "off":
        return False
    return bool(my_str)


def camelcase2snake_case(name):
    """If you pass DeviceManager it returns device_manager"""
    pattern = re.compile(r"(?<!^)(?=[A-Z])")
    name = pattern.sub("_", name).lower()
    return name


def snake_case2camelcase(word):
    return "".join(x.capitalize() or "_" for x in word.split("_"))


<<<<<<< HEAD
def replace_substring(text, start_position, replace_length, new_str):
    return text[:start_position] + new_str + text[start_position + replace_length :]


def satamount_formatted(value):
    return "{:,.0f}".format(round(float(value) * 1e8))


def btcamount_formatted(
    value,
    maximum_digits_to_strip=7,
    minimum_digits_to_strip=6,
    enable_digit_spaces_for_counting=True,
):
    value = round(float(value), 8)
    formatted_amount = "{:,.8f}".format(value)

    count_digits_that_can_be_stripped = 0
    for i in reversed(range(len(formatted_amount))):
        if formatted_amount[i] == "0":
            count_digits_that_can_be_stripped += 1
            continue
        break

    if count_digits_that_can_be_stripped >= minimum_digits_to_strip:
        for i in reversed(range(len(formatted_amount))):
            if (
                formatted_amount[i] == "0"
                and len(formatted_amount) - i <= maximum_digits_to_strip
            ):
                # replace with https://unicode-table.com/en/2007/
                formatted_amount = replace_substring(formatted_amount, i, 1, " ")
                continue
            # the following if branch is only relevant if last_digits_to_strip == 8, i.e. all digits can be stripped
            elif formatted_amount[i] == ".":
                # replace with https://unicode-table.com/en/2008/
                formatted_amount = replace_substring(formatted_amount, i, 1, " ")
            break

    if enable_digit_spaces_for_counting:
        # strip last digits for better readability and replace with invisible characters
        for i in [-3, -7]:
            formatted_amount = replace_substring(formatted_amount, i, 0, " ")

    return formatted_amount
=======
def robust_json_dumps(obj):
    def default(o):
        if isinstance(o, datetime):
            return o.timestamp()
        if isinstance(o, set):
            return list(o)
        if isinstance(o, LazyString):
            return str(o)
        logger.warning(
            f"robust_json_dumps could not convert {o} of type {type(o)}.  Converting to string instead."
        )
        return str(o)

    return json.dumps(obj, default=default)
>>>>>>> bb45ac63
<|MERGE_RESOLUTION|>--- conflicted
+++ resolved
@@ -29,7 +29,6 @@
     return "".join(x.capitalize() or "_" for x in word.split("_"))
 
 
-<<<<<<< HEAD
 def replace_substring(text, start_position, replace_length, new_str):
     return text[:start_position] + new_str + text[start_position + replace_length :]
 
@@ -75,7 +74,8 @@
             formatted_amount = replace_substring(formatted_amount, i, 0, " ")
 
     return formatted_amount
-=======
+
+
 def robust_json_dumps(obj):
     def default(o):
         if isinstance(o, datetime):
@@ -89,5 +89,4 @@
         )
         return str(o)
 
-    return json.dumps(obj, default=default)
->>>>>>> bb45ac63
+    return json.dumps(obj, default=default)