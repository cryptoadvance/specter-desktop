import logging
from .flask import FlaskThread
import time

logger = logging.getLogger(__name__)


class Checker:
    """
    Checker class that calls the periodic callback.
    If you want to force-check within the next second
    set checker.last_check to 0.
    """

    def __init__(self, callback, period=600, desc="unknown"):
        """Checker Contructor
        :param callback: a function to be called periodically
        :param period: defines the waiting time in seconds. If you specify values below 1, it won't sleep anymore
        :param desc: specifies an optional description used in logging
        """
        self.desc = desc
        self.callback = callback
        self.last_check = 0
        self.period = period
        self.running = False
        self.error_counter = 0

    def start(self):
        if not self.running:
            self.running = True
<<<<<<< HEAD
            self.error_counter = 0
=======
>>>>>>> ecbb69d8
            self.thread = FlaskThread(target=self.loop)
            self.thread.daemon = True
            self.thread.start()
            logger.info(f"Checker {self.desc} started with period {self.period}")
        else:
            logger.warning(f"Checker {self.desc} started but ran already")

    def stop(self):
        self.running = False

    def run_now(self):
        """causes an almost immediate run for this checker
        maximum 1 second delay
        """
        self.last_check = 0

    def loop(self):
        self.error_counter = 0
        self._execute(first_execution=True)
        while self.running:
            # check if it's time to update
            if time.time() - self.last_check >= self.period:
                self._execute()
            # wait 1 second
            self._sleep()
        logger.info(f"Checker {self.desc} stopped.")

    def _execute(self, first_execution=False):
        try:
            t0 = time.time()
            self.callback()
            dt = time.time() - t0
            if first_execution:
                logger.info(
                    f"Checker {self.desc} executed within %.3f seconds. This message won't show again until stopped and started."
                    % dt
                )
        except Exception as e:
<<<<<<< HEAD
            if self.error_counter < 5:
                logger.exception(e)
                self.error_counter = self.error_counter + 1
            if self.error_counter == 4:
                logger.error("The above Error-Message is now suppressed!")
=======
            self.error_counter += 1
            if self.error_counter <= 5:
                logger.exception(
                    f"Checker {self.desc} threw {e} for the {self.error_counter}th time"
                )
            if self.error_counter == 5:
                logger.error(f"The above Error-Message is from now on suppressed!")
>>>>>>> ecbb69d8
        finally:
            self.last_check = time.time()

    @property
    def period(self):
        return self._period

    @period.setter
    def period(self, value):
        self._period = value
        logger.info(f"Checker {self.desc} Checking every {self.period} seconds now")

    def _sleep(self):
        if self.period > 1:
            time.sleep(1)
        else:
            pass  # make tests as fast as possible<|MERGE_RESOLUTION|>--- conflicted
+++ resolved
@@ -28,10 +28,6 @@
     def start(self):
         if not self.running:
             self.running = True
-<<<<<<< HEAD
-            self.error_counter = 0
-=======
->>>>>>> ecbb69d8
             self.thread = FlaskThread(target=self.loop)
             self.thread.daemon = True
             self.thread.start()
@@ -70,13 +66,6 @@
                     % dt
                 )
         except Exception as e:
-<<<<<<< HEAD
-            if self.error_counter < 5:
-                logger.exception(e)
-                self.error_counter = self.error_counter + 1
-            if self.error_counter == 4:
-                logger.error("The above Error-Message is now suppressed!")
-=======
             self.error_counter += 1
             if self.error_counter <= 5:
                 logger.exception(
@@ -84,7 +73,6 @@
                 )
             if self.error_counter == 5:
                 logger.error(f"The above Error-Message is from now on suppressed!")
->>>>>>> ecbb69d8
         finally:
             self.last_check = time.time()
 
