--- conflicted
+++ resolved
@@ -28,15 +28,8 @@
     try:
         module = import_module(module_name)
         my_class = getattr(module, class_name)
-<<<<<<< HEAD
-    except AttributeError:
-        raise SpecterInternalException(
-            f"Module {module_name} has no class {class_name}"
-        )
-=======
     except (AttributeError, ModuleNotFoundError) as e:
         raise SpecterInternalException(f"Could not find  {fqcn}: {e}")
->>>>>>> cef3e529
     return my_class
 
 
