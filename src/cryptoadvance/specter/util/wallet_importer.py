import json
import logging
<<<<<<< HEAD
from cryptoadvance.specter.managers.wallet_manager import WalletManager

from cryptoadvance.specter.specter_error import SpecterError
=======
>>>>>>> 6c53bb22

import requests
from embit.descriptor import Descriptor
from embit.descriptor import Key as DescriptorKey
from embit.descriptor.arguments import AllowedDerivation
from embit.liquid.descriptor import LDescriptor
<<<<<<< HEAD
from cryptoadvance.specter.key import Key
=======
>>>>>>> 6c53bb22
from flask_babel import lazy_gettext as _
from ..notifications.current_flask_user import flash

from ..key import Key
from ..managers.wallet_manager import WalletManager
from ..server_endpoints import flash
from ..specter_error import SpecterError

logger = logging.getLogger(__name__)


class WalletImporter:
    """A class to create Wallets easily by json"""

    def __init__(self, wallet_json, specter, device_manager=None):
        """this will analyze the wallet_json and specifies self. ...:
        * wallet_name
        * recv_descriptor
        * cosigners_types
        from recv_descriptor and specter.chain:
        * descriptor
        from descriptor:
        * keys
        * cosigners
        * unknown_cosigners
        * unknown_cosigners_types
        """
        DescriptorCls = LDescriptor if specter.is_liquid else Descriptor
        if device_manager is None:
            device_manager = specter.device_manager
        try:
            self.wallet_data = json.loads(wallet_json)
            (
                self.wallet_name,
                recv_descriptor,
                self.cosigners_types,
            ) = WalletImporter.parse_wallet_data_import(self.wallet_data)
        except Exception as e:
            logger.warning(f"Trying to import: {wallet_json}")
            raise SpecterError(f"Unsupported wallet import format:{e}")
        try:
            self.descriptor = DescriptorCls.from_string(recv_descriptor)
            self.check_descriptor()
        except Exception as e:
            raise SpecterError(f"Invalid wallet descriptor: {e}")
        if self.wallet_name in specter.wallet_manager.wallets_names:
            raise SpecterError(f"Wallet with the same name already exists")
        (
            self.keys,
            self.cosigners,
            self.unknown_cosigners,
            self.unknown_cosigners_types,
        ) = self.parse_signers(device_manager.devices, self.cosigners_types)
        self.wallet_type = "multisig" if self.descriptor.is_basic_multisig else "simple"

    def check_descriptor(self):
        # Sparrow fix: if all keys have None as allowed derivation - set allowed derivation to [0, None]
        if all(
            [
                k.allowed_derivation is None or k.allowed_derivation.indexes == []
                for k in self.descriptor.keys
                if k.is_extended
            ]
        ):
            for k in self.descriptor.keys:
                if k.is_extended:
                    k.allowed_derivation = AllowedDerivation([0, None])

        # Check that all keys are HD keys and all have default derivation
        for key in self.descriptor.keys:
            if not key.is_extended:
                raise SpecterError("Only HD keys are supported in descriptor")
            if key.allowed_derivation is None or key.allowed_derivation.indexes != [
                0,
                None,
            ]:
                raise SpecterError(
                    "Descriptor key has wrong derivation, only /0/* derivation is supported."
                )

    def parse_signers(self, devices, cosigners_types):
        keys = []
        cosigners = []
        unknown_cosigners = []
        unknown_cosigners_types = []

        for i, descriptor_key in enumerate(self.descriptor.keys):
            # remove derivation from the key for comparison
            account_key = DescriptorKey.from_string(str(descriptor_key))
            account_key.allowed_derivation = None
            # Specter Key class
            desc_key = Key.parse_xpub(str(account_key))
            cosigner_found = False
            for cosigner in devices.values():
                for key in cosigner.keys:
                    # check key matches
                    if key.to_string(slip132=False) == desc_key.to_string(
                        slip132=False
                    ):
                        keys.append(key)
                        cosigners.append(cosigner)
                        cosigner_found = True
                        break
                if cosigner_found:
                    break
            if not cosigner_found:
                if len(cosigners_types) > i:
                    unknown_cosigners.append((desc_key, cosigners_types[i]["label"]))
                else:
                    unknown_cosigners.append((desc_key, None))
                if len(unknown_cosigners) > len(cosigners_types):
                    unknown_cosigners_types.append("other")
                else:
                    unknown_cosigners_types.append(cosigners_types[i]["type"])

        return (keys, cosigners, unknown_cosigners, unknown_cosigners_types)

    def create_nonexisting_signers(self, device_manager, request_form):
        """creates non existinging signer via the device_manager
        request_form is a dict which needs (where X is an integer):
        * unknown_cosigner_X_name
        * unknown_cosigner_X_type
        Apart from adding the devices, it'll also modify:
        * self.keys and
        * self.cosigners
        """
        for i, (unknown_cosigner_key, label) in enumerate(self.unknown_cosigners):
            unknown_cosigner_name = request_form["unknown_cosigner_{}_name".format(i)]
            unknown_cosigner_type = request_form.get(
                "unknown_cosigner_{}_type".format(i), "other"
            )

            device = device_manager.add_device(
                name=unknown_cosigner_name,
                device_type=unknown_cosigner_type,
                keys=[unknown_cosigner_key],
            )
            logger.info(f"Creating device {device}")
            self.keys.append(unknown_cosigner_key)
            self.cosigners.append(device)

    @property
    def address_type(self):
        if self.descriptor.is_taproot:
            return "tr"
        res = ""
        if self.descriptor.miniscript:
            if self.descriptor.wsh:
                res = "wsh"
        else:
            if self.descriptor.wpkh:
                res = "wpkh"
            else:
                return "pkh"
        if self.descriptor.sh:
            if res:
                return f"sh-{res}"
            else:
                return "sh"
        return res

    @property
    def sigs_required(self):
        sigs_required = 1
        if self.descriptor.is_basic_multisig:
            sigs_required = self.descriptor.miniscript.args[0].num
        return sigs_required

    @property
    def sigs_total(self):
        return len(self.descriptor.keys)

    def create_wallet(self, wallet_manager):
        """creates the wallet. Assumes all devices are there (create with create_nonexisting_signers)
        will also keypoolrefill and import_labels
        """
        try:
            kwargs = {}
            if (
                isinstance(self.descriptor, LDescriptor)
                and self.descriptor.blinding_key
            ):
                kwargs["blinding_key"] = self.descriptor.blinding_key.key

            self.wallet = wallet_manager.create_wallet(
                name=self.wallet_name,
                sigs_required=self.sigs_required,
                key_type=self.address_type,
                keys=self.keys,
                devices=self.cosigners,
                **kwargs,
            )
        except Exception as e:
            raise SpecterError(f"Failed to create wallet: {e}")
        logger.info(f"Created Wallet {self.wallet}")
        self.wallet.keypoolrefill(0, self.wallet.IMPORT_KEYPOOL, change=False)
        self.wallet.keypoolrefill(0, self.wallet.IMPORT_KEYPOOL, change=True)
        self.wallet.import_labels(self.wallet_data.get("labels", {}))
        return self.wallet

    def rescan_as_needed(self, specter):
        """will rescan the created wallet"""
        if not hasattr(self, "wallet"):
            raise Exception("called rescan_as_needed before create_wallet")
        potential_errors = None
        try:
            # get min of the two
            # if the node is still syncing
            # and the first block with tx is not there yet
            startblock = min(
                self.wallet_data.get("blockheight", specter.info.get("blocks", 0)),
                specter.info.get("blocks", 0),
            )
            # check if pruned
            if specter.info.get("pruned", False):
                newstartblock = max(startblock, specter.info.get("pruneheight", 0))
                if newstartblock > startblock:
                    potential_errors = SpecterError(
                        f"Using pruned node - we will only rescan from block {newstartblock}"
                    )
                    startblock = newstartblock
            self.wallet.rpc.rescanblockchain(startblock, no_wait=True)
            logger.info("Rescanning Blockchain ...")
        except Exception as e:
            logger.error("Exception while rescanning blockchain: %r" % e)
            if potential_errors:
                potential_errors = SpecterError(
                    str(potential_errors)
                    + " and "
                    + "Failed to perform rescan for wallet: %r" % e
                )
        self.wallet.getdata()
        if potential_errors:
            raise potential_errors

    @property
    def wallet_json(self):
        """self.wallet_data in json format"""
        return json.dumps(self.wallet_data)

    @classmethod
    def parse_wallet_data_import(cls, wallet_data):
        """Parses wallet JSON for import, takes JSON in a supported format
        and returns a tuple of wallet name, wallet descriptor, and cosigners types (electrum
        and newer Specter backups).
        Supported formats: Specter, Electrum, Account Map (Fully Noded, Gordian, Sparrow etc.)
        """
        cosigners_types = []

        # Specter-Desktop format
        if "recv_descriptor" in wallet_data:
            wallet_name = wallet_data.get("name", "Imported Wallet")
            recv_descriptor = wallet_data.get("recv_descriptor", None)

        # Electrum multisig
        elif "x1/" in wallet_data:
            i = 1
            xpubs = ""
            while "x{}/".format(i) in wallet_data:
                d = wallet_data["x{}/".format(i)]
                xpubs += "[{}]{}/0/*,".format(
                    d["derivation"].replace("m", d["root_fingerprint"]), d["xpub"]
                )
                if "hw_type" in d:
                    cosigners_types.append({"type": d["hw_type"], "label": d["label"]})
                else:  # this can occcur if no hardware wallet was used, but the seed is available
                    cosigners_types.append(
                        {"type": "electrum", "label": f"Electrum Multisig {i}"}
                    )
                    if "seed" in d:
                        flash(
                            _(
                                "The Electrum wallet contains a seed. The seed will not be imported."
                            ),
                            "warning",
                        )
                i += 1
            xpubs = xpubs.rstrip(",")

            if "xpub" in wallet_data["x1/"]:
                wallet_type = WalletImporter.wallet_type_by_slip132_xpub(
                    wallet_data["x1/"]["xpub"]
                )
            else:
                raise Exception('"xpub" not found in "x1/" in Electrum backup json')

            required_sigs = int(wallet_data.get("wallet_type").split("of")[0])
            recv_descriptor = "{}(sortedmulti({},{}))".format(
                wallet_type, required_sigs, xpubs
            )
            wallet_name = "Electrum {} of {}".format(required_sigs, i - 1)

        # Electrum singlesig
        # Here's a trimmed version of what an example Electrum file looks like (varies for different wallet types)
        # {
        #     "addr_history": {
        #         "tb1q2zqu0rxg70scs9umwwkjxvq7zdcle2ny6pda8v": [],
        #         "tb1q3p86mshyyrmzp2mw50eqeefxtkz8qfl8tsfgrs": [],
        #         "tb1q46u2rm20rp9rzauxxhdefregggag8cpelh0sqa": [
        #             [
        #                 "14f6bd3dec07c15773b29b4c7f7d3c913197840dfdf567b6b078e224f021b4ac",
        #                 2035683
        #             ],
        #             [
        #                 "23196c7657b60d1fde716c789881ffeee93554b9040c200589c65ceeac051cfb",
        #                 2035683
        #             ]
        #         ],
        #         "tb1q4k59fgwhwey8k4rs2l80p73dwtza0z0gvpjjfc": [],
        #         "tb1q56f5wgc7wqeqygpfgua64gucafp3wp6293ggcg": [],
        #         "tb1q8uysvaz8dysekwws868knvxngh5qfjzrlxqf2j": [
        #             [
        #                 "23196c7657b60d1fde716c789881ffeee93554b9040c200589c65ceeac051cfb",
        #                 2035683
        #             ]
        #         ],
        #         "tb1q8ydkp6qhq79ktwpcwjgt9dl7eer32vpw8gvduy": [
        #             [
        #                 "c9a54c381293a387a8c1c90e542d11cccf42cd0aeab20be3d1fcd10b465dcfde",
        #                 0
        #             ]
        #         ],
        #         "tb1qazyz882jeruqlppfralemm3r07pw6cpk426fhw": [],
        #         "tb1qch2j8ks2qt6thtf7wdpk6v9gquu8tfca6lsh0n": [],
        #         "tb1qcx2dultr5x9dc6jz0ye3wq240xfsdxnnl7vpsm": [
        #             [
        #                 "c9a54c381293a387a8c1c90e542d11cccf42cd0aeab20be3d1fcd10b465dcfde",
        #                 0
        #             ]
        #         ],
        #         "tb1qe686y2y39ncnafpzxxuyfztsy70thl9k4l4crk": [],
        #         "tb1qg33wumlly0mn33s776n8njqek3l2rmy8d97r02": [],
        #         "tb1qh48nqrg595g0vfqcw46kt8aun63t9puap5uww5": [],
        #         "tb1qhlgkkqtdglq64xa8wnwz4446mzj97g0jq9ck65": [],
        #         "tb1qjrd86fxf5chezp2pkjzv8v45rzxe8japwxatt2": [],
        #         "tb1qlty269zlah8h9afx0cxvn05qrzyndvnz28ae6d": [],
        #         "tb1qmcnxezw6qh8vys5sxpwfcqgs2t3gyuy7setdky": [],
        #         "tb1qphhms4gdrfpxh5ed2zekhvnwrk84jk5z56qj82": [],
        #         "tb1qq5huaklp886yyqmxju47xm42dgn5demx5yd848": [],
        #         "tb1qqfp0y5qtf0cx7hzat7r3g69gxx96fkg3vnu4cz": [],
        #         "tb1qqu0p6m8ux64kkflx9wa5sc8k39v8crfsn96qky": [],
        #         "tb1qtu73qp3eneht3rfauwz3rttvs7m7l5lahkq66m": [],
        #         "tb1qtvca6a7gp76km7k5kyg7e6lxhvx3qme6x9p53a": [],
        #         "tb1qtxh9dqg07p32e93vpzhfmv7sgp9je5phps5gpy": [],
        #         "tb1qu0wcfv6n96xm6nx5lczcc4gc5h3fjmsfqsmaar": [],
        #         "tb1qx0ld4mml0hkrwuejmetl77rma08ehc4d75qruy": [],
        #         "tb1qxf7jgjd8k0nmm8g8vclx9zg5drr3hfls3p8c6m": [
        #             [
        #                 "23196c7657b60d1fde716c789881ffeee93554b9040c200589c65ceeac051cfb",
        #                 2035683
        #             ],
        #             [
        #                 "c9a54c381293a387a8c1c90e542d11cccf42cd0aeab20be3d1fcd10b465dcfde",
        #                 0
        #             ]
        #         ],
        #         "tb1qy0pklnhg7rks54gzlu003muyllym3xflkd8e7m": [],
        #         "tb1qyt9mkqgf5gfj0lxhmuzv4xamnra8jlxyhpr5x9": [],
        #         "tb1qz9fe873jvrwd0clcknjgj8z6t3uylc50lgvh2q": []
        #     },
        #     "addresses": {
        #         "change": [
        #             "tb1qxf7jgjd8k0nmm8g8vclx9zg5drr3hfls3p8c6m",
        #             "tb1qcx2dultr5x9dc6jz0ye3wq240xfsdxnnl7vpsm",
        #             "tb1q3p86mshyyrmzp2mw50eqeefxtkz8qfl8tsfgrs",
        #             "tb1qe686y2y39ncnafpzxxuyfztsy70thl9k4l4crk",
        #             "tb1qlty269zlah8h9afx0cxvn05qrzyndvnz28ae6d",
        #             "tb1q56f5wgc7wqeqygpfgua64gucafp3wp6293ggcg",
        #             "tb1qqfp0y5qtf0cx7hzat7r3g69gxx96fkg3vnu4cz",
        #             "tb1qhlgkkqtdglq64xa8wnwz4446mzj97g0jq9ck65",
        #             "tb1q4k59fgwhwey8k4rs2l80p73dwtza0z0gvpjjfc",
        #             "tb1qq5huaklp886yyqmxju47xm42dgn5demx5yd848"
        #         ],
        #         "receiving": [
        #             "tb1q46u2rm20rp9rzauxxhdefregggag8cpelh0sqa",
        #             "tb1q8uysvaz8dysekwws868knvxngh5qfjzrlxqf2j",
        #             "tb1qtvca6a7gp76km7k5kyg7e6lxhvx3qme6x9p53a",
        #             "tb1q8ydkp6qhq79ktwpcwjgt9dl7eer32vpw8gvduy",
        #             "tb1qtu73qp3eneht3rfauwz3rttvs7m7l5lahkq66m",
        #             "tb1qu0wcfv6n96xm6nx5lczcc4gc5h3fjmsfqsmaar",
        #             "tb1qx0ld4mml0hkrwuejmetl77rma08ehc4d75qruy",
        #             "tb1qazyz882jeruqlppfralemm3r07pw6cpk426fhw",
        #             "tb1qz9fe873jvrwd0clcknjgj8z6t3uylc50lgvh2q",
        #             "tb1qy0pklnhg7rks54gzlu003muyllym3xflkd8e7m",
        #             "tb1qh48nqrg595g0vfqcw46kt8aun63t9puap5uww5",
        #             "tb1qjrd86fxf5chezp2pkjzv8v45rzxe8japwxatt2",
        #             "tb1qg33wumlly0mn33s776n8njqek3l2rmy8d97r02",
        #             "tb1qmcnxezw6qh8vys5sxpwfcqgs2t3gyuy7setdky",
        #             "tb1q2zqu0rxg70scs9umwwkjxvq7zdcle2ny6pda8v",
        #             "tb1qyt9mkqgf5gfj0lxhmuzv4xamnra8jlxyhpr5x9",
        #             "tb1qphhms4gdrfpxh5ed2zekhvnwrk84jk5z56qj82",
        #             "tb1qqu0p6m8ux64kkflx9wa5sc8k39v8crfsn96qky",
        #             "tb1qch2j8ks2qt6thtf7wdpk6v9gquu8tfca6lsh0n",
        #             "tb1qtxh9dqg07p32e93vpzhfmv7sgp9je5phps5gpy"
        #         ]
        #     },
        #     "fiat_value": {},
        #     "frozen_coins": {},
        #     "imported_channel_backups": {},
        #     "keystore": {
        #         "derivation": "m/0'",
        #         "pw_hash_version": 1,
        #         "root_fingerprint": "8e0c95ad",
        #         "seed": "toss despair unaware moral shield process morning cook enlist park talent snack",
        #         "seed_type": "segwit",
        #         "type": "bip32",
        #         "xprv": "...",
        #         "xpub": "vpub5VGXXixD2pHLFtcKtCF57e8mx2JW6fie8VydXijC8sRKAL4RshgjEmzbmV915NeVB9pd23DVYem6zWM7HXFLNwaffNVHowdD9SJWwESyQhp"
        #     },
        #     "labels": {
        #         "14f6bd3dec07c15773b29b4c7f7d3c913197840dfdf567b6b078e224f021b4ac": "this is a txid label",
        #         "c9a54c381293a387a8c1c90e542d11cccf42cd0aeab20be3d1fcd10b465dcfde": "this is an address label",
        #         "tb1q8ydkp6qhq79ktwpcwjgt9dl7eer32vpw8gvduy": "this is an address label"
        #     },
        #     "lightning_payments": {},
        #     "lightning_preimages": {},
        #     "onchain_channel_backups": {},
        #     "qt-console-history": [],
        #     "seed_type": "segwit",
        #     "seed_version": 41,
        #     "stored_height": 2035683,
        #     "submarine_swaps": {},
        #     "use_encryption": false,
        #     "wallet_type": "standard",
        # }
        elif "keystore" in wallet_data:
            wallet_name = wallet_data["keystore"].get("label", "Electrum Wallet")

            if "xpub" in wallet_data["keystore"]:
                wallet_type = cls.wallet_type_by_slip132_xpub(
                    wallet_data["keystore"]["xpub"], is_multisig=False
                )
            else:
                raise Exception(
                    '"xpub" not found in "keystore" in Electrum backup json'
                )
            recv_descriptor = "{}({})".format(
                wallet_type,
                "[{}]{}/0/*".format(
                    wallet_data["keystore"]["derivation"].replace(
                        "m", wallet_data["keystore"]["root_fingerprint"]
                    ),
                    wallet_data["keystore"]["xpub"],
                ),
            )
            cosigners_types = [
                {
                    "type": wallet_data["keystore"].get("hw_type", "other"),
                    "label": wallet_data["keystore"].get("label", "Electrum Wallet"),
                }
            ]
            if "seed" in wallet_data["keystore"]:
                flash(
                    _(
                        "The Electrum wallet contains a seed. The seed will not be imported."
                    ),
                    "warning",
                )
        # Current Specter backups
        else:
            # Newer exports are able to reinitialize device types but stay backwards
            #   compatible with older backups.
            if "devices" in wallet_data:
                cosigners_types = wallet_data["devices"]

            wallet_name = wallet_data.get("label", "Imported Wallet")
            recv_descriptor = wallet_data.get("descriptor", None)

        return (wallet_name, recv_descriptor, cosigners_types)

    @classmethod
    def wallet_type_by_slip132_xpub(cls, xpub, is_multisig=True):
        """
        see: https://github.com/satoshilabs/slips/blob/master/slip-0132.md
        Electrum backups use SLIP-132 but note that other wallets don't make the same
        guarantee.
        """
        if is_multisig:
            if xpub.startswith("xpub") or xpub.startswith("tpub"):
                return "sh"
            elif xpub.startswith("Ypub") or xpub.startswith("Upub"):
                return "sh-wsh"
            elif xpub.startswith("Zpub") or xpub.startswith("Vpub"):
                return "wsh"
        else:
            if xpub.startswith("xpub") or xpub.startswith("tpub"):
                return "pkh"
            elif xpub.startswith("ypub") or xpub.startswith("upub"):
                return "sh-wpkh"
            elif xpub.startswith("zpub") or xpub.startswith("vpub"):
                return "wpkh"
        raise Exception(f"Unhandled xpub type: {xpub}")<|MERGE_RESOLUTION|>--- conflicted
+++ resolved
@@ -1,21 +1,10 @@
 import json
 import logging
-<<<<<<< HEAD
-from cryptoadvance.specter.managers.wallet_manager import WalletManager
-
-from cryptoadvance.specter.specter_error import SpecterError
-=======
->>>>>>> 6c53bb22
-
-import requests
+
 from embit.descriptor import Descriptor
 from embit.descriptor import Key as DescriptorKey
 from embit.descriptor.arguments import AllowedDerivation
 from embit.liquid.descriptor import LDescriptor
-<<<<<<< HEAD
-from cryptoadvance.specter.key import Key
-=======
->>>>>>> 6c53bb22
 from flask_babel import lazy_gettext as _
 from ..notifications.current_flask_user import flash
 
