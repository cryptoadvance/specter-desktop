--- conflicted
+++ resolved
@@ -13,17 +13,10 @@
 from flask_login.config import EXEMPT_METHODS
 
 
-<<<<<<< HEAD
-from .helpers import get_devices_with_keys_by_type, run_shell, set_loglevel, get_loglevel
+from .helpers import get_devices_with_keys_by_type, run_shell, set_loglevel, get_loglevel, get_version_info
 from .specter import Specter
 from .specter_error import SpecterError
 from .wallet_manager import purposes
-=======
-from .helpers import normalize_xpubs, run_shell, set_loglevel, get_loglevel, get_version_info
-from .descriptor import AddChecksum
-
-from .logic import Specter, purposes, addrtypes, get_cli, SpecterError
->>>>>>> cd3d59f7
 from .rpc import RpcError
 from datetime import datetime
 import urllib
@@ -672,12 +665,8 @@
 @app.template_filter('btcamount')
 def btcamount(value):
     value = float(value)
-<<<<<<< HEAD
     return "{:.8f}".format(value).rstrip("0").rstrip(".")
-=======
-    return "{:.8f}".format(value).rstrip("0").rstrip(".")
-
-    
+
 def notify_upgrade():
     ''' If a new version is available, notifies the user via flash 
         that there is an upgrade to specter.desktop
@@ -689,4 +678,3 @@
     if version_info["upgrade"]:
         flash("There is a new version available. Consider strongly to upgrade to the new version {} with \"pip3 install cryptoadvance.specter --upgrade\"".format(version_info["latest"]))
     return version_info["current"]
->>>>>>> cd3d59f7
