import ast, sys, json, os, time, base64
import requests
import random, copy
from collections import OrderedDict
from .util.descriptor import AddChecksum, Descriptor
from mnemonic import Mnemonic
from threading import Thread
from .key import Key
from .device_manager import get_device_class
from .util.tx import decoderawtransaction

from functools import wraps
from flask import g, request, redirect, url_for

from flask import (
    Flask,
    Blueprint,
    render_template,
    request,
    redirect,
    url_for,
    jsonify,
    flash,
    send_file,
)
from flask_login import login_required, login_user, logout_user, current_user
from flask_login.config import EXEMPT_METHODS
from .helpers import (
    alias,
    get_devices_with_keys_by_type,
    get_loglevel,
    set_loglevel,
    bcur2base64,
    get_txid,
    generate_mnemonic,
    get_startblock_by_chain,
    to_ascii20,
    is_testnet,
)
from .util.shell import run_shell
from .specter import Specter
from .specter_error import SpecterError
from .wallet_manager import purposes
from .persistence import write_devices, write_wallet
from .rpc import RpcError
from .user import User, hash_password, verify_password
from datetime import datetime
import urllib
from io import BytesIO
import traceback
from binascii import b2a_base64
from .util.base43 import b43_decode
from .util.tor import start_hidden_service, stop_hidden_services
from stem.control import Controller
from .util.price_providers import update_price

from pathlib import Path

env_path = Path(".") / ".flaskenv"
from dotenv import load_dotenv

load_dotenv(env_path)

from flask import current_app as app

rand = random.randint(0, 1e32)  # to force style refresh

########## exception handler ##############
@app.errorhandler(Exception)
def server_error(e):
    # if rpc is not available
    if app.specter.rpc is None or not app.specter.rpc.test_connection():
        # make sure specter knows that rpc is not there
        app.specter.check()
    app.logger.error("Uncaught exception: %s" % e)
    trace = traceback.format_exc()
    app.logger.error(trace)
    return render_template("500.jinja", error=e, traceback=trace), 500


########## on every request ###############
@app.before_request
def selfcheck():
    """check status before every request"""
    if app.specter.rpc is not None:
        type(app.specter.rpc).counter = 0
    if app.config.get("LOGIN_DISABLED"):
        app.login("admin")


########## template injections #############
@app.context_processor
def inject_debug():
    """ Can be used in all jinja2 templates """
    return dict(debug=app.config["DEBUG"])


@app.context_processor
def inject_tor():
    if app.config["DEBUG"]:
        return dict(tor_service_id="", tor_enabled=False)
    if (
        request.args.get("action", "") == "stoptor"
        or request.args.get("action", "") == "starttor"
    ):
        if hasattr(current_user, "is_admin") and current_user.is_admin:
            try:
                current_hidden_services = (
                    app.controller.list_ephemeral_hidden_services()
                )
            except Exception:
                current_hidden_services = []
            if (
                request.args.get("action", "") == "stoptor"
                and len(current_hidden_services) != 0
            ):
                stop_hidden_services(app)
            if (
                request.args.get("action", "") == "starttor"
                and len(current_hidden_services) == 0
            ):
                try:
                    start_hidden_service(app)
                except Exception as e:
                    flash(
                        "Failed to start Tor hidden service.\
Make sure you have Tor running with ControlPort configured and try again.\
Error returned: {}".format(
                            e
                        ),
                        "error",
                    )
                    return dict(tor_service_id="", tor_enabled=False)
    return dict(tor_service_id=app.tor_service_id, tor_enabled=app.tor_enabled)


################ routes ####################
@app.route("/wallets/<wallet_alias>/combine/", methods=["POST"])
@login_required
def combine(wallet_alias):
    # only post requests
    try:
        wallet = app.specter.wallet_manager.get_by_alias(wallet_alias)
    except SpecterError as se:
        app.logger.error("SpecterError while combine: %s" % se)
        return "SpecterError while combine: %s" % se, 500
    # FIXME: ugly...
    txid = request.form.get("txid")
    psbts = [request.form.get("psbt0").strip(), request.form.get("psbt1").strip()]
    raw = {}
    combined = None

    for i, psbt in enumerate(psbts):
        if "UR:BYTES/" in psbt.upper():
            psbt = bcur2base64(psbt).decode()

        # if electrum then it's base43
        try:
            decoded = b43_decode(psbt)
            if decoded.startswith(b"psbt\xff"):
                psbt = b2a_base64(decoded).decode()
            else:
                psbt = decoded.hex()
        except:
            pass

        psbts[i] = psbt
        # psbt should start with cHNi
        # if not - maybe finalized hex tx
        if not psbt.startswith("cHNi"):
            raw["hex"] = psbt
            combined = psbts[1 - i]
            # check it's hex
            try:
                bytes.fromhex(psbt)
            except:
                return "Invalid transaction format", 500

    try:
        if "hex" in raw:
            raw["complete"] = True
            raw["psbt"] = combined
        else:
            combined = app.specter.combine(psbts)
            raw = app.specter.finalize(combined)
            if "psbt" not in raw:
                raw["psbt"] = combined
        psbt = wallet.update_pending_psbt(combined, txid, raw)
        raw["devices"] = psbt["devices_signed"]
    except RpcError as e:
        return e.error_msg, e.status_code
    except Exception as e:
        return "Unknown error: %r" % e, 500
    return json.dumps(raw)


@app.route("/wallets/<wallet_alias>/broadcast/", methods=["GET", "POST"])
@login_required
def broadcast(wallet_alias):
    try:
        wallet = app.specter.wallet_manager.get_by_alias(wallet_alias)
    except SpecterError as se:
        app.logger.error("SpecterError while broadcast: %s" % se)
        return render_template("base.jinja", error=se, specter=app.specter, rand=rand)
    if request.method == "POST":
        tx = request.form.get("tx")
        res = wallet.rpc.testmempoolaccept([tx])[0]
        if res["allowed"]:
            app.specter.broadcast(tx)
            wallet.delete_pending_psbt(get_txid(tx))
            return jsonify(success=True)
        else:
            return jsonify(
                success=False,
                error="Failed to broadcast transaction: transaction is invalid\n%s"
                % res["reject-reason"],
            )
    return jsonify(success=False, error="broadcast tx request must use POST")


@app.route("/generatemnemonic/", methods=["GET", "POST"])
@login_required
def generatemnemonic():
    return {"mnemonic": generate_mnemonic(strength=int(request.form["strength"]))}


@app.route("/setprice/", methods=["GET", "POST"])
@login_required
def setprice():
    try:
        price_type = request.form.get("price_type", "manual")
        if price_type == "manual":
            alt_rate = request.form.get("alt_rate", 0)
            alt_symbol = request.form.get("alt_symbol", "")
            app.specter.update_price_provider("", current_user)
            app.specter.price_checker.stop()
            if alt_rate and alt_symbol:
                app.specter.update_alt_rate(alt_rate, current_user)
                app.specter.update_alt_symbol(alt_symbol, current_user)
                return {"success": True}
        else:
            price_provider = request.form.get("price_provider", "")
            app.specter.update_price_provider(price_provider, current_user)
            if not app.specter.price_checker.running:
                app.specter.price_checker.start()
            return {"success": update_price(app.specter, current_user)}
    except Exception as e:
        app.logger.warning("Failed to update price settings. Exception: {}".format(e))
    return {"success": False}


<<<<<<< HEAD
@app.route("/toggleshowprice/", methods=["GET", "POST"])
@login_required
def toggleshowprice():
    try:
        app.specter.update_price_check_setting(
            not app.specter.price_check, current_user
        )
        return {"success": True}
=======
@app.route("/wallets/<wallet_alias>/decoderawtx/", methods=["GET", "POST"])
@login_required
def decoderawtx(wallet_alias):
    try:
        wallet = app.specter.wallet_manager.get_by_alias(wallet_alias)
        txid = request.form.get("txid", "")
        if txid:
            tx = wallet.rpc.gettransaction(txid)
            return {"success": True, "tx": tx, "rawtx": decoderawtransaction(tx["hex"])}
>>>>>>> 2b47a446
    except Exception as e:
        app.logger.warning("Failed to update price settings. Exception: {}".format(e))
    return {"success": False}


@app.route("/")
@login_required
def index():
    notify_upgrade()
    if len(app.specter.wallet_manager.wallets) > 0:
        return redirect(
            url_for(
                "wallet",
                wallet_alias=app.specter.wallet_manager.wallets[
                    app.specter.wallet_manager.wallets_names[0]
                ].alias,
            )
        )

    return redirect("about")


@app.route("/about")
@login_required
def about():
    notify_upgrade()

    return render_template("base.jinja", specter=app.specter, rand=rand)


@app.route("/login", methods=["GET", "POST"])
def login():
    """ login """
    if request.method == "POST":
        if app.specter.config["auth"] == "none":
            app.login("admin")
            app.logger.info("AUDIT: Successfull Login no credentials")
            return redirect_login(request)
        if app.specter.config["auth"] == "rpcpasswordaspin":
            # TODO: check the password via RPC-call
            if app.specter.rpc is None:
                flash(
                    "We could not check your password, maybe Bitcoin Core is not running or not configured?",
                    "error",
                )
                app.logger.info("AUDIT: Failed to check password")
                return (
                    render_template(
                        "login.jinja",
                        specter=app.specter,
                        data={"controller": "controller.login"},
                    ),
                    401,
                )
            rpc = app.specter.rpc.clone()
            rpc.password = request.form["password"]
            if rpc.test_connection():
                app.login("admin")
                app.logger.info("AUDIT: Successfull Login via RPC-credentials")
                return redirect_login(request)
        elif app.specter.config["auth"] == "usernamepassword":
            # TODO: This way both "User" and "user" will pass as usernames, should there be strict check on that here? Or should we keep it like this?
            username = request.form["username"]
            password = request.form["password"]
            user = app.specter.user_manager.get_user_by_username(username)
            if user:
                if verify_password(user.password, password):
                    app.login(user.id)
                    return redirect_login(request)
        # Either invalid method or incorrect credentials
        flash("Invalid username or password", "error")
        app.logger.info("AUDIT: Invalid password login attempt")
        return (
            render_template(
                "login.jinja",
                specter=app.specter,
                data={"controller": "controller.login"},
            ),
            401,
        )
    else:
        if app.config.get("LOGIN_DISABLED"):
            app.login("admin")
            return redirect("")
        return render_template(
            "login.jinja", specter=app.specter, data={"next": request.args.get("next")}
        )


def redirect_login(request):
    flash("Logged in successfully.", "info")
    if request.form.get("next") and request.form.get("next") != "None":
        response = redirect(request.form["next"])
    else:
        response = redirect(url_for("index"))
    return response


@app.route("/register", methods=["GET", "POST"])
def register():
    """ register """
    if request.method == "POST":
        username = request.form["username"]
        password = hash_password(request.form["password"])
        otp = request.form["otp"]
        user_id = alias(username)
        if app.specter.user_manager.get_user(user_id):
            flash("Username is already taken, please choose another one", "error")
            return redirect("register?otp={}".format(otp))
        if app.specter.burn_new_user_otp(otp):
            config = {
                "explorers": {"main": "", "test": "", "regtest": "", "signet": ""},
                "hwi_bridge_url": "/hwi/api/",
            }
            user = User(user_id, username, password, config)
            app.specter.add_user(user)
            flash(
                "You have registered successfully, \
please login with your new account to start using Specter"
            )
            return redirect("login")
        else:
            flash(
                "Invalid registration link, \
please request a new link from the node operator.",
                "error",
            )
            return redirect("register?otp={}".format(otp))
    return render_template("register.jinja", specter=app.specter)


@app.route("/logout", methods=["GET", "POST"])
def logout():
    logout_user()
    flash("You were logged out", "info")
    return redirect("login")


@app.route("/settings/", methods=["GET"])
@login_required
def settings():
    if current_user.is_admin:
        return redirect(url_for("bitcoin_core_settings"))
    else:
        return redirect(url_for("general_settings"))


@app.route("/settings/hwi", methods=["GET", "POST"])
@login_required
def hwi_settings():
    current_version = notify_upgrade()
    if request.method == "POST":
        hwi_bridge_url = request.form["hwi_bridge_url"]
        app.specter.update_hwi_bridge_url(hwi_bridge_url, current_user)
        flash("HWIBridge URL is updated! Don't forget to whitelist Specter!")
    return render_template(
        "settings/hwi_settings.jinja",
        specter=app.specter,
        current_version=current_version,
        rand=rand,
    )


@app.route("/specter_backup.zip")
@login_required
def backup_file():
    return send_file(
        app.specter.specter_backup_file(),
        attachment_filename="specter-backup.zip",
        as_attachment=True,
    )


@app.route("/settings/general", methods=["GET", "POST"])
@login_required
def general_settings():
    current_version = notify_upgrade()
    explorer = app.specter.explorer
    loglevel = get_loglevel(app)
    unit = app.specter.unit
    if request.method == "POST":
        action = request.form["action"]
        explorer = request.form["explorer"]
        unit = request.form["unit"]
        validate_merkleproof_bool = request.form.get("validatemerkleproof") == "on"

        if current_user.is_admin:
            loglevel = request.form["loglevel"]

        if action == "save":
            if current_user.is_admin:
                set_loglevel(app, loglevel)

            app.specter.update_explorer(explorer, current_user)
            app.specter.update_unit(unit, current_user)
            app.specter.update_merkleproof_settings(
                validate_bool=validate_merkleproof_bool
            )
            app.specter.check()
        elif action == "restore":
            restore_devices = []
            restore_wallets = []
            if request.form.get("restoredevices", ""):
                restore_devices = json.loads(request.form.get("restoredevices", "[]"))
            if request.form.get("restorewallets", ""):
                restore_wallets = json.loads(request.form.get("restorewallets", "[]"))
            write_devices(restore_devices)
            app.specter.device_manager.update()

            rescanning = False
            for wallet in restore_wallets:
                try:
                    app.specter.wallet_manager.rpc.createwallet(
                        os.path.join(
                            app.specter.wallet_manager.rpc_path, wallet["alias"]
                        ),
                        True,
                    )
                except Exception as e:
                    # if wallet already exists in Bitcoin Core
                    # continue with the existing one
                    if "already exists" not in str(e):
                        flash(
                            "Failed to import wallet {}, error: {}".format(
                                wallet["name"], e
                            ),
                            "error",
                        )
                        continue
                write_wallet(wallet)
                app.specter.wallet_manager.update()
                try:
                    wallet_obj = app.specter.wallet_manager.get_by_alias(
                        wallet["alias"]
                    )
                    wallet_obj.import_labels(wallet.get("labels", {}))
                    try:
                        wallet_obj.rpc.rescanblockchain(
                            wallet["blockheight"]
                            if "blockheight" in wallet
                            else get_startblock_by_chain(app.specter),
                            timeout=1,
                        )
                        app.logger.info("Rescanning Blockchain ...")
                        rescanning = True
                    except requests.exceptions.ReadTimeout:
                        # this is normal behavior in our usecase
                        pass
                    except Exception as e:
                        app.logger.error(
                            "Exception while rescanning blockchain for wallet {}: {}".format(
                                wallet["alias"], e
                            )
                        )
                        flash(
                            "Failed to perform rescan for wallet: {}".format(e), "error"
                        )
                    wallet_obj.getdata()
                except Exception:
                    flash("Failed to import wallet {}".format(wallet["name"]), "error")
            flash("Specter data was successfully loaded from backup.", "info")
            if rescanning:
                flash(
                    "Wallets are rescanning for transactions history.\n\
This may take a few hours to complete.",
                    "info",
                )

    return render_template(
        "settings/general_settings.jinja",
        explorer=explorer,
        loglevel=loglevel,
        validate_merkle_proofs=app.specter.config.get("validate_merkle_proofs") is True,
        unit=unit,
        specter=app.specter,
        current_version=current_version,
        rand=rand,
    )


@app.route("/settings/bitcoin_core", methods=["GET", "POST"])
@login_required
def bitcoin_core_settings():
    current_version = notify_upgrade()
    if not current_user.is_admin:
        flash("Only an admin is allowed to access this page.", "error")
        return redirect("")
    rpc = app.specter.config["rpc"]
    user = rpc["user"]
    password = rpc["password"]
    port = rpc["port"]
    host = rpc["host"]
    protocol = "http"
    autodetect = rpc["autodetect"]
    datadir = rpc["datadir"]
    err = None

    if "protocol" in rpc:
        protocol = rpc["protocol"]
    test = None
    if request.method == "POST":
        action = request.form["action"]
        if current_user.is_admin:
            autodetect = "autodetect" in request.form
            if autodetect:
                datadir = request.form["datadir"]
            user = request.form["username"]
            password = request.form["password"]
            port = request.form["port"]
            host = request.form["host"].rstrip("/")

        # protocol://host
        if "://" in host:
            arr = host.split("://")
            protocol = arr[0]
            host = arr[1]

        if action == "test":
            # If this is failing, the test_rpc-method needs improvement
            # Don't wrap this into a try/except otherwise the feedback
            # of what's wron to the user gets broken
            test = app.specter.test_rpc(
                user=user,
                password=password,
                port=port,
                host=host,
                protocol=protocol,
                autodetect=autodetect,
                datadir=datadir,
            )
        elif action == "save":
            if current_user.is_admin:
                success = app.specter.update_rpc(
                    user=user,
                    password=password,
                    port=port,
                    host=host,
                    protocol=protocol,
                    autodetect=autodetect,
                    datadir=datadir,
                )
                if not success:
                    flash("Failed connecting to the node", "error")
            app.specter.check()

    return render_template(
        "settings/bitcoin_core_settings.jinja",
        test=test,
        autodetect=autodetect,
        datadir=datadir,
        username=user,
        password=password,
        port=port,
        host=host,
        protocol=protocol,
        specter=app.specter,
        current_version=current_version,
        error=err,
        rand=rand,
    )


@app.route("/settings/auth", methods=["GET", "POST"])
@login_required
def auth_settings():
    current_version = notify_upgrade()
    auth = app.specter.config["auth"]
    new_otp = -1
    users = None
    if current_user.is_admin and auth == "usernamepassword":
        users = [user for user in app.specter.user_manager.users if not user.is_admin]
    if request.method == "POST":
        action = request.form["action"]

        if action == "save":
            if "specter_username" in request.form:
                specter_username = request.form["specter_username"]
                specter_password = request.form["specter_password"]
            else:
                specter_username = None
                specter_password = None
            if current_user.is_admin:
                auth = request.form["auth"]
            if specter_username:
                if current_user.username != specter_username:
                    if app.specter.user_manager.get_user(specter_username):
                        flash(
                            "Username is already taken, please choose another one",
                            "error",
                        )
                        return render_template(
                            "settings/auth_settings.jinja",
                            auth=auth,
                            new_otp=new_otp,
                            users=users,
                            specter=app.specter,
                            current_version=current_version,
                            rand=rand,
                        )
                current_user.username = specter_username
                if specter_password:
                    current_user.password = hash_password(specter_password)
                current_user.save_info(app.specter)
            if current_user.is_admin:
                app.specter.update_auth(auth)
                if auth == "rpcpasswordaspin" or auth == "usernamepassword":
                    if auth == "usernamepassword":
                        users = [
                            user
                            for user in app.specter.user_manager.users
                            if not user.is_admin
                        ]
                    else:
                        users = None
                    app.config["LOGIN_DISABLED"] = False
                else:
                    users = None
                    app.config["LOGIN_DISABLED"] = True

            app.specter.check()
        elif action == "adduser":
            if current_user.is_admin:
                new_otp = random.randint(100000, 999999)
                app.specter.add_new_user_otp(
                    {"otp": new_otp, "created_at": time.time()}
                )
                flash(
                    "New user link generated successfully: {}register?otp={}".format(
                        request.url_root, new_otp
                    ),
                    "info",
                )
            else:
                flash(
                    "Error: Only the admin account can issue new registration links.",
                    "error",
                )
        elif action == "deleteuser":
            delete_user = request.form["deleteuser"]
            user = app.specter.user_manager.get_user(delete_user)
            if current_user.is_admin:
                app.specter.delete_user(user)
                users.remove(user)
                flash("User {} was deleted successfully".format(user.username), "info")
            else:
                flash("Error: Only the admin account can delete users", "error")
    return render_template(
        "settings/auth_settings.jinja",
        auth=auth,
        new_otp=new_otp,
        users=users,
        specter=app.specter,
        current_version=current_version,
        rand=rand,
    )


################# wallet management #####################


@app.route("/new_wallet/")
@login_required
def new_wallet_type():
    err = None
    if app.specter.chain is None:
        err = "Configure Bitcoin Core to create wallets"
        return render_template("base.jinja", error=err, specter=app.specter, rand=rand)
    try:
        # Make sure wallet is enabled on Bitcoin Core
        app.specter.rpc.listwallets()
    except Exception:
        err = '<p><br>Configure Bitcoin Core is running with wallets disabled.<br><br>Please make sure disablewallet is off (set disablewallet=0 in your bitcoin.conf), then restart Bitcoin Core and try again.<br>See <a href="https://github.com/cryptoadvance/specter-desktop/blob/34ca139694ecafb2e7c2bd5ad5c4ac74c6d11501/docs/faq.md#im-not-sure-i-want-the-bitcoin-core-wallet-functionality-to-be-used-is-that-mandatory-if-so-is-it-considered-secure" target="_blank" style="color: white;">here</a> for more information.</p>'
        return render_template("base.jinja", error=err, specter=app.specter, rand=rand)
    return render_template(
        "wallet/new_wallet/new_wallet_type.jinja", specter=app.specter, rand=rand
    )


@app.route("/new_wallet/<wallet_type>/", methods=["GET", "POST"])
@login_required
def new_wallet(wallet_type):
    wallet_types = ["simple", "multisig", "import_wallet"]
    if wallet_type not in wallet_types:
        flash("Unknown wallet type requested", "error")
        return redirect(url_for("new_wallet_type"))

    err = None
    if request.method == "POST":
        action = request.form["action"]
        if action == "importwallet":
            wallet_data = json.loads(request.form["wallet_data"].replace("'", "h"))

            # specter format
            if "recv_descriptor" in wallet_data:
                wallet_name = wallet_data.get("name", "Imported Wallet")
                recv_descriptor = wallet_data.get("recv_descriptor", None)
            else:
                wallet_name = wallet_data.get("label", "Imported Wallet")
                recv_descriptor = wallet_data.get("descriptor", None)

            # get min of the two
            # if the node is still syncing
            # and the first block with tx is not there yet
            startblock = min(
                wallet_data["blockheight"], app.specter.info.get("blocks", 0)
            )
            # check if pruned
            if app.specter.info.get("pruned", False):
                newstartblock = max(startblock, app.specter.info.get("pruneheight", 0))
                if newstartblock > startblock:
                    flash(
                        f"Using pruned node - we will only rescan from block {newstartblock}",
                        "error",
                    )
                    startblock = newstartblock
            try:
                descriptor = Descriptor.parse(
                    AddChecksum(recv_descriptor.split("#")[0]),
                    testnet=is_testnet(app.specter.chain),
                )
                if descriptor is None:
                    flash("Invalid wallet descriptor.", "error")
                    return redirect(url_for("new_wallet_type"))
            except:
                flash("Invalid wallet descriptor.", "error")
                return redirect(url_for("new_wallet_type"))
            if wallet_name in app.specter.wallet_manager.wallets_names:
                flash("Wallet with the same name already exists", "error")
                return redirect(url_for("new_wallet_type"))

            sigs_total = descriptor.multisig_N
            sigs_required = descriptor.multisig_M
            if descriptor.wpkh:
                address_type = "wpkh"
            elif descriptor.wsh:
                address_type = "wsh"
            elif descriptor.sh_wpkh:
                address_type = "sh-wpkh"
            elif descriptor.sh_wsh:
                address_type = "sh-wsh"
            elif descriptor.sh:
                address_type = "sh-wsh"
            else:
                address_type = "pkh"
            keys = []
            cosigners = []
            unknown_cosigners = []
            if sigs_total == None:
                sigs_total = 1
                sigs_required = 1
                descriptor.origin_fingerprint = [descriptor.origin_fingerprint]
                descriptor.origin_path = [descriptor.origin_path]
                descriptor.base_key = [descriptor.base_key]
            for i in range(sigs_total):
                cosigner_found = False
                for device in app.specter.device_manager.devices:
                    cosigner = app.specter.device_manager.devices[device]
                    if descriptor.origin_fingerprint[i] is None:
                        descriptor.origin_fingerprint[i] = ""
                    if descriptor.origin_path[i] is None:
                        descriptor.origin_path[i] = descriptor.origin_fingerprint[i]
                    for key in cosigner.keys:
                        if key.fingerprint + key.derivation.replace(
                            "m", ""
                        ) == descriptor.origin_fingerprint[i] + descriptor.origin_path[
                            i
                        ].replace(
                            "'", "h"
                        ):
                            keys.append(key)
                            cosigners.append(cosigner)
                            cosigner_found = True
                            break
                    if cosigner_found:
                        break
                if not cosigner_found:
                    desc_key = Key.parse_xpub(
                        "[{}{}]{}".format(
                            descriptor.origin_fingerprint[i],
                            descriptor.origin_path[i],
                            descriptor.base_key[i],
                        )
                    )
                    unknown_cosigners.append(desc_key)
            wallet_type = "multisig" if sigs_total > 1 else "simple"
            createwallet = "createwallet" in request.form
            if createwallet:
                wallet_name = request.form["wallet_name"]
                for i, unknown_cosigner in enumerate(unknown_cosigners):
                    unknown_cosigner_name = request.form[
                        "unknown_cosigner_{}_name".format(i)
                    ]
                    device = app.specter.device_manager.add_device(
                        name=unknown_cosigner_name,
                        device_type="other",
                        keys=[unknown_cosigner],
                    )
                    keys.append(unknown_cosigner)
                    cosigners.append(device)
                wallet = app.specter.wallet_manager.create_wallet(
                    wallet_name, sigs_required, address_type, keys, cosigners
                )
                wallet.import_labels(wallet_data.get("labels", {}))
                flash("Wallet imported successfully", "info")
                try:
                    wallet.rpc.rescanblockchain(startblock, timeout=1)
                    app.logger.info("Rescanning Blockchain ...")
                except requests.exceptions.ReadTimeout:
                    # this is normal behavior in our usecase
                    pass
                except Exception as e:
                    app.logger.error("Exception while rescanning blockchain: %r" % e)
                    flash("Failed to perform rescan for wallet: %r" % e, "error")
                wallet.getdata()
                return redirect(
                    url_for("wallet_receive", wallet_alias=wallet.alias)
                    + "?newwallet=true"
                )
            else:
                return render_template(
                    "wallet/new_wallet/import_wallet.jinja",
                    wallet_data=json.dumps(wallet_data),
                    wallet_type=wallet_type,
                    wallet_name=wallet_name,
                    cosigners=cosigners,
                    unknown_cosigners=unknown_cosigners,
                    sigs_required=sigs_required,
                    sigs_total=sigs_total,
                    specter=app.specter,
                    rand=rand,
                )
        if action == "device":
            cosigners = [
                app.specter.device_manager.get_by_alias(alias)
                for alias in request.form.getlist("devices")
            ]
            devices = get_devices_with_keys_by_type(app, cosigners, wallet_type)
            for device in devices:
                if len(device.keys) == 0:
                    err = (
                        "Device %s doesn't have keys matching this wallet type"
                        % device.name
                    )
                    break

            name = wallet_type.title()
            wallet_name = name
            i = 2
            while wallet_name in app.specter.wallet_manager.wallets_names:
                wallet_name = "%s %d" % (name, i)
                i += 1

            return render_template(
                "wallet/new_wallet/new_wallet_keys.jinja",
                purposes=purposes,
                cosigners=devices,
                wallet_type=wallet_type,
                sigs_total=len(devices),
                sigs_required=max(len(devices) * 2 // 3, 1),
                error=err,
                specter=app.specter,
                rand=rand,
            )
        if action == "key" and err is None:
            wallet_name = request.form["wallet_name"]
            address_type = request.form["type"]
            sigs_total = int(request.form.get("sigs_total", 1))
            sigs_required = int(request.form.get("sigs_required", 1))
            if wallet_name in app.specter.wallet_manager.wallets_names:
                err = "Wallet already exists"
            if err:
                devices = [
                    app.specter.device_manager.get_by_alias(
                        request.form.get("cosigner{}".format(i))
                    )
                    for i in range(0, sigs_total)
                ]
                return render_template(
                    "wallet/new_wallet/new_wallet_keys.jinja",
                    purposes=purposes,
                    cosigners=devices,
                    wallet_type=wallet_type,
                    sigs_total=len(devices),
                    sigs_required=max(len(devices) * 2 // 3, 1),
                    error=err,
                    specter=app.specter,
                    rand=rand,
                )

            keys = []
            cosigners = []
            devices = []
            for i in range(sigs_total):
                try:
                    key = request.form["key%d" % i]
                    cosigner_name = request.form["cosigner%d" % i]
                    cosigner = app.specter.device_manager.get_by_alias(cosigner_name)
                    cosigners.append(cosigner)
                    for k in cosigner.keys:
                        if k.original == key:
                            keys.append(k)
                            break
                except:
                    pass
            if len(keys) != sigs_total or len(cosigners) != sigs_total:
                err = "No keys were selected for device, please try adding keys first"
                devices = [
                    app.specter.device_manager.get_by_alias(
                        request.form.get("cosigner{}".format(i))
                    )
                    for i in range(0, sigs_total)
                ]
                return render_template(
                    "wallet/new_wallet/new_wallet_keys.jinja",
                    purposes=purposes,
                    cosigners=devices,
                    wallet_type=wallet_type,
                    sigs_total=len(devices),
                    sigs_required=max(len(devices) * 2 // 3, 1),
                    error=err,
                    specter=app.specter,
                    rand=rand,
                )

            # create a wallet here
            wallet = app.specter.wallet_manager.create_wallet(
                wallet_name, sigs_required, address_type, keys, cosigners
            )
            app.logger.info("Created Wallet %s" % wallet_name)
            rescan_blockchain = "rescanblockchain" in request.form
            if rescan_blockchain:
                # old wallet - import more addresses
                wallet.keypoolrefill(0, wallet.IMPORT_KEYPOOL, change=False)
                wallet.keypoolrefill(0, wallet.IMPORT_KEYPOOL, change=True)
                if "utxo" in request.form.get("full_rescan_option"):
                    explorer = None
                    if "use_explorer" in request.form:
                        explorer = app.specter.get_default_explorer()
                    wallet.rescanutxo(explorer)
                    app.specter.info["utxorescan"] = 1
                    app.specter.utxorescanwallet = wallet.alias
                else:
                    app.logger.info("Rescanning Blockchain ...")
                    startblock = int(request.form["startblock"])
                    try:
                        wallet.rpc.rescanblockchain(startblock, timeout=1)
                    except requests.exceptions.ReadTimeout:
                        # this is normal behavior in our usecase
                        pass
                    except Exception as e:
                        app.logger.error(
                            "Exception while rescanning blockchain: %e" % e
                        )
                        err = "%r" % e
                    wallet.getdata()
            return redirect(
                url_for("wallet_receive", wallet_alias=wallet.alias) + "?newwallet=true"
            )
        if action == "preselected_device":
            return render_template(
                "wallet/new_wallet/new_wallet_keys.jinja",
                purposes=purposes,
                cosigners=[
                    app.specter.device_manager.get_by_alias(request.form["device"])
                ],
                wallet_type="simple",
                sigs_total=1,
                sigs_required=1,
                error=err,
                specter=app.specter,
                rand=rand,
            )

    return render_template(
        "wallet/new_wallet/new_wallet.jinja",
        wallet_type=wallet_type,
        error=err,
        specter=app.specter,
        rand=rand,
    )


@app.route("/wallets/<wallet_alias>/")
@login_required
def wallet(wallet_alias):
    try:
        wallet = app.specter.wallet_manager.get_by_alias(wallet_alias)
    except SpecterError as se:
        app.logger.error("SpecterError while wallet: %s" % se)
        return render_template("base.jinja", error=se, specter=app.specter, rand=rand)
    if wallet.fullbalance > 0:
        return redirect(url_for("wallet_tx_history", wallet_alias=wallet_alias))
    else:
        return redirect(url_for("wallet_receive", wallet_alias=wallet_alias))


@app.route("/wallets_overview/")
@login_required
def wallets_overview():
    idx = int(request.args.get("idx", default=0))
    return render_template(
        "wallet/wallets_overview.jinja",
        idx=idx,
        history=True,
        specter=app.specter,
        rand=rand,
    )


@app.route("/device_setup_wizard/", methods=["GET", "POST"])
@login_required
def device_setup_wizard():
    err = None
    strength = 128
    mnemonic = generate_mnemonic(strength=strength)
    if request.method == "POST":
        if request.form.get("existing_device"):
            device = app.specter.device_manager.get_by_alias(
                request.form.get("existing_device")
            )
            device_type = device.device_type
        else:
            device_type = request.form.get("devices")
            device_name = request.form.get("device_name", "")
            if not device_name:
                err = "Device name must not be empty"
            elif device_name in app.specter.device_manager.devices_names:
                err = "Device with this name already exists"
        xpubs_rows_count = int(request.form["xpubs_rows_count"]) + 1
        if device_type != "bitcoincore":
            keys = []
            for i in range(0, xpubs_rows_count):
                purpose = request.form.get(
                    "xpubs-table-row-{}-purpose".format(i), "Custom"
                )
                xpub = request.form.get("xpubs-table-row-{}-xpub-hidden".format(i), "-")
                if xpub != "-":
                    try:
                        keys.append(Key.parse_xpub(xpub, purpose=purpose))
                    except:
                        err = "Failed to parse these xpubs:\n" + "\n".join(xpub)
                        break
            if not keys and not err:
                err = "xpubs name must not be empty"
            if err is None:
                if request.form.get("existing_device"):
                    device.add_keys(keys)
                    flash("{} keys were added successfully".format(len(keys)))
                    return redirect(url_for("device", device_alias=device.alias))
                device = app.specter.device_manager.add_device(
                    name=device_name, device_type=device_type, keys=keys
                )
                flash("{} was added successfully!".format(device_name))
                return redirect(
                    url_for("device", device_alias=device.alias) + "?newdevice=true"
                )
            else:
                flash(err, "error")
        else:
            if len(request.form["mnemonic"].split(" ")) not in [12, 15, 18, 21, 24]:
                err = "Invalid mnemonic entered: Must contain either: 12, 15, 18, 21, or 24 words."
            mnemo = Mnemonic("english")
            if not mnemo.check(request.form["mnemonic"]):
                err = "Invalid mnemonic entered."
            range_start = int(request.form["range_start"])
            range_end = int(request.form["range_end"])
            if range_start > range_end:
                err = "Invalid address range selected."
            mnemonic = request.form["mnemonic"]
            paths = []
            keys_purposes = []
            for i in range(0, xpubs_rows_count):
                purpose = request.form.get(
                    "xpubs-table-row-{}-purpose".format(i), "Custom"
                )
                path = request.form.get(
                    "xpubs-table-row-{}-derivation-hidden".format(i), ""
                )
                if path != "":
                    paths.append(path)
                    keys_purposes.append(purpose)
            if not paths:
                err = "No paths were specified, please provide at lease one."
            if err is None:
                passphrase = request.form["passphrase"]
                file_password = request.form["file_password"]
                if request.form.get("existing_device"):
                    device.add_hot_wallet_keys(
                        mnemonic,
                        passphrase,
                        paths,
                        file_password,
                        app.specter.wallet_manager,
                        is_testnet(app.specter.chain),
                        keys_range=[range_start, range_end],
                        keys_purposes=keys_purposes,
                    )
                    flash("{} keys were added successfully".format(len(paths)))
                    return redirect(url_for("device", device_alias=device.alias))
                device = app.specter.device_manager.add_device(
                    name=device_name, device_type=device_type, keys=[]
                )
                device.setup_device(file_password, app.specter.wallet_manager)
                device.add_hot_wallet_keys(
                    mnemonic,
                    passphrase,
                    paths,
                    file_password,
                    app.specter.wallet_manager,
                    is_testnet(app.specter.chain),
                    keys_range=[range_start, range_end],
                    keys_purposes=keys_purposes,
                )
                flash("{} was added successfully!".format(device_name))
                return redirect(
                    url_for("device", device_alias=device.alias) + "?newdevice=true"
                )
            else:
                flash(err, "error")
    return render_template(
        "wizards/device_setup_wizard.jinja",
        mnemonic=mnemonic,
        strength=strength,
        specter=app.specter,
        rand=rand,
    )


@app.route("/wallets/<wallet_alias>/tx/")
@login_required
def wallet_tx(wallet_alias):
    return redirect(url_for("wallet_tx_history", wallet_alias=wallet_alias))


@app.route("/wallets/<wallet_alias>/tx/history/")
@login_required
def wallet_tx_history(wallet_alias):
    try:
        wallet = app.specter.wallet_manager.get_by_alias(wallet_alias)
    except SpecterError as se:
        app.logger.error("SpecterError while wallet_tx: %s" % se)
        return render_template("base.jinja", error=se, specter=app.specter, rand=rand)
    # update balances in the wallet
    wallet.get_balance()
    idx = int(request.args.get("idx", default=0))

    return render_template(
        "wallet/history/txs/wallet_tx.jinja",
        idx=idx,
        wallet_alias=wallet_alias,
        wallet=wallet,
        history=True,
        specter=app.specter,
        rand=rand,
    )


@app.route("/wallets/<wallet_alias>/tx/utxo/", methods=["GET", "POST"])
@login_required
def wallet_tx_utxo(wallet_alias):
    try:
        wallet = app.specter.wallet_manager.get_by_alias(wallet_alias)
    except SpecterError as se:
        app.logger.error("SpecterError while wallet_addresses: %s" % se)
        return render_template("base.jinja", error=se, specter=app.specter, rand=rand)
    # update balances in the wallet
    wallet.get_balance()
    # check utxo list
    wallet.check_utxo()
    viewtype = "address" if request.args.get("view") != "label" else "label"
    idx = int(request.args.get("idx", default=0))
    if request.method == "POST":
        action = request.form["action"]
        if action == "updatelabel":
            label = request.form["label"]
            account = request.form["account"]
            if viewtype == "address":
                wallet.setlabel(account, label)
            else:
                for address in wallet.addresses_on_label(account):
                    wallet.setlabel(address, label)
                wallet.getdata()
    return render_template(
        "wallet/history/utxo/wallet_utxo.jinja",
        idx=idx,
        wallet_alias=wallet_alias,
        wallet=wallet,
        history=False,
        viewtype=viewtype,
        specter=app.specter,
        rand=rand,
    )


@app.route("/wallets/<wallet_alias>/receive/", methods=["GET", "POST"])
@login_required
def wallet_receive(wallet_alias):
    try:
        wallet = app.specter.wallet_manager.get_by_alias(wallet_alias)
    except SpecterError as se:
        app.logger.error("SpecterError while wallet_receive: %s" % se)
        return render_template("base.jinja", error=se, specter=app.specter, rand=rand)
    if request.method == "POST":
        action = request.form["action"]
        if action == "newaddress":
            wallet.getnewaddress()
        elif action == "updatelabel":
            label = request.form["label"]
            wallet.setlabel(wallet.address, label)
    # check that current address is unused
    # and generate new one if it is
    wallet.check_unused()
    history_idx = int(request.args.get("history_idx", default=0))
    past_addresses = wallet.addresses[
        -10 * history_idx - 2 : -10 * (history_idx + 1) - 2 : -1
    ]
    return render_template(
        "wallet/receive/wallet_receive.jinja",
        wallet_alias=wallet_alias,
        wallet=wallet,
        past_addresses=past_addresses,
        past_descriptors=[
            wallet.get_descriptor(address=addr) for addr in past_addresses
        ],
        addresses_count=len(wallet.addresses),
        history_idx=history_idx,
        specter=app.specter,
        rand=rand,
    )


@app.route("/get_fee/<blocks>")
@login_required
def fees(blocks):
    res = app.specter.estimatesmartfee(int(blocks))
    return res


@app.route("/get_txout_set_info")
@login_required
def txout_set_info():
    res = app.specter.rpc.gettxoutsetinfo()
    return res


@app.route("/get_scantxoutset_status")
@login_required
def get_scantxoutset_status():
    status = app.specter.rpc.scantxoutset("status", [])
    app.specter.info["utxorescan"] = status.get("progress", None) if status else None
    if app.specter.info["utxorescan"] is None:
        app.specter.utxorescanwallet = None
    return {
        "active": app.specter.info["utxorescan"] is not None,
        "progress": app.specter.info["utxorescan"],
    }


@app.route(
    "/wallets/<wallet_alias>/get_wallet_rescan_progress", methods=["GET", "POST"]
)
@login_required
def get_wallet_rescan_progress(wallet_alias):
    try:
        wallet = app.specter.wallet_manager.get_by_alias(wallet_alias)
        wallet.get_info()
        return {
            "active": wallet.rescan_progress is not None,
            "progress": wallet.rescan_progress,
        }
    except SpecterError as se:
        app.logger.error("SpecterError while get_wallet_rescan_progress: %s" % se)
        return {}


@app.route("/wallets/<wallet_alias>/send")
@login_required
def wallet_send(wallet_alias):
    try:
        wallet = app.specter.wallet_manager.get_by_alias(wallet_alias)
    except SpecterError as se:
        app.logger.error("SpecterError while wallet_send: %s" % se)
        return render_template("base.jinja", error=se, specter=app.specter, rand=rand)
    if len(wallet.pending_psbts) > 0:
        return redirect(url_for("wallet_sendpending", wallet_alias=wallet_alias))
    else:
        return redirect(url_for("wallet_sendnew", wallet_alias=wallet_alias))


@app.route("/wallets/<wallet_alias>/send/new", methods=["GET", "POST"])
@login_required
def wallet_sendnew(wallet_alias):
    try:
        wallet = app.specter.wallet_manager.get_by_alias(wallet_alias)
    except SpecterError as se:
        app.logger.error("SpecterError while wallet_send: %s" % se)
        return render_template("base.jinja", error=se, specter=app.specter, rand=rand)
    # update balances in the wallet
    wallet.get_balance()
    # update utxo list for coin selection
    wallet.check_utxo()
    psbt = None
    addresses = [""]
    labels = [""]
    amounts = [0]
    fee_rate = 0.0
    err = None
    ui_option = "ui"
    recipients_txt = ""
    if request.method == "POST":
        action = request.form["action"]
        if action == "createpsbt":
            i = 0
            addresses = []
            labels = []
            amounts = []
            ui_option = request.form.get("ui_option")
            if "ui" in ui_option:
                while "address_{}".format(i) in request.form:
                    addresses.append(request.form["address_{}".format(i)])
                    amounts.append(float(request.form["btc_amount_{}".format(i)]))
                    labels.append(request.form["label_{}".format(i)])
                    if request.form["label_{}".format(i)] != "":
                        wallet.setlabel(addresses[i], labels[i])
                    i += 1
            else:
                recipients_txt = request.form["recipients"]
                for output in recipients_txt.splitlines():
                    addresses.append(output.split(",")[0].strip())
                    if request.form.get("amount_unit_text") == "sat":
                        amounts.append(float(output.split(",")[1].strip()) / 1e8)
                    else:
                        amounts.append(float(output.split(",")[1].strip()))
            subtract = bool(request.form.get("subtract", False))
            subtract_from = int(request.form.get("subtract_from", 1)) - 1
            rbf = bool(request.form.get("rbf", False))
            selected_coins = request.form.getlist("coinselect")
            app.logger.info("selected coins: {}".format(selected_coins))
            if "dynamic" in request.form.get("fee_options"):
                fee_rate = float(request.form.get("fee_rate_dynamic"))
            else:
                if request.form.get("fee_rate"):
                    fee_rate = float(request.form.get("fee_rate"))
            try:
                psbt = wallet.createpsbt(
                    addresses,
                    amounts,
                    subtract=subtract,
                    subtract_from=subtract_from,
                    fee_rate=fee_rate,
                    selected_coins=selected_coins,
                    readonly="estimate_fee" in request.form,
                    rbf=rbf,
                )
                if psbt is None:
                    err = "Probably you don't have enough funds, or something else..."
                else:
                    # calculate new amount if we need to subtract
                    if subtract:
                        for v in psbt["tx"]["vout"]:
                            if addresses[0] in v["scriptPubKey"]["addresses"]:
                                amounts[0] = v["value"]
            except Exception as e:
                err = e
                app.logger.error(e)
            if err is None:
                if "estimate_fee" in request.form:
                    return psbt
                return render_template(
                    "wallet/send/sign/wallet_send_sign_psbt.jinja",
                    psbt=psbt,
                    labels=labels,
                    wallet_alias=wallet_alias,
                    wallet=wallet,
                    specter=app.specter,
                    rand=rand,
                )
        elif action == "importpsbt":
            try:
                b64psbt = "".join(request.form["rawpsbt"].split())
                psbt = wallet.importpsbt(b64psbt)
            except Exception as e:
                flash("Could not import PSBT: %s" % e, "error")
                return redirect(url_for("wallet_importpsbt", wallet_alias=wallet_alias))
            return render_template(
                "wallet/send/sign/wallet_send_sign_psbt.jinja",
                psbt=psbt,
                labels=labels,
                wallet_alias=wallet_alias,
                wallet=wallet,
                specter=app.specter,
                rand=rand,
            )
        elif action == "openpsbt":
            psbt = ast.literal_eval(request.form["pending_psbt"])
            return render_template(
                "wallet/send/sign/wallet_send_sign_psbt.jinja",
                psbt=psbt,
                labels=labels,
                wallet_alias=wallet_alias,
                wallet=wallet,
                specter=app.specter,
                rand=rand,
            )
        elif action == "deletepsbt":
            try:
                wallet.delete_pending_psbt(
                    ast.literal_eval(request.form["pending_psbt"])["tx"]["txid"]
                )
            except Exception as e:
                flash("Could not delete Pending PSBT!", "error")
        elif action == "rbf":
            try:
                rbf_tx_id = request.form["rbf_tx_id"]
                rbf_fee_rate = float(request.form["rbf_fee_rate"])
                psbt = wallet.send_rbf_tx(rbf_tx_id, rbf_fee_rate)
                return render_template(
                    "wallet/send/sign/wallet_send_sign_psbt.jinja",
                    psbt=psbt,
                    labels=[],
                    wallet_alias=wallet_alias,
                    wallet=wallet,
                    specter=app.specter,
                    rand=rand,
                )
            except Exception as e:
                flash("Failed to perform RBF. Error: %s" % e, "error")
        elif action == "signhotwallet":
            passphrase = request.form["passphrase"]
            psbt = ast.literal_eval(request.form["psbt"])
            b64psbt = wallet.pending_psbts[psbt["tx"]["txid"]]["base64"]
            device = request.form["device"]
            if "devices_signed" not in psbt or device not in psbt["devices_signed"]:
                try:
                    # get device and sign with it
                    signed_psbt = app.specter.device_manager.get_by_alias(
                        device
                    ).sign_psbt(b64psbt, wallet, passphrase)
                    if signed_psbt["complete"]:
                        if "devices_signed" not in psbt:
                            psbt["devices_signed"] = []
                        psbt["devices_signed"].append(device)
                        psbt["sigs_count"] = len(psbt["devices_signed"])
                        raw = wallet.rpc.finalizepsbt(b64psbt)
                        if "hex" in raw:
                            psbt["raw"] = raw["hex"]
                    signed_psbt = signed_psbt["psbt"]
                except Exception as e:
                    signed_psbt = None
                    flash("Failed to sign PSBT: %s" % e, "error")
            else:
                signed_psbt = None
                flash("Device already signed the PSBT", "error")
            return render_template(
                "wallet/send/sign/wallet_send_sign_psbt.jinja",
                signed_psbt=signed_psbt,
                psbt=psbt,
                labels=labels,
                wallet_alias=wallet_alias,
                wallet=wallet,
                specter=app.specter,
                rand=rand,
            )
    return render_template(
        "wallet/send/new/wallet_send.jinja",
        psbt=psbt,
        ui_option=ui_option,
        recipients_txt=recipients_txt,
        labels=labels,
        wallet_alias=wallet_alias,
        wallet=wallet,
        specter=app.specter,
        rand=rand,
        error=err,
    )


@app.route("/wallets/<wallet_alias>/send/import")
@login_required
def wallet_importpsbt(wallet_alias):
    try:
        wallet = app.specter.wallet_manager.get_by_alias(wallet_alias)
    except SpecterError as se:
        app.logger.error("SpecterError while wallet_send: %s" % se)
        return render_template("base.jinja", error=se, specter=app.specter, rand=rand)
    err = None
    return render_template(
        "wallet/send/import/wallet_importpsbt.jinja",
        wallet_alias=wallet_alias,
        wallet=wallet,
        specter=app.specter,
        rand=rand,
        error=err,
    )


@app.route("/wallets/<wallet_alias>/send/pending/", methods=["GET", "POST"])
@login_required
def wallet_sendpending(wallet_alias):
    try:
        wallet = app.specter.wallet_manager.get_by_alias(wallet_alias)
    except SpecterError as se:
        app.logger.error("SpecterError while wallet_sendpending: %s" % se)
        return render_template("base.jinja", error=se, specter=app.specter, rand=rand)
    if request.method == "POST":
        action = request.form["action"]
        if action == "deletepsbt":
            try:
                wallet.delete_pending_psbt(
                    ast.literal_eval(request.form["pending_psbt"])["tx"]["txid"]
                )
            except Exception as e:
                app.logger.error("Could not delete Pending PSBT: %s" % e)
                flash("Could not delete Pending PSBT!", "error")
    pending_psbts = wallet.pending_psbts
    ######## Migration to multiple recipients format ###############
    for psbt in pending_psbts:
        if not isinstance(pending_psbts[psbt]["address"], list):
            pending_psbts[psbt]["address"] = [pending_psbts[psbt]["address"]]
            pending_psbts[psbt]["amount"] = [pending_psbts[psbt]["amount"]]
    ###############################################################
    return render_template(
        "wallet/send/pending/wallet_sendpending.jinja",
        pending_psbts=pending_psbts,
        wallet_alias=wallet_alias,
        wallet=wallet,
        specter=app.specter,
    )


@app.route("/wallets/<wallet_alias>/settings/", methods=["GET", "POST"])
@login_required
def wallet_settings(wallet_alias):
    error = None
    try:
        wallet = app.specter.wallet_manager.get_by_alias(wallet_alias)
    except SpecterError as se:
        app.logger.error("SpecterError while wallet_receive: %s" % se)
        return render_template("base.jinja", error=se, specter=app.specter, rand=rand)
    if request.method == "POST":
        action = request.form["action"]
        if action == "rescanblockchain":
            startblock = int(request.form["startblock"])
            try:
                res = wallet.rpc.rescanblockchain(startblock, timeout=1)
            except requests.exceptions.ReadTimeout:
                # this is normal behaviour in our usecase
                pass
            except Exception as e:
                app.logger.error("%s while rescanblockchain" % e)
                error = "%r" % e
            wallet.getdata()
        elif action == "abortrescan":
            res = wallet.rpc.abortrescan()
            if not res:
                error = "Failed to abort rescan. Maybe already complete?"
            wallet.getdata()
        elif action == "rescanutxo":
            explorer = None
            if "use_explorer" in request.form:
                explorer = app.specter.get_default_explorer()
            wallet.rescanutxo(explorer)
            app.specter.info["utxorescan"] = 1
            app.specter.utxorescanwallet = wallet.alias
        elif action == "abortrescanutxo":
            app.specter.abortrescanutxo()
            app.specter.info["utxorescan"] = None
            app.specter.utxorescanwallet = None
        elif action == "keypoolrefill":
            delta = int(request.form["keypooladd"])
            wallet.keypoolrefill(wallet.keypool, wallet.keypool + delta)
            wallet.keypoolrefill(
                wallet.change_keypool, wallet.change_keypool + delta, change=True
            )
            wallet.getdata()
        elif action == "deletewallet":
            app.specter.wallet_manager.delete_wallet(
                wallet, app.specter.bitcoin_datadir, app.specter.chain
            )
            response = redirect(url_for("index"))
            return response
        elif action == "rename":
            wallet_name = request.form["newtitle"]
            if not wallet_name:
                flash("Wallet name cannot be empty", "error")
            elif wallet_name == wallet.name:
                pass
            elif wallet_name in app.specter.wallet_manager.wallets_names:
                flash("Wallet already exists", "error")
            else:
                app.specter.wallet_manager.rename_wallet(wallet, wallet_name)

        return render_template(
            "wallet/settings/wallet_settings.jinja",
            purposes=purposes,
            wallet_alias=wallet_alias,
            wallet=wallet,
            specter=app.specter,
            rand=rand,
            error=error,
        )
    else:
        return render_template(
            "wallet/settings/wallet_settings.jinja",
            purposes=purposes,
            wallet_alias=wallet_alias,
            wallet=wallet,
            specter=app.specter,
            rand=rand,
            error=error,
        )


################# devices management #####################


@app.route("/new_device/", methods=["GET", "POST"])
@login_required
def new_device():
    err = None
    device_type = ""
    device_name = ""
    xpubs = ""
    strength = 128
    mnemonic = generate_mnemonic(strength=strength)
    if request.method == "POST":
        action = request.form["action"]
        device_type = request.form["device_type"]
        device_name = request.form["device_name"]
        if action == "newcolddevice":
            if not device_name:
                err = "Device name must not be empty"
            elif device_name in app.specter.device_manager.devices_names:
                err = "Device with this name already exists"
            xpubs = request.form["xpubs"]
            if not xpubs:
                err = "xpubs name must not be empty"
            keys, failed = Key.parse_xpubs(xpubs)
            if len(failed) > 0:
                err = "Failed to parse these xpubs:\n" + "\n".join(failed)
            if err is None:
                device = app.specter.device_manager.add_device(
                    name=device_name, device_type=device_type, keys=keys
                )
                return redirect(url_for("device", device_alias=device.alias))
        elif action == "newhotdevice":
            if not device_name:
                err = "Device name must not be empty"
            elif device_name in app.specter.device_manager.devices_names:
                err = "Device with this name already exists"
            if len(request.form["mnemonic"].split(" ")) not in [12, 15, 18, 21, 24]:
                err = "Invalid mnemonic entered: Must contain either: 12, 15, 18, 21, or 24 words."
            mnemo = Mnemonic("english")
            if not mnemo.check(request.form["mnemonic"]):
                err = "Invalid mnemonic entered."
            range_start = int(request.form["range_start"])
            range_end = int(request.form["range_end"])
            if range_start > range_end:
                err = "Invalid address range selected."
            if err is None:
                mnemonic = request.form["mnemonic"]
                paths = [
                    l.strip()
                    for l in request.form["derivation_paths"].split("\n")
                    if len(l) > 0
                ]
                passphrase = request.form["passphrase"]
                file_password = request.form["file_password"]
                device = app.specter.device_manager.add_device(
                    name=device_name, device_type=device_type, keys=[]
                )
                device.setup_device(file_password, app.specter.wallet_manager)
                device.add_hot_wallet_keys(
                    mnemonic,
                    passphrase,
                    paths,
                    file_password,
                    app.specter.wallet_manager,
                    is_testnet(app.specter.chain),
                    keys_range=[range_start, range_end],
                )
                return redirect(url_for("device", device_alias=device.alias))
        elif action == "generatemnemonic":
            strength = int(request.form["strength"])
            mnemonic = generate_mnemonic(strength=strength)
    return render_template(
        "device/new_device.jinja",
        device_type=device_type,
        device_name=device_name,
        xpubs=xpubs,
        mnemonic=mnemonic,
        strength=strength,
        error=err,
        specter=app.specter,
        rand=rand,
    )


@app.route("/devices/<device_alias>/", methods=["GET", "POST"])
@login_required
def device(device_alias):
    err = None
    try:
        device = app.specter.device_manager.get_by_alias(device_alias)
    except:
        return render_template(
            "base.jinja", error="Device not found", specter=app.specter, rand=rand
        )
    if not device:
        return redirect(url_for("index"))
    wallets = device.wallets(app.specter.wallet_manager)
    if request.method == "POST":
        action = request.form["action"]
        if action == "forget":
            if len(wallets) != 0:
                err = "Device could not be removed since it is used in wallets: {}.\nYou must delete those wallets before you can remove this device.".format(
                    [wallet.name for wallet in wallets]
                )
            else:
                app.specter.device_manager.remove_device(
                    device,
                    app.specter.wallet_manager,
                    bitcoin_datadir=app.specter.bitcoin_datadir,
                    chain=app.specter.chain,
                )
                return redirect("")
        elif action == "delete_key":
            key = request.form["key"]
            device.remove_key(Key.from_json({"original": key}))
        elif action == "rename":
            device_name = request.form["newtitle"]
            if not device_name:
                flash("Device name must not be empty", "error")
            elif device_name == device.name:
                pass
            elif device_name in app.specter.device_manager.devices_names:
                flash("Device already exists", "error")
            else:
                device.rename(device_name)
        elif action == "add_keys":
            strength = 128
            mnemonic = generate_mnemonic(strength=strength)
            return render_template(
                "wizards/device_setup_wizard.jinja",
                mnemonic=mnemonic,
                strength=strength,
                existing_device=device,
                device_alias=device_alias,
                specter=app.specter,
                rand=rand,
            )
        elif action == "morekeys":
            if device.hot_wallet:
                if len(request.form["mnemonic"].split(" ")) not in [12, 15, 18, 21, 24]:
                    err = "Invalid mnemonic entered: Must contain either: 12, 15, 18, 21, or 24 words."
                mnemo = Mnemonic("english")
                if not mnemo.check(request.form["mnemonic"]):
                    err = "Invalid mnemonic entered."
                range_start = int(request.form["range_start"])
                range_end = int(request.form["range_end"])
                if range_start > range_end:
                    err = "Invalid address range selected."
                if err is None:
                    mnemonic = request.form["mnemonic"]
                    paths = [
                        l.strip()
                        for l in request.form["derivation_paths"].split("\n")
                        if len(l) > 0
                    ]
                    passphrase = request.form["passphrase"]
                    file_password = request.form["file_password"]
                    device.add_hot_wallet_keys(
                        mnemonic,
                        passphrase,
                        paths,
                        file_password,
                        app.specter.wallet_manager,
                        is_testnet(app.specter.chain),
                        keys_range=[range_start, range_end],
                    )
            else:
                # refactor to fn
                xpubs = request.form["xpubs"]
                keys, failed = Key.parse_xpubs(xpubs)
                err = None
                if len(failed) > 0:
                    err = "Failed to parse these xpubs:\n" + "\n".join(failed)
                    return render_template(
                        "device/new_device.jinja",
                        device=device,
                        device_alias=device_alias,
                        xpubs=xpubs,
                        error=err,
                        specter=app.specter,
                        rand=rand,
                    )
                if err is None:
                    device.add_keys(keys)
        elif action == "settype":
            device_type = request.form["device_type"]
            device.set_type(device_type)
    device = copy.deepcopy(device)
    device.keys.sort(
        key=lambda k: k.metadata["chain"] + k.metadata["purpose"], reverse=True
    )
    return render_template(
        "device/device.jinja",
        device=device,
        device_alias=device_alias,
        purposes=purposes,
        wallets=wallets,
        error=err,
        specter=app.specter,
        rand=rand,
    )


############### filters ##################


@app.template_filter("ascii20")
def ascii20(name):
    return to_ascii20(name)


@app.template_filter("datetime")
def timedatetime(s):
    return format(datetime.fromtimestamp(s), "%d.%m.%Y %H:%M")


@app.template_filter("btcamount")
def btcamount(value):
    value = round(float(value), 8)
    return "{:,.8f}".format(value).rstrip("0").rstrip(".")


@app.template_filter("btc2sat")
def btc2sat(value):
    value = int(round(float(value) * 1e8))
    return f"{value}"


@app.template_filter("feerate")
def feerate(value):
    value = float(value) * 1e8
    # workaround for minimal fee rate
    # because 1.01 doesn't look nice
    if value <= 1.02:
        value = 1
    return "{:,.2f}".format(value).rstrip("0").rstrip(".")


@app.template_filter("btcunitamount")
def btcunitamount(value):
    if app.specter.unit != "sat":
        return btcamount(value)
    value = float(value)
    return "{:,.0f}".format(round(value * 1e8))


@app.template_filter("altunit")
def altunit(value):
    if app.specter.price_check and (app.specter.alt_rate and app.specter.alt_symbol):
        return (
            "{:,.2f}".format(float(value) * float(app.specter.alt_rate))
            .rstrip("0")
            .rstrip(".")
            + app.specter.alt_symbol
        )
    return ""


@app.template_filter("bytessize")
def bytessize(value):
    value = float(value)
    return "{:,.0f}".format(value / float(1 << 30)) + " GB"


def notify_upgrade():
    """If a new version is available, notifies the user via flash
    that there is an upgrade to specter.desktop
    :return the current version
    """
    if app.specter.version.upgrade:
        flash(
            f"Upgrade notification: new version {app.specter.version.latest} is available.",
            "info",
        )
    return app.specter.version.current<|MERGE_RESOLUTION|>--- conflicted
+++ resolved
@@ -249,7 +249,7 @@
     return {"success": False}
 
 
-<<<<<<< HEAD
+
 @app.route("/toggleshowprice/", methods=["GET", "POST"])
 @login_required
 def toggleshowprice():
@@ -258,7 +258,8 @@
             not app.specter.price_check, current_user
         )
         return {"success": True}
-=======
+
+
 @app.route("/wallets/<wallet_alias>/decoderawtx/", methods=["GET", "POST"])
 @login_required
 def decoderawtx(wallet_alias):
@@ -268,7 +269,6 @@
         if txid:
             tx = wallet.rpc.gettransaction(txid)
             return {"success": True, "tx": tx, "rawtx": decoderawtransaction(tx["hex"])}
->>>>>>> 2b47a446
     except Exception as e:
         app.logger.warning("Failed to update price settings. Exception: {}".format(e))
     return {"success": False}
