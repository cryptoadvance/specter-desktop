import ast, sys, json, os, time, base64
import requests
import random, copy
from collections import OrderedDict
from .util.descriptor import AddChecksum, Descriptor
from mnemonic import Mnemonic
from threading import Thread
from .key import Key
from.device_manager import get_device_class

from functools import wraps
from flask import g, request, redirect, url_for

from flask import Flask, Blueprint, render_template, request, redirect, url_for, jsonify, flash, send_file
from flask_login import login_required, login_user, logout_user, current_user
from flask_login.config import EXEMPT_METHODS


<<<<<<< HEAD
from .helpers import (alias, get_devices_with_keys_by_type, 
                      get_loglevel, get_version_info, set_loglevel, 
=======
from .helpers import (alias, get_devices_with_keys_by_type,
                      get_loglevel, run_shell, set_loglevel,
>>>>>>> 1d175c76
                      bcur2base64, get_txid, generate_mnemonic,
                      get_startblock_by_chain, fslock)
from .util.shell import run_shell
from .specter import Specter
from .specter_error import SpecterError
from .wallet_manager import purposes
from .persistence import write_devices, write_wallet
from .rpc import RpcError
from .user import User, hash_password, verify_password
from datetime import datetime
import urllib
from io import BytesIO
import traceback
from binascii import b2a_base64
from .util.base43 import b43_decode
from .util.tor import start_hidden_service, stop_hidden_services
from stem.control import Controller

from pathlib import Path
env_path = Path('.') / '.flaskenv'
from dotenv import load_dotenv
load_dotenv(env_path)

from flask import current_app as app
rand = random.randint(0, 1e32) # to force style refresh

########## exception handler ##############
@app.errorhandler(Exception)
def server_error(e):
    app.logger.error("Uncaught exception: %s" % e)
    trace = traceback.format_exc()
    return render_template('500.jinja', error=e, traceback=trace), 500

########## on every request ###############
@app.before_request
def selfcheck():
    """check status before every request"""
    if app.specter.rpc is not None:
        type(app.specter.rpc).counter=0
    if app.config.get('LOGIN_DISABLED'):
        app.login('admin')


########## template injections #############
@app.context_processor
def inject_debug():
    ''' Can be used in all jinja2 templates '''
    return dict(debug=app.config['DEBUG'])


@app.context_processor
def inject_tor():
    if app.config['DEBUG']:
        return dict(tor_service_id='', tor_enabled=False)
    if request.args.get('action', '') == 'stoptor' or request.args.get('action', '') == 'starttor':
        if hasattr(current_user, 'is_admin') and current_user.is_admin:
            try:
                current_hidden_services = app.controller.list_ephemeral_hidden_services()
            except Exception:
                current_hidden_services = []
            if request.args.get('action', '') == 'stoptor' and len(current_hidden_services) != 0:
                stop_hidden_services(app)
            if request.args.get('action', '') == 'starttor' and len(current_hidden_services) == 0:
                try:
                    start_hidden_service(app)
                except Exception as e:
                    flash('Failed to start Tor hidden service.\
Make sure you have Tor running with ControlPort configured and try again.\
Error returned: {}'.format(e), 'error')
                    return dict(tor_service_id='', tor_enabled=False)
    return dict(tor_service_id=app.tor_service_id, tor_enabled=app.tor_enabled)


################ routes ####################
@app.route('/wallets/<wallet_alias>/combine/', methods=['GET', 'POST'])
@login_required
def combine(wallet_alias):
    try:
        wallet = app.specter.wallet_manager.get_by_alias(wallet_alias)
    except SpecterError as se:
        app.logger.error("SpecterError while combine: %s" % se)
        return render_template("base.jinja", error=se, specter=app.specter, rand=rand)
    if request.method == 'POST': 
        # FIXME: ugly...
        txid = request.form.get('txid')
        psbts = [
            request.form.get('psbt0').strip(),
            request.form.get('psbt1').strip()
        ]
        raw = {}
        combined = None

        for i, psbt in enumerate(psbts):
            if "UR:BYTES/" in psbt.upper():
                psbt = bcur2base64(psbt).decode()

            # if electrum then it's base43
            try:
                decoded = b43_decode(psbt)
                if decoded.startswith(b"psbt\xff"):
                    psbt = b2a_base64(decoded).decode()
                else:
                    psbt = decoded.hex()
            except:
                pass

            psbts[i] = psbt
            # psbt should start with cHNi
            # if not - maybe finalized hex tx
            if not psbt.startswith("cHNi"):
                raw["hex"] = psbt
                combined = psbts[1-i]

        # try converting to bytes
        if "hex" in raw:
            raw["complete"] = True
            raw["psbt"] = combined
            try:
                bytes.fromhex(raw["hex"])
            except:
                return "Invalid transaction format", 500

        else:
            try:
                combined = app.specter.combine(psbts)
                raw = app.specter.finalize(combined)
                if "psbt" not in raw:
                    raw["psbt"] = combined
            except RpcError as e:
                return e.error_msg, e.status_code
            except Exception as e:
                return "Unknown error: %r" % e, 500
        psbt = wallet.update_pending_psbt(combined, txid, raw)
        devices = []
        # we get names, but need aliases
        if "devices_signed" in psbt:
            devices = [dev.alias for dev in wallet.devices if dev.name in psbt["devices_signed"]]
        raw["devices"] = devices
        return json.dumps(raw)
    return 'meh'

@app.route('/wallets/<wallet_alias>/broadcast/', methods=['GET', 'POST'])
@login_required
def broadcast(wallet_alias):
    try:
        wallet = app.specter.wallet_manager.get_by_alias(wallet_alias)
    except SpecterError as se:
        app.logger.error("SpecterError while broadcast: %s" % se)
        return render_template("base.jinja", error=se, specter=app.specter, rand=rand)
    if request.method == 'POST':
        tx = request.form.get('tx')
        res = wallet.rpc.testmempoolaccept([tx])[0]
        if res['allowed']:
            app.specter.broadcast(tx)
            wallet.delete_pending_psbt(get_txid(tx))
            return jsonify(success=True)
        else:
            return jsonify(success=False, error="Failed to broadcast transaction: transaction is invalid\n%s" % res["reject-reason"])
    return jsonify(success=False, error="broadcast tx request must use POST")

@app.route('/')
@login_required
def index():
    notify_upgrade()
    app.specter.check()
    if len(app.specter.wallet_manager.wallets) > 0:
        return redirect("/wallets/%s" % app.specter.wallet_manager.wallets[app.specter.wallet_manager.wallets_names[0]].alias)

    return redirect('/about')

@app.route('/about')
@login_required
def about():
    notify_upgrade()
    app.specter.check()

    return render_template("base.jinja", specter=app.specter, rand=rand)

@app.route('/login', methods=['GET', 'POST'])
def login():
    ''' login '''
    app.specter.check()
    if request.method == 'POST':
        if app.specter.config['auth'] == 'none':
            app.login('admin')
            app.logger.info("AUDIT: Successfull Login no credentials")
            return redirect_login(request)
        if app.specter.config['auth'] == 'rpcpasswordaspin':
            # TODO: check the password via RPC-call
            if app.specter.rpc is None:
                flash("We could not check your password, maybe Bitcoin Core is not running or not configured?","error")
                app.logger.info("AUDIT: Failed to check password")
                return render_template('login.jinja', specter=app.specter, data={'controller':'controller.login'}), 401
            rpc = app.specter.rpc.clone()
            rpc.password = request.form['password']
            if rpc.test_connection():
                app.login('admin')
                app.logger.info("AUDIT: Successfull Login via RPC-credentials")
                return redirect_login(request)
        elif app.specter.config['auth'] == 'usernamepassword':
            # TODO: This way both "User" and "user" will pass as usernames, should there be strict check on that here? Or should we keep it like this?
            username = request.form['username']
            password = request.form['password']
            user = User.get_user_by_name(app.specter, username)
            if user:
                if verify_password(user.password, password):
                    app.login(user.id)
                    return redirect_login(request)
        # Either invalid method or incorrect credentials
        flash('Invalid username or password', "error")
        app.logger.info("AUDIT: Invalid password login attempt")
        return render_template('login.jinja', specter=app.specter, data={'controller':'controller.login'}), 401
    else:
        if app.config.get('LOGIN_DISABLED'):
            app.login('admin')
            return redirect('/')
        return render_template('login.jinja', specter=app.specter, data={'next':request.args.get('next')})

def redirect_login(request):
    flash('Logged in successfully.',"info")
    if request.form.get('next') and request.form.get('next') != 'None':
        response = redirect(request.form['next'])
    else:
        response = redirect(url_for('index'))
    return response

@app.route('/register', methods=['GET', 'POST'])
def register():
    ''' register '''
    app.specter.check()
    if request.method == 'POST':
        username = request.form['username']
        password = hash_password(request.form['password'])
        otp = request.form['otp']
        user_id = alias(username)
        if User.get_user(app.specter, user_id) \
                or User.get_user_by_name(app.specter, username):
            flash(
                'Username is already taken, please choose another one',
                'error'
            )
            return redirect('/register?otp={}'.format(otp))
        if app.specter.burn_new_user_otp(otp):
            config = {
                "explorers": {
                    "main": "",
                    "test": "",
                    "regtest": "",
                    "signet": "",
                },
                "hwi_bridge_url": "/hwi/api/",
            }
            user = User(user_id, username, password, config)
            user.save_info(app.specter)
            flash(
                'You have registered successfully, \
please login with your new account to start using Specter'
            )
            return redirect('/login')
        else:
            flash(
                'Invalid registration link, \
please request a new link from the node operator.',
                'error'
            )
            return redirect('/register?otp={}'.format(otp))
    return render_template('register.jinja', specter=app.specter)


@app.route('/logout', methods=['GET', 'POST'])
def logout():
    logout_user()
    flash('You were logged out', "info")
    app.specter.clear_user_session()
    return redirect("/login")


@app.route('/settings/', methods=['GET'])
@login_required
def settings():
    if current_user.is_admin:
        return redirect("/settings/bitcoin_core")
    else:
        return redirect("/settings/general")


@app.route('/settings/hwi', methods=['GET', 'POST'])
@login_required
def hwi_settings():
    current_version = notify_upgrade()
    app.specter.check()
    if request.method == 'POST':
        hwi_bridge_url = request.form['hwi_bridge_url']
        app.specter.update_hwi_bridge_url(hwi_bridge_url, current_user)
        flash("HWIBridge URL is updated! Don't forget to whitelist Specter!")
    return render_template(
        "settings/hwi_settings.jinja",
        specter=app.specter,
        current_version=current_version,
        rand=rand
    )


@app.route('/settings/general', methods=['GET', 'POST'])
@login_required
def general_settings():
    current_version = notify_upgrade()
    app.specter.check()
    explorer = app.specter.explorer
    loglevel = get_loglevel(app)
    unit = app.specter.unit
    if request.method == 'POST':
        action = request.form['action']
        explorer = request.form['explorer']
        unit = request.form['unit']
        validate_merkleproof_bool = request.form.get('validatemerkleproof') == "on"

        if current_user.is_admin:
            loglevel = request.form['loglevel']

        if action == "save":
            if current_user.is_admin:
                set_loglevel(app, loglevel)

            app.specter.update_explorer(explorer, current_user)
            app.specter.update_unit(unit, current_user)
            app.specter.update_merkleproof_settings(validate_bool=validate_merkleproof_bool)
            app.specter.check()
        elif action == "backup":
            return send_file(
                app.specter.specter_backup_file(),
                attachment_filename='specter-backup.zip',
                as_attachment=True
            )
        elif action == "restore":
            restore_devices = json.loads(request.form['restoredevices'])
            restore_wallets = json.loads(request.form['restorewallets'])
            write_devices(restore_devices)
            app.specter.device_manager.update()

            rescanning = False
            for wallet in restore_wallets:
                try:
                    app.specter.wallet_manager.rpc.createwallet(
                        os.path.join(
                            app.specter.wallet_manager.rpc_path,
                            wallet['alias']
                        ),
                        True
                    )
                except Exception as e:
                    # if wallet already exists in Bitcoin Core
                    # continue with the existing one
                    if 'already exists' not in str(e):
                        flash(
                            'Failed to import wallet {}, error: {}'
                            .format(wallet['name'], e),
                            'error'
                        )
                        continue
                write_wallet(wallet['alias'],wallet)
                app.specter.wallet_manager.update()
                try:
                    wallet_obj = app.specter.wallet_manager.get_by_alias(
                        wallet['alias']
                    )
                    try:
                        wallet_obj.rpc.rescanblockchain(
                            wallet['blockheight']
                            if 'blockheight' in wallet
                            else get_startblock_by_chain(app.specter),
                            timeout=1
                        )
                        app.logger.info("Rescanning Blockchain ...")
                        rescanning = True
                    except requests.exceptions.ReadTimeout:
                        # this is normal behavior in our usecase
                        pass
                    except Exception as e:
                        app.logger.error(
                            "Exception while rescanning blockchain: {}".format(e)
                        )
                        flash(
                            "Failed to perform rescan for wallet: {}".format(e),
                            'error'
                        )
                    wallet_obj.getdata()
                except Exception:
                        flash(
                            'Failed to import wallet {}'
                            .format(wallet['name']),
                            'error'
                        )
            flash('Specter data was successfully loaded from backup.', 'info')
            if rescanning:
                flash('Wallets are rescanning for transactions history.\n\
This may take a few hours to complete.', 'info')

    return render_template(
        "settings/general_settings.jinja",
        explorer=explorer,
        loglevel=loglevel,
        validate_merkle_proofs=app.specter.config.get('validate_merkle_proofs') is True,
        unit=unit,
        specter=app.specter,
        current_version=current_version,
        rand=rand
    )


@app.route('/settings/bitcoin_core', methods=['GET', 'POST'])
@login_required
def bitcoin_core_settings():
    current_version = notify_upgrade()
    app.specter.check()
    if not current_user.is_admin:
        flash('Only an admin is allowed to access this page.', 'error')
        return redirect("/")
    rpc = app.specter.config['rpc']
    user = rpc['user']
    password = rpc['password']
    port = rpc['port']
    host = rpc['host']
    protocol = 'http'
    autodetect = rpc['autodetect']
    datadir = rpc['datadir']
    err = None

    if "protocol" in rpc:
        protocol = rpc["protocol"]
    test = None
    if request.method == 'POST':
        action = request.form['action']
        if current_user.is_admin:
            autodetect = 'autodetect' in request.form
            if autodetect:
                datadir = request.form['datadir']
            user = request.form['username']
            password = request.form['password']
            port = request.form['port']
            host = request.form['host']

        # protocol://host
        if "://" in host:
            arr = host.split("://")
            protocol = arr[0]
            host = arr[1]

        if action == "test":
            try:
                test = app.specter.test_rpc(
                    user=user,
                    password=password,
                    port=port,
                    host=host,
                    protocol=protocol,
                    autodetect=autodetect,
                    datadir=datadir
                )
            except Exception as e:
                err = 'Fail to connect to the node configured: {}'.format(e)
        elif action == "save":
            if current_user.is_admin:
                success = app.specter.update_rpc(
                    user=user,
                    password=password,
                    port=port,
                    host=host,
                    protocol=protocol,
                    autodetect=autodetect,
                    datadir=datadir
                )
                if not success:
                    flash("Failed connecting to the node","error")
            app.specter.check()

    return render_template(
        "settings/bitcoin_core_settings.jinja",
        test=test,
        autodetect=autodetect,
        datadir=datadir,
        username=user,
        password=password,
        port=port,
        host=host,
        protocol=protocol,
        specter=app.specter,
        current_version=current_version,
        error=err,
        rand=rand
    )


@app.route('/settings/auth', methods=['GET', 'POST'])
@login_required
def auth_settings():
    current_version = notify_upgrade()
    app.specter.check()
    auth = app.specter.config['auth']
    new_otp = -1
    users = None
    if current_user.is_admin and auth == "usernamepassword":
        users = [
            user
            for user in User.get_all_users(app.specter)
            if not user.is_admin
        ]
    if request.method == 'POST':
        action = request.form['action']

        if action == "save":
            if 'specter_username' in request.form:
                specter_username = request.form['specter_username']
                specter_password = request.form['specter_password']
            else:
                specter_username = None
                specter_password = None
            if current_user.is_admin:
                auth = request.form['auth']
            if specter_username:
                if current_user.username != specter_username:
                    if User.get_user_by_name(app.specter, specter_username):
                        flash(
                            'Username is already taken, please choose another one',
                            "error"
                        )
                        return render_template(
                            "settings/auth_settings.jinja",
                            auth=auth,
                            new_otp=new_otp,
                            users=users,
                            specter=app.specter,
                            current_version=current_version,
                            rand=rand
                        )
                current_user.username = specter_username
                if specter_password:
                    current_user.password = hash_password(specter_password)
                current_user.save_info(app.specter)
            if current_user.is_admin:
                app.specter.update_auth(auth)
                if auth == "rpcpasswordaspin" or auth == "usernamepassword":
                    if auth == "usernamepassword":
                        users = [
                            user
                            for user in User.get_all_users(app.specter)
                            if not user.is_admin
                        ]
                    else:
                        users = None
                    app.config['LOGIN_DISABLED'] = False
                else:
                    users = None
                    app.config['LOGIN_DISABLED'] = True

            app.specter.check()
        elif action == "adduser":
            if current_user.is_admin:
                new_otp = random.randint(100000, 999999)
                app.specter.add_new_user_otp({ 'otp': new_otp, 'created_at': time.time() })
                flash('New user link generated successfully: {}register?otp={}'.format(request.url_root, new_otp), 'info')
            else:
                flash('Error: Only the admin account can issue new registration links.', 'error')
        elif action == "deleteuser":
            delete_user = request.form['deleteuser']
            if current_user.is_admin:
                user = User.get_user(app.specter, delete_user)
                if user:
                    user.delete(app.specter)
                    users = [user for user in User.get_all_users(app.specter) if not user.is_admin]
                    flash('User {} was deleted successfully'.format(user.username), 'info')
                else:
                    flash('Error: failed to delete user, invalid user ID was given', 'error')
            else:
                flash('Error: Only the admin account can delete users', 'error')
    return render_template(
        "settings/auth_settings.jinja",
        auth=auth,
        new_otp=new_otp,
        users=users,
        specter=app.specter,
        current_version=current_version,
        rand=rand
    )


################# wallet management #####################

@app.route('/new_wallet/')
@login_required
def new_wallet_type():
    app.specter.check()
    err = None
    if app.specter.chain is None:
        err = "Configure Bitcoin Core to create wallets"
        return render_template("base.jinja", error=err, specter=app.specter, rand=rand)
    return render_template("wallet/new_wallet/new_wallet_type.jinja", specter=app.specter, rand=rand)


@app.route('/new_wallet/<wallet_type>/', methods=['GET', 'POST'])
@login_required
def new_wallet(wallet_type):
    wallet_types = ['simple', 'multisig', 'import_wallet']
    if wallet_type not in wallet_types:
        err = "Unknown wallet type requested"
        return render_template("base.jinja", specter=app.specter, rand=rand)
    app.specter.check()
    name = wallet_type.title()
    wallet_name = name
    i = 2
    err = None
    while wallet_name in app.specter.wallet_manager.wallets_names:
        wallet_name = "%s %d" % (name, i)
        i += 1

    if wallet_type == "multisig":
        sigs_total = len(app.specter.device_manager.devices)
        if sigs_total < 2:
            err = "You need more devices to do multisig"
            return render_template("base.jinja", specter=app.specter, rand=rand)
        sigs_required = sigs_total*2//3
        if sigs_required < 2:
            sigs_required = 2
    else:
        sigs_total = 1
        sigs_required = 1

    if request.method == 'POST':
        action = request.form['action']
        if action == "importwallet":
            wallet_data = json.loads(request.form['wallet_data'].replace("'", "h"))
            wallet_name = wallet_data['label'] if 'label' in wallet_data else 'Imported Wallet'
            startblock = wallet_data['blockheight'] if 'blockheight' in wallet_data else app.specter.wallet_manager.rpc.getblockcount()
            try:
                descriptor = Descriptor.parse(
                    AddChecksum(wallet_data['descriptor'].split('#')[0]),
                    testnet=app.specter.chain != 'main'
                )
                if descriptor is None:
                    err = "Invalid wallet descriptor."
            except:
                err = "Invalid wallet descriptor."
            if wallet_name in app.specter.wallet_manager.wallets_names:
                err = "Wallet with the same name already exists"

            if not err:
                try:
                    sigs_total = descriptor.multisig_N
                    sigs_required = descriptor.multisig_M
                    if descriptor.wpkh:
                        address_type = 'wpkh'
                    elif descriptor.wsh:
                        address_type = 'wsh'
                    elif descriptor.sh_wpkh:
                        address_type = 'sh-wpkh'
                    elif descriptor.sh_wsh:
                        address_type = 'sh-wsh'
                    elif descriptor.sh:
                        address_type = 'sh-wsh'
                    else:
                        address_type = 'pkh'
                    keys = []
                    cosigners = []
                    unknown_cosigners = []
                    if sigs_total == None:
                        sigs_total = 1
                        sigs_required = 1
                        descriptor.origin_fingerprint = [descriptor.origin_fingerprint]
                        descriptor.origin_path = [descriptor.origin_path]
                        descriptor.base_key = [descriptor.base_key]
                    for i in range(sigs_total):
                        cosigner_found = False
                        for device in app.specter.device_manager.devices:
                            cosigner = app.specter.device_manager.devices[device]
                            if descriptor.origin_fingerprint[i] is None:
                                descriptor.origin_fingerprint[i] = ''
                            if descriptor.origin_path[i] is None:
                                descriptor.origin_path[i] = \
                                    descriptor.origin_fingerprint[i]
                            for key in cosigner.keys:
                                if key.fingerprint + \
                                    key.derivation.replace('m', '') == \
                                    descriptor.origin_fingerprint[i] + \
                                    descriptor.origin_path[i].replace(
                                        "'", 'h'
                                        ):
                                    keys.append(key)
                                    cosigners.append(cosigner)
                                    cosigner_found = True
                                    break
                            if cosigner_found:
                                break
                        if not cosigner_found:
                            desc_key = Key.parse_xpub('[{}{}]{}'.format(
                                descriptor.origin_fingerprint[i],
                                descriptor.origin_path[i],
                                descriptor.base_key[i],
                            ))
                            unknown_cosigners.append(desc_key)
                        #     raise Exception('Could not find device with matching key to import wallet')
                    wallet_type = 'multisig' if sigs_total > 1 else 'simple'
                    createwallet = 'createwallet' in request.form
                    if createwallet:
                        wallet_name = request.form['wallet_name']
                        for i, unknown_cosigner in enumerate(unknown_cosigners):
                            unknown_cosigner_name = request.form['unknown_cosigner_{}_name'.format(i)]
                            device = app.specter.device_manager.add_device(name=unknown_cosigner_name, device_type='other', keys=[unknown_cosigner])
                            keys.append(unknown_cosigner)
                            cosigners.append(device)
                        wallet = app.specter.wallet_manager.create_wallet(wallet_name, sigs_required, address_type, keys, cosigners)
                        flash("Wallet imported successfully", "info")
                        try:
                            wallet.rpc.rescanblockchain(startblock, timeout=1)
                            app.logger.info("Rescanning Blockchain ...")
                        except requests.exceptions.ReadTimeout:
                            # this is normal behavior in our usecase
                            pass
                        except Exception as e:
                            app.logger.error("Exception while rescanning blockchain: %e" % e)
                            flash("Failed to perform rescan for wallet: %r" % e, 'error')
                        wallet.getdata()
                        return redirect("/wallets/%s/" % wallet.alias)
                    else:
                        return render_template(
                            "wallet/new_wallet/import_wallet.jinja",
                            wallet_data=json.dumps(wallet_data),
                            wallet_type=wallet_type,
                            wallet_name=wallet_name,
                            cosigners=cosigners,
                            unknown_cosigners=unknown_cosigners,
                            sigs_required=sigs_required,
                            sigs_total=sigs_total,
                            error=err,
                            specter=app.specter,
                            rand=rand
                        )
                except Exception as e:
                    err = "%r" % e

            if err:
                return render_template("wallet/new_wallet/new_wallet_type.jinja", error="Failed to import wallet: " + err, specter=app.specter, rand=rand)
        else:
            wallet_name = request.form['wallet_name']
            if wallet_name in app.specter.wallet_manager.wallets_names:
                err = "Wallet already exists"
            address_type = request.form['type']
            sigs_total = int(request.form.get('sigs_total', 1))
            sigs_required = int(request.form.get('sigs_required', 1))

        if action == 'device' and err is None:
            cosigners = [app.specter.device_manager.get_by_alias(alias) for alias in request.form.getlist('devices')]
            if len(cosigners) != sigs_total:
                err = "Select the device" if sigs_total == 1 else "Select all the cosigners"
                return render_template(
                    "wallet/new_wallet/new_wallet.jinja",
                    wallet_type=wallet_type,
                    wallet_name=wallet_name,
                    sigs_required=sigs_required,
                    sigs_total=sigs_total,
                    error=err,
                    specter=app.specter,
                    rand=rand
                )
            devices = get_devices_with_keys_by_type(app, cosigners, address_type)
            for device in devices:
                if len(device.keys) == 0:
                        err = "Device %s doesn't have keys matching this wallet type" % device.name
                        break
            return render_template(
                "wallet/new_wallet/new_wallet_keys.jinja",
                purposes=purposes, 
                wallet_type=address_type,
                wallet_name=wallet_name, 
                cosigners=devices,
                sigs_required=sigs_required, 
                sigs_total=sigs_total, 
                error=err,
                specter=app.specter,
                rand=rand
            )
        if action == 'key' and err is None:
            keys = []
            cosigners = []
            devices = []
            for i in range(sigs_total):
                try:
                    key = request.form['key%d' % i]
                    cosigner_name = request.form['cosigner%d' % i]
                    cosigner = app.specter.device_manager.get_by_alias(cosigner_name)
                    cosigners.append(cosigner)
                    for k in cosigner.keys:
                        if k.original == key:
                            keys.append(k)
                            break
                except:
                    pass
            if len(keys) != sigs_total or len(cosigners) != sigs_total:
                devices = get_devices_with_keys_by_type(app, cosigners, address_type)
                err = "Did you select enough keys?"
                return render_template(
                    "wallet/new_wallet/new_wallet_keys.jinja",
                    purposes=purposes, 
                    wallet_type=address_type,
                    wallet_name=wallet_name, 
                    cosigners=devices,
                    sigs_required=sigs_required, 
                    sigs_total=sigs_total, 
                    error=err,
                    specter=app.specter,
                    rand=rand
                )
            # create a wallet here
            wallet = app.specter.wallet_manager.create_wallet(wallet_name, sigs_required, address_type, keys, cosigners)
            app.logger.info("Created Wallet %s" % wallet_name)
            rescan_blockchain = 'rescanblockchain' in request.form
            if rescan_blockchain:
                # old wallet - import more addresses
                wallet.keypoolrefill(0, wallet.IMPORT_KEYPOOL, change=False)
                wallet.keypoolrefill(0, wallet.IMPORT_KEYPOOL, change=True)
                if 'utxo' in request.form.get('full_rescan_option'):
                    explorer = None
                    if "use_explorer" in request.form:
                        explorer = app.specter.get_default_explorer()
                    wallet.rescanutxo(explorer)
                    app.specter._info["utxorescan"] = 1
                    app.specter.utxorescanwallet = wallet.alias
                else:
                    app.logger.info("Rescanning Blockchain ...")
                    startblock = int(request.form['startblock'])
                    try:
                        wallet.rpc.rescanblockchain(startblock, timeout=1)
                    except requests.exceptions.ReadTimeout:
                        # this is normal behavior in our usecase
                        pass
                    except Exception as e:
                        app.logger.error("Exception while rescanning blockchain: %e" % e)
                        err = "%r" % e
                    wallet.getdata()
            return redirect("/wallets/%s/" % wallet.alias)

    return render_template(
        "wallet/new_wallet/new_wallet.jinja",
        wallet_type=wallet_type,
        wallet_name=wallet_name,
        sigs_required=sigs_required,
        sigs_total=sigs_total,
        error=err,
        specter=app.specter,
        rand=rand
    )


@app.route('/wallets/<wallet_alias>/')
@login_required
def wallet(wallet_alias):
    app.specter.check()
    try:
        wallet = app.specter.wallet_manager.get_by_alias(wallet_alias)
    except SpecterError as se:
        app.logger.error("SpecterError while wallet: %s" % se)
        return render_template("base.jinja", error=se, specter=app.specter, rand=rand)
    if wallet.balance["untrusted_pending"] + wallet.balance["trusted"] == 0:
        return redirect("/wallets/%s/receive/" % wallet_alias)
    else:
        return redirect("/wallets/%s/tx/" % wallet_alias)


@app.route('/wallets_overview/')
@login_required
def wallets_overview():
    app.specter.check()
    idx = int(request.args.get('idx', default=0))
    return render_template(
        "wallet/wallets_overview.jinja",
        idx=idx,
        history=True,
        specter=app.specter,
        rand=rand
    )


@app.route('/singlesig_setup_wizard/', methods=['GET', 'POST'])
@login_required
def singlesig_setup_wizard():
    app.specter.check()
    err = None
    if request.method == "POST":
        xpubs = request.form['xpubs']
        if not xpubs:
            err = "xpubs name must not be empty"
        keys, failed = Key.parse_xpubs(xpubs)
        if len(failed) > 0:
            err = "Failed to parse these xpubs:\n" + "\n".join(failed)
        device_type = request.form.get('devices')
        device_name = get_device_class(device_type).name
        i = 2
        while device_name in [
            device.name for device in app.specter.device_manager.devices.values()
        ]:
            device_name = "%s %d" % (
                get_device_class(device_type).name,
                i
            )
            i += 1
        if err is None:
            device = app.specter.device_manager.add_device(
                name=device_name,
                device_type=device_type,
                keys=keys
            )
        wallet_name = request.form['wallet_name']
        if wallet_name in app.specter.wallet_manager.wallets_names:
            err = "Wallet already exists"
        address_type = request.form['type']
        wallet_key = [
            key for key in device.keys if key.key_type == address_type and (
                key.xpub.startswith("xpub") != (app.specter.chain != 'main')
            )
        ]

        if len(wallet_key) != 1:
            err = 'Device key was not imported properly. Please make\
                sure your device is on the right network and try again.'

        if err:
            app.specter.device_manager.remove_device(
                device,
                app.specter.wallet_manager,
                bitcoin_datadir=app.specter.bitcoin_datadir,
                chain=app.specter.chain
            )
            return render_template(
                "wizards/singlesig_setup_wizard.jinja",
                error=err,
                specter=app.specter,
                rand=rand
            )
        wallet = app.specter.wallet_manager.create_wallet(
            wallet_name,
            1,
            address_type,
            wallet_key,
            [device]
        )
        app.logger.info("Created Wallet %s" % wallet_name)
        rescan_blockchain = request.form['rescan'] == 'true'
        if rescan_blockchain:
            # old wallet - import more addresses
            wallet.keypoolrefill(0, wallet.IMPORT_KEYPOOL, change=False)
            wallet.keypoolrefill(0, wallet.IMPORT_KEYPOOL, change=True)
            explorer = None
            if "use_explorer" in request.form:
                explorer = app.specter.get_default_explorer()
            wallet.rescanutxo(explorer)
            app.specter._info["utxorescan"] = 1
            app.specter.utxorescanwallet = wallet.alias
        return redirect("/wallets/%s/" % wallet.alias)
    return render_template(
        "wizards/singlesig_setup_wizard.jinja",
        specter=app.specter,
        rand=rand
    )


@app.route('/wallets/<wallet_alias>/tx/')
@login_required
def wallet_tx(wallet_alias):
    return redirect("/wallets/%s/tx/history" % wallet_alias)


@app.route('/wallets/<wallet_alias>/tx/history/')
@login_required
def wallet_tx_history(wallet_alias):
    app.specter.check()
    try:
        wallet = app.specter.wallet_manager.get_by_alias(wallet_alias)
    except SpecterError as se:
        app.logger.error("SpecterError while wallet_tx: %s" % se)
        return render_template("base.jinja", error=se, specter=app.specter, rand=rand)
    idx = int(request.args.get('idx', default=0))

    return render_template("wallet/history/txs/wallet_tx.jinja", idx=idx, wallet_alias=wallet_alias, wallet=wallet, history=True, specter=app.specter, rand=rand)

@app.route('/wallets/<wallet_alias>/tx/utxo/', methods=['GET', 'POST'])
@login_required
def wallet_tx_utxo(wallet_alias):
    app.specter.check()
    try:
        wallet = app.specter.wallet_manager.get_by_alias(wallet_alias)
    except SpecterError as se:
        app.logger.error("SpecterError while wallet_addresses: %s" % se)
        return render_template("base.jinja", error=se, specter=app.specter, rand=rand)
    viewtype = 'address' if request.args.get('view') != 'label' else 'label'
    if request.method == "POST":
        action = request.form['action']
        if action == "updatelabel":
            label = request.form['label']
            account = request.form['account']
            if viewtype == 'address':
                wallet.setlabel(account, label)
            else:
                for address in wallet.addresses_on_label(account):
                    wallet.setlabel(address, label)
                wallet.getdata()
    return render_template("wallet/history/utxo/wallet_utxo.jinja", wallet_alias=wallet_alias, wallet=wallet, history=False, viewtype=viewtype, specter=app.specter, rand=rand)

@app.route('/wallets/<wallet_alias>/receive/', methods=['GET', 'POST'])
@login_required
def wallet_receive(wallet_alias):
    app.specter.check()
    try:
        wallet = app.specter.wallet_manager.get_by_alias(wallet_alias)
    except SpecterError as se:
        app.logger.error("SpecterError while wallet_receive: %s" % se)
        return render_template("base.jinja", error=se, specter=app.specter, rand=rand)
    if request.method == "POST":
        action = request.form['action']
        if action == "newaddress":
            wallet.getnewaddress()
        elif action == "updatelabel":
            label = request.form['label']
            wallet.setlabel(wallet.address, label)
    if wallet.is_current_address_used:
        wallet.getnewaddress()
    return render_template("wallet/receive/wallet_receive.jinja", wallet_alias=wallet_alias, wallet=wallet, specter=app.specter, rand=rand)

@app.route('/get_fee/<blocks>')
@login_required
def fees(blocks):
    res = app.specter.estimatesmartfee(int(blocks))
    return res


@app.route('/get_txout_set_info')
@login_required
def txout_set_info():
    res = app.specter.rpc.gettxoutsetinfo()
    return res


@app.route('/wallets/<wallet_alias>/send')
@login_required
def wallet_send(wallet_alias):
    app.specter.check()
    try:
        wallet = app.specter.wallet_manager.get_by_alias(wallet_alias)
    except SpecterError as se:
        app.logger.error("SpecterError while wallet_send: %s" % se)
        return render_template("base.jinja", error=se, specter=app.specter, rand=rand)
    if len(wallet.pending_psbts) > 0:
        return redirect(url_for('wallet_sendpending', wallet_alias=wallet_alias))
    else:
        return redirect(url_for('wallet_sendnew', wallet_alias=wallet_alias))

@app.route('/wallets/<wallet_alias>/send/new', methods=['GET', 'POST'])
@login_required
def wallet_sendnew(wallet_alias):
    app.specter.check()
    try:
        wallet = app.specter.wallet_manager.get_by_alias(wallet_alias)
    except SpecterError as se:
        app.logger.error("SpecterError while wallet_send: %s" % se)
        return render_template("base.jinja", error=se, specter=app.specter, rand=rand)
    psbt = None
    addresses = [""]
    labels = [""]
    amounts = [0]
    fee_rate = 0.0
    err = None
    ui_option = 'ui'
    recipients_txt = ''
    if request.method == "POST":
        action = request.form['action']
        if action == "createpsbt":
            i = 0
            addresses = []
            labels = []
            amounts = []
            ui_option = request.form.get('ui_option')
            if 'ui' in ui_option:
                while 'address_{}'.format(i) in request.form:
                    addresses.append(request.form['address_{}'.format(i)])
                    amounts.append(
                        float(request.form['btc_amount_{}'.format(i)])
                    )
                    labels.append(request.form['label_{}'.format(i)])
                    if request.form['label_{}'.format(i)] != '':
                        wallet.setlabel(addresses[i], labels[i])
                    i += 1
            else:
                recipients_txt = request.form['recipients']
                for output in recipients_txt.splitlines():
                    addresses.append(output.split(',')[0].strip())
                    if request.form.get('amount_unit_text') == 'sat':
                        amounts.append(
                            float(output.split(',')[1].strip()) / 1e8
                        )
                    else:
                        amounts.append(float(output.split(',')[1].strip()))
            subtract = bool(request.form.get("subtract", False))
            subtract_from = int(request.form.get("subtract_from", 1)) - 1
            selected_coins = request.form.getlist('coinselect')
            app.logger.info("selected coins: {}".format(selected_coins))
            if 'dynamic' in request.form.get('fee_options'):
                fee_rate = float(request.form.get('fee_rate_dynamic')) * 1e5
            else:
                if request.form.get('fee_rate'):
                    fee_rate = float(request.form.get('fee_rate'))
            try:
                psbt = wallet.createpsbt(
                    addresses,
                    amounts,
                    subtract=subtract,
                    subtract_from=subtract_from,
                    fee_rate=fee_rate,
                    selected_coins=selected_coins,
                    readonly='estimate_fee' in request.form
                )
                if psbt is None:
                    err = "Probably you don't have enough funds, or something else..."
                else:
                    # calculate new amount if we need to subtract
                    if subtract:
                        for v in psbt["tx"]["vout"]:
                            if addresses[0] in v["scriptPubKey"]["addresses"]:
                                amounts[0] = v["value"]
            except Exception as e:
                err = e
            if err is None:
                if 'estimate_fee' in request.form:
                    return psbt
                return render_template("wallet/send/sign/wallet_send_sign_psbt.jinja", psbt=psbt, labels=labels, 
                                                    wallet_alias=wallet_alias, wallet=wallet, 
                                                    specter=app.specter, rand=rand)
        elif action == "importpsbt":
            try:
                b64psbt = "".join(request.form["rawpsbt"].split())
                psbt = wallet.importpsbt(b64psbt)
            except Exception as e:
                flash("Could not import PSBT: %s" % e, "error")
                return redirect(url_for('wallet_importpsbt', wallet_alias=wallet_alias))
            return render_template("wallet/send/sign/wallet_send_sign_psbt.jinja", psbt=psbt, labels=labels, 
                                                wallet_alias=wallet_alias, wallet=wallet, 
                                                specter=app.specter, rand=rand)
        elif action == "openpsbt":
            psbt = ast.literal_eval(request.form["pending_psbt"])
            return render_template("wallet/send/sign/wallet_send_sign_psbt.jinja", psbt=psbt, labels=labels, 
                                                wallet_alias=wallet_alias, wallet=wallet, 
                                                specter=app.specter, rand=rand)
        elif action == 'deletepsbt':
            try:
                wallet.delete_pending_psbt(ast.literal_eval(request.form["pending_psbt"])["tx"]["txid"])
            except Exception as e:
                flash("Could not delete Pending PSBT!", "error")
        elif action == 'signhotwallet':
            passphrase = request.form['passphrase']
            psbt = ast.literal_eval(request.form["psbt"])
            b64psbt = wallet.pending_psbts[psbt['tx']['txid']]['base64']
            device = request.form['device']
            if 'devices_signed' not in psbt or device not in psbt['devices_signed']:
                try:
                    signed_psbt = app.specter.device_manager.get_by_alias(device).sign_psbt(b64psbt, wallet, passphrase)
                    if signed_psbt['complete']:
                        if 'devices_signed' not in psbt:
                            psbt['devices_signed'] = []
                        # TODO: This uses device name, but should use device alias...
                        psbt['devices_signed'].append(app.specter.device_manager.get_by_alias(device).name)
                        psbt['sigs_count'] = len(psbt['devices_signed'])
                        raw = wallet.rpc.finalizepsbt(b64psbt)
                        if "hex" in raw:
                            psbt["raw"] = raw["hex"]
                    signed_psbt = signed_psbt['psbt']
                except Exception as e:
                    signed_psbt = None
                    flash("Failed to sign PSBT: %s" % e, "error")
            else:
                signed_psbt = None
                flash("Device already signed the PSBT", "error")
            return render_template("wallet/send/sign/wallet_send_sign_psbt.jinja", signed_psbt=signed_psbt, psbt=psbt, labels=labels, 
                                                wallet_alias=wallet_alias, wallet=wallet, 
                                                specter=app.specter, rand=rand)
    return render_template("wallet/send/new/wallet_send.jinja", psbt=psbt, ui_option=ui_option, recipients_txt=recipients_txt,
                                                labels=labels, wallet_alias=wallet_alias, wallet=wallet, 
                                                specter=app.specter, rand=rand, error=err)

@app.route('/wallets/<wallet_alias>/send/import')
@login_required
def wallet_importpsbt(wallet_alias):
    app.specter.check()
    try:
        wallet = app.specter.wallet_manager.get_by_alias(wallet_alias)
    except SpecterError as se:
        app.logger.error("SpecterError while wallet_send: %s" % se)
        return render_template("base.jinja", error=se, specter=app.specter, rand=rand)
    err = None
    return render_template("wallet/send/import/wallet_importpsbt.jinja", 
                                                wallet_alias=wallet_alias, wallet=wallet, 
                                                specter=app.specter, rand=rand, error=err)

@app.route('/wallets/<wallet_alias>/send/pending/', methods=['GET', 'POST'])
@login_required
def wallet_sendpending(wallet_alias):
    app.specter.check()
    try:
        wallet = app.specter.wallet_manager.get_by_alias(wallet_alias)
    except SpecterError as se:
        app.logger.error("SpecterError while wallet_sendpending: %s" % se)
        return render_template("base.jinja", error=se, specter=app.specter, rand=rand)
    if request.method == "POST":
        action = request.form['action']
        if action == 'deletepsbt':
            try:
                wallet.delete_pending_psbt(ast.literal_eval(request.form["pending_psbt"])["tx"]["txid"])
            except Exception as e:
                app.logger.error("Could not delete Pending PSBT: %s" % e)
                flash("Could not delete Pending PSBT!", "error")
    pending_psbts = wallet.pending_psbts
    ######## Migration to multiple recipients format ###############
    for psbt in pending_psbts:
        if not isinstance(pending_psbts[psbt]['address'], list):
            pending_psbts[psbt]['address'] = [pending_psbts[psbt]['address']]
            pending_psbts[psbt]['amount'] = [pending_psbts[psbt]['amount']]
    ###############################################################
    return render_template("wallet/send/pending/wallet_sendpending.jinja", pending_psbts=pending_psbts,
                                                wallet_alias=wallet_alias, wallet=wallet, 
                                                specter=app.specter) 


@app.route('/wallets/<wallet_alias>/settings/', methods=['GET','POST'])
@login_required
def wallet_settings(wallet_alias):
    app.specter.check()
    error = None
    try:
        wallet = app.specter.wallet_manager.get_by_alias(wallet_alias)
    except SpecterError as se:
        app.logger.error("SpecterError while wallet_receive: %s" % se)
        return render_template("base.jinja", error=se, specter=app.specter, rand=rand)
    if request.method == "POST":
        action = request.form['action']
        if action == "rescanblockchain":
            startblock = int(request.form['startblock'])
            try:
                res = wallet.rpc.rescanblockchain(startblock, timeout=1)
            except requests.exceptions.ReadTimeout:
                # this is normal behaviour in our usecase
                pass
            except Exception as e:
                app.logger.error("%s while rescanblockchain" % e)
                error = "%r" % e
            wallet.getdata()
        elif action == "abortrescan":
            res = wallet.rpc.abortrescan()
            if not res:
                error="Failed to abort rescan. Maybe already complete?"
            wallet.getdata()
        elif action == "rescanutxo":
            explorer = None
            if "use_explorer" in request.form:
                explorer = app.specter.get_default_explorer()
            wallet.rescanutxo(explorer)
            app.specter._info["utxorescan"] = 1
            app.specter.utxorescanwallet = wallet.alias
        elif action == "abortrescanutxo":
            app.specter.abortrescanutxo()
            app.specter._info["utxorescan"] = None
            app.specter.utxorescanwallet = None
        elif action == "keypoolrefill":
            delta = int(request.form['keypooladd'])
            wallet.keypoolrefill(wallet.keypool, wallet.keypool + delta)
            wallet.keypoolrefill(wallet.change_keypool, wallet.change_keypool + delta, change=True)
            wallet.getdata()
        elif action == "deletewallet":
            app.specter.wallet_manager.delete_wallet(
                wallet, app.specter.bitcoin_datadir, app.specter.chain
            )
            response = redirect(url_for('index'))
            return response
        elif action == "rename":
            wallet_name = request.form['newtitle']
            if wallet_name in app.specter.wallet_manager.wallets_names:
                error = "Wallet already exists"
            else:
                app.specter.wallet_manager.rename_wallet(wallet, wallet_name)

        return render_template(
            "wallet/settings/wallet_settings.jinja",
            purposes=purposes,
            wallet_alias=wallet_alias,
            wallet=wallet,
            specter=app.specter,
            rand=rand,
            error=error
        )
    else:
        return render_template(
            "wallet/settings/wallet_settings.jinja", 
            purposes=purposes,
            wallet_alias=wallet_alias,
            wallet=wallet, 
            specter=app.specter,
            rand=rand, 
            error=error
        )

################# devices management #####################

@app.route('/new_device/', methods=['GET', 'POST'])
@login_required
def new_device():
    app.specter.check()
    err = None
    device_type = ""
    device_name = ""
    xpubs = ""
    strength = 128
    mnemonic = generate_mnemonic(strength=strength)
    if request.method == 'POST':
        action = request.form['action']
        device_type = request.form['device_type']
        device_name = request.form['device_name']
        if action == "newcolddevice":
            if not device_name:
                err = "Device name must not be empty"
            elif device_name in app.specter.device_manager.devices_names:
                err = "Device with this name already exists"
            xpubs = request.form['xpubs']
            if not xpubs:
                err = "xpubs name must not be empty"
            keys, failed = Key.parse_xpubs(xpubs)
            if len(failed) > 0:
                err = "Failed to parse these xpubs:\n" + "\n".join(failed)
            if err is None:
                device = app.specter.device_manager.add_device(name=device_name, device_type=device_type, keys=keys)
                return redirect("/devices/%s/" % device.alias)
        elif action == "newhotdevice":
            if not device_name:
                err = "Device name must not be empty"
            elif device_name in app.specter.device_manager.devices_names:
                err = "Device with this name already exists"
            if len(request.form['mnemonic'].split(' ')) not in [12, 15, 18, 21, 24]:
                err = "Invalid mnemonic entered: Must contain either: 12, 15, 18, 21, or 24 words."
            mnemo = Mnemonic('english')
            if not mnemo.check(request.form['mnemonic']):
                err = "Invalid mnemonic entered."
            if err is None:
                mnemonic = request.form['mnemonic']
                passphrase = request.form['passphrase']
                device = app.specter.device_manager.add_device(name=device_name, device_type=device_type, keys=[])
                device.setup_device(mnemonic, passphrase, app.specter.wallet_manager, app.specter.chain != 'main')
                return redirect("/devices/%s/" % device.alias)
        elif action == 'generatemnemonic':
            strength = int(request.form['strength'])
            mnemonic = generate_mnemonic(strength=strength)
    return render_template("device/new_device.jinja", device_type=device_type, 
                            device_name=device_name, xpubs=xpubs, 
                            mnemonic=mnemonic, strength=strength, 
                            error=err, specter=app.specter, rand=rand)

@app.route('/devices/<device_alias>/', methods=['GET', 'POST'])
@login_required
def device(device_alias):
    app.specter.check()
    err = None
    try:
        device = app.specter.device_manager.get_by_alias(device_alias)
    except:
        return render_template("base.jinja", error="Device not found", specter=app.specter, rand=rand)
    wallets = device.wallets(app.specter.wallet_manager)
    if request.method == 'POST':
        action = request.form['action']
        if action == "forget":
            if len(wallets) != 0:
                err = "Device could not be removed since it is used in wallets: {}.\nYou must delete those wallets before you can remove this device.".format([wallet.name for wallet in wallets])
            else:
                app.specter.device_manager.remove_device(
                    device,
                    app.specter.wallet_manager,
                    bitcoin_datadir=app.specter.bitcoin_datadir,
                    chain=app.specter.chain
                )
                return redirect("/")
        elif action == "delete_key":
            key = request.form['key']
            device.remove_key(Key.from_json({ 'original': key }))
        elif action == "add_keys":
            return render_template("device/new_device.jinja", 
                    device=device, device_alias=device_alias, specter=app.specter, rand=rand)
        elif action == "morekeys":
            # refactor to fn
            xpubs = request.form['xpubs']
            keys, failed = Key.parse_xpubs(xpubs)
            err = None
            if len(failed) > 0:
                err = "Failed to parse these xpubs:\n" + "\n".join(failed)
                return render_template("device/new_device.jinja", 
                        device=device, device_alias=device_alias, xpubs=xpubs, error=err, specter=app.specter, rand=rand)
            if err is None:
                device.add_keys(keys)
        elif action == "settype":
            device_type = request.form['device_type']
            device.set_type(device_type)
    device = copy.deepcopy(device)
    device.keys.sort(key=lambda k: k.metadata["chain"] + k.metadata["purpose"], reverse=True)
    return render_template("device/device.jinja", 
            device=device, device_alias=device_alias, purposes=purposes, wallets=wallets, error=err, specter=app.specter, rand=rand)


############### filters ##################

@app.template_filter('datetime')
def timedatetime(s):
    return format(datetime.fromtimestamp(s), "%d.%m.%Y %H:%M")


@app.template_filter('btcamount')
def btcamount(value):
    value = round(float(value),8)
    return "{:,.8f}".format(value).rstrip("0").rstrip(".")

@app.template_filter('btc2sat')
def btc2sat(value):
    value = int(round(float(value)*1e8))
    return f"{value}"

@app.template_filter('feerate')
def feerate(value):
    value = float(value)*1e8
    # workaround for minimal fee rate
    # because 1.01 doesn't look nice
    if value <= 1.02:
        value = 1
    return "{:,.2f}".format(value).rstrip("0").rstrip(".")

@app.template_filter('btcunitamount')
def btcunitamount(value):
    if app.specter.unit != 'sat':
        return btcamount(value)
    value = float(value)
    return "{:,.0f}".format(round(value * 1e8))


@app.template_filter('bytessize')
def bytessize(value):
    value = float(value)
    return '{:,.0f}'.format(value / float(1 << 30)) + " GB"


def notify_upgrade():
    ''' If a new version is available, notifies the user via flash 
        that there is an upgrade to specter.desktop
        :return the current version
    '''
    if app.specter.version.upgrade:
        flash(f"Upgrade notification: new version {app.specter.version.latest} is available.", "info")
    return app.specter.version.current<|MERGE_RESOLUTION|>--- conflicted
+++ resolved
@@ -16,13 +16,8 @@
 from flask_login.config import EXEMPT_METHODS
 
 
-<<<<<<< HEAD
-from .helpers import (alias, get_devices_with_keys_by_type, 
-                      get_loglevel, get_version_info, set_loglevel, 
-=======
 from .helpers import (alias, get_devices_with_keys_by_type,
-                      get_loglevel, run_shell, set_loglevel,
->>>>>>> 1d175c76
+                      get_loglevel, set_loglevel,
                       bcur2base64, get_txid, generate_mnemonic,
                       get_startblock_by_chain, fslock)
 from .util.shell import run_shell
