import logging
from logging.config import dictConfig
import os
import sys
import time
from stem.control import Controller
from .util.tor import stop_hidden_services, start_hidden_service
import click

from .server import create_app, init_app
from .helpers import set_loglevel

from os import path
import signal


@click.group()
def cli():
    pass


@cli.command()
@click.option("--daemon", is_flag=True)
@click.option("--stop", is_flag=True)
@click.option("--restart", is_flag=True)
@click.option("--force", is_flag=True)
# options below can help to run it on a remote server,
# but better use nginx
@click.option("--port")  # default - 25441 set to 80 for http, 443 for https
# set to 0.0.0.0 to make it available outside
@click.option("--host", default="127.0.0.1")
# for https:
@click.option("--cert")
@click.option("--key")
@click.option("--debug/--no-debug", default=None)
@click.option("--tor", is_flag=True)
@click.option("--hwibridge", is_flag=True)
def server(daemon, stop, restart, force, port, host, cert, key, debug, tor, hwibridge):
    # create an app to get Specter instance
    # and it's data folder
    app = create_app()
    app.app_context().push()
    init_app(app, hwibridge=hwibridge)

    # we will store our daemon PID here
    pid_file = path.join(app.specter.data_folder, "daemon.pid")
    toraddr_file = path.join(app.specter.data_folder, "onion.txt")
    # check if pid file exists
    if path.isfile(pid_file):
        # if we need to stop daemon
        if stop or restart:
            print("Stopping the Specter server...")
            with open(pid_file) as f:
                pid = int(f.read())
            os.kill(pid, signal.SIGTERM)
            time.sleep(0.3)
            try:
                os.remove(pid_file)
            except Exception:
                pass
        elif daemon:
            if not force:
                print(
                    f'PID file "{pid_file}" already exists. \
                        Use --force to overwrite'
                )
                return
            else:
                os.remove(pid_file)
        if stop:
            return
    else:
        if stop or restart:
            print(f'Can\'t find PID file "{pid_file}"')
            if stop:
                return

    # watch templates folder to reload when something changes
    extra_dirs = ["templates"]
    extra_files = extra_dirs[:]
    for extra_dir in extra_dirs:
        for dirname, dirs, files in os.walk(extra_dir):
            for filename in files:
                filename = os.path.join(dirname, filename)
                if os.path.isfile(filename):
                    extra_files.append(filename)

    # if port is not defined - get it from environment
    if port is None:
        port = int(os.getenv("PORT", 25441))
    else:
        port = int(port)

    # certificates
    if cert is None:
        cert = os.getenv("CERT", None)
    if key is None:
        key = os.getenv("KEY", None)

    protocol = "http"
    kwargs = {
        "host": host,
        "port": port,
        "extra_files": extra_files,
    }
    if cert is not None and key is not None:
        cert = os.path.abspath(cert)
        key = os.path.abspath(key)
        kwargs["ssl_context"] = (cert, key)
        protocol = "https"

    if hwibridge:
        print(
            " * Running HWI Bridge mode.\n"
            " * You can configure access to the API "
            "at: %s://%s:%d/hwi/settings" % (protocol, host, port)
        )

    # debug is false by default
    def run(debug=debug):
        try:
            app.controller = Controller.from_port()
        except Exception:
            app.controller = None
        try:
            port = 5000  # default flask port
            if "port" in kwargs:
                port = kwargs["port"]
            else:
                kwargs["port"] = port
            # if we have certificates
            if "ssl_context" in kwargs:
                tor_port = 443
            else:
                tor_port = 80
            app.port = port
            app.tor_port = tor_port
            app.save_tor_address_to = toraddr_file
<<<<<<< HEAD
            if debug:
                set_loglevel(app,"DEBUG")
                logging
            if debug and (tor or os.getenv('CONNECT_TOR') == 'True'):
                print(" * Warning: Cannot use Tor in debug mode. \
                      Starting in production mode instead.")
=======
            if debug and (tor or os.getenv("CONNECT_TOR") == "True"):
                print(
                    " * Warning: Cannot use Tor in debug mode. \
                      Starting in production mode instead."
                )
>>>>>>> 57025593
                debug = False
            if tor or os.getenv("CONNECT_TOR") == "True":
                try:
                    app.tor_enabled = True
                    start_hidden_service(app)
                except Exception as e:
                    print(f" * Failed to start Tor hidden service: {e}")
                    print(" * Continuing process with Tor disabled")
                    app.tor_service_id = None
                    app.tor_enabled = False
            else:
                app.tor_service_id = None
                app.tor_enabled = False
            app.run(debug=debug, **kwargs)
            stop_hidden_services(app)
        finally:
            if app.controller is not None:
                app.controller.close()

    # check if we should run a daemon or not
    if daemon or restart:
        print("Starting server in background...")
        print(" * Hopefully running on %s://%s:%d/" % (protocol, host, port))
        # macOS + python3.7 is buggy
        if sys.platform == "darwin" and (
            sys.version_info.major == 3 and sys.version_info.minor < 8
        ):
            print(
                " * WARNING: --daemon mode might not \
                   work properly in python 3.7 and lower \
                   on MacOS. Upgrade to python 3.8+"
            )
        from daemonize import Daemonize

        d = Daemonize(app="specter", pid=pid_file, action=run)
        d.start()
    else:
        # if not a daemon we can use DEBUG
        if debug is None:
            debug = app.config["DEBUG"]
        run(debug=debug)


@cli.command()
@click.option("--debug/--no-debug", default=False)
@click.option("--mining/--no-mining", default=True)
@click.option("--docker-tag", "docker_tag", default="latest")
def bitcoind(debug, mining, docker_tag):
    import docker

    from .bitcoind import BitcoindDockerController, fetch_wallet_addresses_for_mining

    logging.getLogger().setLevel(logging.INFO)
    mining_every_x_seconds = 15
    if debug:
        logging.getLogger().setLevel(logging.DEBUG)
    click.echo("    --> starting or detecting container")
    my_bitcoind = BitcoindDockerController(docker_tag=docker_tag)
    try:
        my_bitcoind.start_bitcoind()
    except docker.errors.ImageNotFound:
        click.echo(f"    --> Image with tag {docker_tag} does not exist!")
        click.echo(
            f"    --> Try to download first with docker pull \
                     registry.gitlab.com/cryptoadvance/specter-desktop\
                     /python-bitcoind:{docker_tag}"
        )
        sys.exit(1)
    tags_of_image = [
        image.split(":")[-1] for image in my_bitcoind.btcd_container.image.tags
    ]
    if docker_tag not in tags_of_image:
        click.echo(
            "    --> The running docker container is not \
                            the tag you requested!"
        )
        click.echo(
            "    --> please stop first with docker stop {}".format(
                my_bitcoind.btcd_container.id
            )
        )
        sys.exit(1)
    click.echo("    --> containerImage: %s" % my_bitcoind.btcd_container.image.tags)
    click.echo("    -->            url: %s" % my_bitcoind.rpcconn.render_url())
    click.echo("    --> user, password: bitcoin, secret")
    click.echo("    -->     host, port: localhost, 18443")
    click.echo(
        "    -->    bitcoin-cli: bitcoin-cli -regtest -rpcuser=bitcoin \
            -rpcpassword=secret getblockchaininfo "
    )
    if mining:
        click.echo(
            "    --> Now, mining a block every %i seconds. \
            Avoid it via --no-mining"
            % mining_every_x_seconds
        )
        # Get each address some coins
        try:
            for address in fetch_wallet_addresses_for_mining():
                my_bitcoind.mine(address=address)
        except FileNotFoundError:
            # might happen if there no ~/.specter folder yet
            pass

        # make them spendable
        my_bitcoind.mine(block_count=100)
        click.echo("    --> ", nl=False)
        i = 0
        while True:
            my_bitcoind.mine()
            click.echo("%i" % (i % 10), nl=False)
            if i % 10 == 9:
                click.echo(" ", nl=False)
            i += 1
            if i >= 50:
                i = 0
                click.echo(" ")
                click.echo("    --> ", nl=False)
            time.sleep(mining_every_x_seconds)


if __name__ == "__main__":
    # central and early configuring of logging see
    # https://flask.palletsprojects.com/en/1.1.x/logging/#basic-configuration
    dictConfig(
        {
            "version": 1,
            "formatters": {
                "default": {
                    "format": "[%(asctime)s] %(levelname)s in %(module)s: %(message)s",
                }
            },
            "handlers": {
                "wsgi": {
                    "class": "logging.StreamHandler",
                    "stream": "ext://flask.logging.wsgi_errors_stream",
                    "formatter": "default",
                }
            },
            "root": {"level": "INFO", "handlers": ["wsgi"]},
        }
    )
    cli()<|MERGE_RESOLUTION|>--- conflicted
+++ resolved
@@ -136,20 +136,11 @@
             app.port = port
             app.tor_port = tor_port
             app.save_tor_address_to = toraddr_file
-<<<<<<< HEAD
-            if debug:
-                set_loglevel(app,"DEBUG")
-                logging
-            if debug and (tor or os.getenv('CONNECT_TOR') == 'True'):
-                print(" * Warning: Cannot use Tor in debug mode. \
-                      Starting in production mode instead.")
-=======
             if debug and (tor or os.getenv("CONNECT_TOR") == "True"):
                 print(
                     " * Warning: Cannot use Tor in debug mode. \
                       Starting in production mode instead."
                 )
->>>>>>> 57025593
                 debug = False
             if tor or os.getenv("CONNECT_TOR") == "True":
                 try:
