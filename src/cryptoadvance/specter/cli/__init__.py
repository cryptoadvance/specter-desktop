--- conflicted
+++ resolved
@@ -5,11 +5,8 @@
 import click
 
 from .cli_noded import bitcoind, elementsd
-<<<<<<< HEAD
 from .cli_ext import ext
-=======
 from .cli_server import server
->>>>>>> 22042f4b
 
 logger = logging.getLogger(__name__)
 
