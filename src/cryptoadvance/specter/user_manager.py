import os
import json
import logging
<<<<<<< HEAD
from .helpers import alias, load_jsons
from .persistence import fslock
=======
>>>>>>> 2123e950
from .persistence import (
    read_json_file,
    write_json_file,
    delete_json_file,
    delete_folder,
)
from .user import User, hash_password
from flask_login import current_user

logger = logging.getLogger(__name__)


class UserManager:
    """
    The UserManager can manage users
    """

    # of them via json-files in an empty data folder
    def __init__(self, specter):
        self.specter = specter
        self.data_folder = specter.data_folder
        self.update()

    @property
    def users_file(self):
        return os.path.join(self.data_folder, "users.json")

    def load_users(self):
        # if users.json file exists - load from it
        if os.path.isfile(self.users_file):
            users = read_json_file(self.users_file)
        # otherwise - create one and assign unique id
        else:
            users = [
                {
                    "id": "admin",
                    "username": "admin",
                    "password": hash_password("admin"),
                    "is_admin": True,
                }
            ]
        # convert to User instances
        self.users = [User.from_json(u) for u in users]
        if not os.path.isfile(self.users_file):
            self.save()

    def update(self):
        self.load_users()

    def save(self):
        users_json = [u.json for u in self.users]
        write_json_file(users_json, self.users_file)

    def add_user(self, user):
        if user not in self.users:
            self.users.append(user)
            user.manager = self
        self.save()  # save files
        return self.get_user(user)

    @property
    def admin(self):
        """There is always one admin"""
        for u in self.users:
            if u.is_admin:
                return u

    def get_user(self, user=None):
        """
        Converts from flask_login user to a User in the system.
        Admin by default.
        """
        # get by string
        if user is None:
            user = current_user
        if isinstance(user, str):
            return self.get_by_uid(user)
        if user and not user.is_anonymous:
            if user in self.users:
                return self.get_by_uid(user.id)
        return self.admin

    def get_user_by_username(self, username):
        for u in self.users:
            if u.username == username:
                return u

    @property
    def user(self):
        """User in current context, admin if no context"""
        return self.get_user(current_user)

    def get_by_uid(self, uid):
        for u in self.users:
            if u.id == uid:
                return u
        logger.error("Could not find user %s" % uid)

    def delete_user(self, user):
        self.users.remove(user)
        self.save()<|MERGE_RESOLUTION|>--- conflicted
+++ resolved
@@ -1,16 +1,13 @@
 import os
 import json
 import logging
-<<<<<<< HEAD
 from .helpers import alias, load_jsons
-from .persistence import fslock
-=======
->>>>>>> 2123e950
 from .persistence import (
     read_json_file,
     write_json_file,
     delete_json_file,
     delete_folder,
+    fslock
 )
 from .user import User, hash_password
 from flask_login import current_user
