--- conflicted
+++ resolved
@@ -58,17 +58,9 @@
 
     def _update_keys(self):
         with fslock:
-<<<<<<< HEAD
             content = read_json_file(self.fullpath)
             content['keys'] = [key.json for key in self.keys]
             write_json_file(content, self.fullpath)
-=======
-            with open(self.fullpath, "r") as f:
-                content = json.load(f)
-            content["keys"] = [key.json for key in self.keys]
-            with open(self.fullpath, "w") as f:
-                json.dump(content, f, indent=4)
->>>>>>> 57025593
         self.manager.update()
 
     def remove_key(self, key):
