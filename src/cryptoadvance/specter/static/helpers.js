window.addEventListener('load', (event) => {
	let main = document.getElementsByTagName("main")[0];
	main.addEventListener('click', (event) => {
		side_content = document.getElementById("side-content")
		if (side_content != null) {
			side_content.classList.remove("active");
		}
	});
	let menubtn = document.getElementById("menubtn");
	if (menubtn != null) {
		menubtn.addEventListener('click', (event) => {
			document.getElementById("side-content").classList.add("active");
			event.stopPropagation();
		});
	}
});

document.addEventListener("errormsg", (e)=>{
	if(!("timeout" in e.detail)){
		e.detail.timeout = 0;
	}
	showError(e.detail.message, e.detail.timeout);
});
document.addEventListener("notification", (e)=>{
	if(!("timeout" in e.detail)){
		e.detail.timeout = 3000;
	}
	showNotification(e.detail.message, e.detail.timeout);
});

document.addEventListener("updateAddressLabel", function (e) {
	document.querySelectorAll('address-label').forEach(el => {
		let event = new CustomEvent('updateAddressLabel', { detail: e.detail });
		return el.dispatchEvent(event);
	});

	// TODO: Needed currently for all custom elements containing <address-label>
	// Find an alternative which would work regardless of shadowRoot
	if (document.querySelector('tx-table')) {
		document.querySelector('tx-table').shadowRoot.querySelectorAll('tx-row').forEach(el => {
			el.shadowRoot.querySelectorAll('address-label').forEach(el => {
				let event = new CustomEvent('updateAddressLabel', { detail: e.detail });
				return el.dispatchEvent(event);
			});
		});
	}

	if (document.querySelector('addresses-table')) {
		document.querySelector('addresses-table').shadowRoot.querySelectorAll('address-row').forEach(el => {
			el.shadowRoot.querySelectorAll('address-label').forEach(el => {
				let event = new CustomEvent('updateAddressLabel', { detail: e.detail });
				return el.dispatchEvent(event);
			});
		});
	}
	
	if (document.querySelector('address-data')) {
		document.querySelector('address-data').shadowRoot.querySelectorAll('address-label').forEach(el => {
			let event = new CustomEvent('updateAddressLabel', { detail: e.detail });
			return el.dispatchEvent(event);
		});
	}
});
function showError(msg, timeout=0) {
	return showNotification(msg, timeout, "error");
}
function showNotification(msg, timeout=3000, type="primary") {
	let el = document.createElement("message-box");
	el.setAttribute("type", type);
	el.setAttribute("timeout", timeout);
	el.innerHTML = msg;
	document.getElementById("messages").appendChild(el);
	el.addEventListener('click', (e)=>{
		document.getElementById("messages").removeChild(el);
	});
	return el;
}

function copyText(value, msg) {
	try {
		var element = document.createElement("p");
		document.getElementsByTagName("body")[0].appendChild(element);
		element.textContent = value;
		var selection = document.getSelection();
		var range = document.createRange();
		range.selectNodeContents(element);
		selection.removeAllRanges();
		selection.addRange(range);
		document.execCommand("copy");
		selection.removeAllRanges();
		document.getElementsByTagName("body")[0].removeChild(element);
		showNotification(msg);
	}
	catch (err) {
		showError('Unable to copy text');
	}
}
async function wait(ms){
	return new Promise(resolve => {
		setTimeout(resolve, ms);
	});
}
function capitalize(str){
	return str.charAt(0).toUpperCase()+str.substring(1);
}

// Enable navigation loader
window.addEventListener('beforeunload', function (e) {
	// half a second delay before we show it
	window.setTimeout(()=>{
		document.getElementById("pageloader").style.display = 'block';
	}, 200);
});

// toggle a navbar on mobile view
function toggleMobileNav(btn, openImg, collapseImg) {
	var x = btn.parentNode;
	if (x.className === "row collapse-on-mobile") {
		x.className += " responsive";
		btn.children[0].src = collapseImg;
	} else {
		x.className = "row collapse-on-mobile";
		btn.children[0].src = openImg;
	}
}

function numberWithCommas(x) {
	x = parseFloat(x).toString();
	if (x.split(".").length > 1) {
		return x.split(".")[0].replace(/\B(?=(\d{3})+(?!\d))/g, ",") + '.' + x.split(".")[1];
	}
    return x.replace(/\B(?=(\d{3})+(?!\d))/g, ",");
}


<<<<<<< HEAD




=======
>>>>>>> a82eddfe
async function send_request(url, method_str, csrf_token, formData) {
	if (!formData) {
		formData = new FormData();
	}
	formData.append("csrf_token", csrf_token)
	d = {
			method: method_str,
		}
	if (method_str == 'POST') {
		d['body'] = formData;
	}

	const response = await fetch(url, d);
	if(response.status != 200){
		showError(await response.text());
		console.log(`Error while calling ${url} with ${method_str} ${formData}`)
		return
	}
	return await response.json();
<<<<<<< HEAD
} 
=======
}
>>>>>>> a82eddfe
<|MERGE_RESOLUTION|>--- conflicted
+++ resolved
@@ -133,13 +133,8 @@
 }
 
 
-<<<<<<< HEAD
 
 
-
-
-=======
->>>>>>> a82eddfe
 async function send_request(url, method_str, csrf_token, formData) {
 	if (!formData) {
 		formData = new FormData();
@@ -159,8 +154,4 @@
 		return
 	}
 	return await response.json();
-<<<<<<< HEAD
-} 
-=======
-}
->>>>>>> a82eddfe
+}