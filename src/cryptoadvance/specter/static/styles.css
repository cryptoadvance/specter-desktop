html, body{
    /* network colors */
    --test-color:         #00F100;
    --main-color:         #FF9A00;
    --regtest-color:      #00CAF1;
    --signet-color:       #BD10E0;
    --default-color:      #79869B;
    /* color scheme */
    --cmap-blue:          #4B8CD8;
    --cmap-blue-darker:   #3575C0;
    --cmap-red:           #A12737;
    --cmap-red-darker:    #951E2D;
    --cmap-bg:            #192432;
    --cmap-bg-lighter:    #263044;
    --cmap-bg-lightest:   #313E50;
    --cmap-border:        #506072;
    --cmap-border-highlight:#4B8CD8;
    --cmap-border-darker: #405062;
    --cmap-bg-address-is-mine:#306d30;    

    margin: 0;
    padding: 0;
    background: var(--cmap-bg);
    color: #fff;
    line-height: 1.5;
    font-family: "Source Sans Pro", sans-serif;
    font-weight: lighter;
    display: flex;
    width: 100%;
    height: 100%;
}
b {
    font-weight: bold;
  }
body{
    flex-direction: column;
    max-width: 100%;
    height: 100%;
    overflow: hidden;
}
*{
    box-sizing: border-box;
}
.pageloader{
    position: fixed;
    top: 0; left: 0;
    z-index: 999;
    display: block;
    width: 100%;
    height: 3px;
    background: linear-gradient(90deg, var(--main-color), var(--cmap-red), var(--main-color), var(--cmap-red), var(--main-color), var(--cmap-red), var(--main-color));
    background-size: 200% 100%;
    animation: loaderloop 2s linear infinite;
    display: none;
}
@keyframes loaderloop {
    0% {
        background-position: 0% 50%;
    }
    100%{
        background-position: 200% 50%;
    }
}
ul, li{
    list-style-type: none;
    margin: 0;
    padding: 0;
}
.list-item {
    margin-bottom: 25px;
}
.list-item::before {
    content: "\2022";
    color: var(--cmap-blue);
    font-weight: bold;
    display: inline-block;
    width: 0.5em;
    margin-left: -0.6em;
    font-size: 2.5em;
    vertical-align: middle;
    line-height: 20px;
}
#menubtn{
    position: absolute;
    top: 10px;
    left: 10px;
    opacity: 0.7;
}
.output_option{
    margin: 5px;
}
.settings-bar-btn{
    position: relative;
    margin-left: auto;
    background: rgba(0,0,0,0);
    padding: 10px 20px;
    text-decoration: none;
    display: flex;
    flex-direction: row;
    align-items: center;
}
.settings-bar-btn:hover {
    background: var(--cmap-bg-lighter);
}
.logout{
    position: relative;
    margin-left: auto;
    background: rgba(0,0,0,0);
    color: var(--cmap-blue);
    padding: 10px 20px;
    text-decoration: none;
    display: flex;
    flex-direction: row;
    align-items: center;
    border-radius: 0 0 0 5px;
}
.logout:hover{
    background: var(--cmap-bg-lighter);
}
.logout img{
    margin-right: 10px;
}
.padded{
	margin: 20px 0;
}
.loader{
    position: fixed;
    top: 0;
    bottom: 0;
    left: 0;
    right: 0;
    display: none;
    align-items: center;
    justify-content: center;
    background: rgba(0,0,0,0.9);
    flex-direction: column;
    z-index: 999;
}
.loader img{
    width: 390px;
    height: 428px;
    margin: 20px;
}
.overflow{
    flex-wrap: wrap;
    /*max-width: 100%;*/
    justify-content: center;
}
.row{
    display: flex;
    flex-direction: row;
    flex-shrink: 0;
    /*flex-grow: 1;*/
}
.row.center{
    justify-content: center;
}
.row.aligned{
	align-items: center;
}
.holder{
    height: 100%;
}
.side .balance{
    margin-left: auto;
    margin-right: 20px;
    font-size: 0.7em;
    align-self: center;
}
.grow{
    flex-grow: 1;
}
nav.top{
    height: 70px;
    border-bottom: 1px solid var(--cmap-bg-lightest);
    -webkit-app-region: drag;
}
nav.row{
    width: 100%;
    padding: 10px 30px;
    justify-content: center;
}
nav.row .btn{
    width: 200px;
}
nav.side{
    display: flex;
    min-height: min-content;
    flex-direction: column;
    justify-content: flex-start;
    flex-grow: 1;
    width: 250px;
}
#side-content{
    background: var(--cmap-bg-lighter);
    border-right: 1px solid var(--cmap-bg-lightest);
    padding-top: 10px;
    display: flex;
    flex-direction: row;
    overflow-y: scroll;
    z-index: 100;
    min-width: 250px;
}
main{
    flex-grow: 1;
    background: var(--cmap-bg);
    display: flex;
    flex-direction: column;
    align-items: center;
    /*justify-content: center;*/
    padding: 0;
    /*padding: 30px 0 20px 0;*/
    height: 100vh;
    box-sizing: border-box;
}
nav.side > .item, nav.side > div > .item{
    padding: 10px 0;
    display: flex;
    flex-direction: row;
    align-items: center;
    border-left: 3px solid transparent;
    /*font-size: 0.85em;*/
}
nav.side > a.item.active, nav.side > div > a.item.active{
    border-left: 3px solid #4A90E2;
    background: rgba(0,0,0,0.1);
    /*color: #fff;*/
}
.main-page-container{
    max-width: 65%;
    text-align: center;
    margin-top: 1em;
    margin-bottom: 1em;
    border: 3px #263044 solid;
    border-radius: 1em;
    background-image: url("img/ghost_3d_transparent.png");
    background-size: 400px 400px;
    background-repeat: no-repeat;
    background-position: 100% 100%;
}
.main-description-box{
    max-width: 90%;
    padding-left: 1em;
    padding-right: 1em;
    margin-bottom: 1em;
    background-color: #263044;
    border: 1px solid #CCCCCC;
    border-radius: 4px;
}


#devices_list{
    margin-bottom: 10px;
}

a.item{
    text-decoration: none;
    color: inherit;
}
a.btn, a.small-card{
    text-decoration: none;
}
a.item:hover{
    color: #F8FEFF;
}
.item.core > svg, .item.core > img{
    margin: 5px 12px 7px 23px;
}
.item:hover > svg, .item:hover > img{
    opacity: 1;
}
.item > svg, .item > img{
    opacity: 0.7;
    margin: 0 10px 0 20px;
}
.item:hover > svg{
    opacity: 1;
}
/* disconnected node */
svg.core .main{
    fill: var(--network-color, #79869B);
}
svg.core.test .main{
    fill: var(--test-color);
}
svg.core.testnet .main{
    fill: var(--test-color);
}
svg.core.main .main{
    fill: var(--main-color);
}
svg.core.mainnet .main{
    fill: var(--main-color);
}
svg.core.regtest .main{
    fill: var(--regtest-color);
}
svg.core.signet .main{
    fill: var(--signet-color);
}
small, .small{
    font-size: 0.7em;
}
.medium{
    font-size: 0.85em;
}
.rescan_progress{
	opacity: 0.5;
	padding: 0;
    display: flex;
    flex-direction: row;
    align-items: left;
	width: 100%;
}
.item:hover + .rescan_progress{
	opacity: 1;
}
.rescan_progress > div{
	background: #F5A623;
	height: 2px;
}
.rescan_progress.test > div{
	background: #00F100;
}
.rescan_progress.testnet > div{
	background: #00F100;
}
.rescan_progress.main > div{
	background: #FF9A00;
}
.rescan_progress.mainnet > div{
	background: #FF9A00;
}
.rescan_progress.regtest > div{
	background: #00CAF1;
}
.rescan_progress.signet > div{
	background: #00CAF1;
}

nav .separator{
    text-transform: uppercase;
    font-size: 0.85em;
    margin: 20px 20px 5px;
}
.optional .btn{
    margin: 15px 20px;
}
.btn{
    background: var(--cmap-border);
    border: 1px solid transparent;
    border-radius: 4px;
    padding: 8px 10px 8px 10px;
    color: #fff;
    font-size: 0.85em;
    text-align: center;
    display: flex;
    align-items: center;
    justify-content: center;
    cursor: pointer;
    flex-grow: 1;
    min-height: 33px;
}
.btn:hover, .pin_button:hover {
    background: var(--cmap-border-darker);
}
.btn svg{
    margin-right: 5px;
}
.btn svg path{
    stroke: #fff;
    fill: #fff;
}
button.btn{
    width: 170px;
}
.pin_button {
    background: var(--cmap-border);
    border: 1px solid transparent;
    border-radius: 4px;
    margin: 4px 4px 4px 4px;
    width: 40px;
    height: 40px;
    color: #fff;
    font-size: 0.85em;
    text-align: center;
    cursor: pointer;
}
#help-wanted-text:hover {
    text-decoration: underline;
}
.footer{
    display: flex;
    flex-direction: column;
    align-items: center;
    justify-content: flex-end;
    font-size: 0.9em;
    flex-grow: 1;
    padding-bottom: 10px;
}
.footer img{
    width: 85px;
    margin: 10px 0 20px 0;
}
.log{
    /*display: block;*/
    max-width: 500px;
    /*max-width: 70%;*/
}
pre{
    overflow-x: scroll;
    background: rgba(0,0,0,0.1);
    padding: 10px;
    margin: 10px -10px;
}
h1, h2{
    font-weight: lighter;
    /*font-size: 2em;*/
}
h1{
    font-size: 1.5em;
    text-align: center;
    margin: 0 0 20px 0;
}
h2{
    font-size: 1.25em;
    margin: 0 0 0px 0;
}
h4 {
    font-size: 1em;
    margin: 0 0 5px 0;
}
input, textarea, .input, select{
    border: 1px solid var(--cmap-border);
    background: transparent;
    border-radius: 4px;
    padding: 8px 15px 8px 10px;
    width: 100%;
    font-size: inherit;
    font-weight: inherit;
    min-width: 170px;
    color: #fff;
}
select option{
    background: var(--cmap-bg);
    color: #fff;
}
#price_provider, #price_provider_currency {
    background: #192432;
    color: #fff;
    font-size: inherit;
    padding: 8px 15px 8px 10px;
}

#price_provider option, #price_provider_currency option {
    background: #192432;
    color: #fff;
}
optgroup[label="Fiat currencies"] {
        color: #79869B;
}
optgroup[label="Precious metals"] {
        color: #FF9A00;
}
.input{
    text-align: left;
    background: rgba(255,255,255,0.05);
}
.input.inline{
    display: inline-block;
}
input.inline, .input.inline{
    width: auto;
    min-width: 300px;
}
input[type="checkbox"].inline{
    min-width: auto;
    width: auto;
}
input[type="radio"].inline{
    min-width: auto;
}
input[type="number"].inline, .input.inline{
    min-width: 30px;
    width: 80px;
    margin: 0 30px;
}
textarea{
    font-size: 0.7em;
}
input:hover{
    border: 1px solid #607082;
}
.card{
    max-width: 100%;
    width: 580px;
    border: 1px solid var(--cmap-border);
    border-radius: 4px;
    padding: 40px;
}
.spacer{
    height: 50px;
    min-height: 50px;
}
.hidden{
    display: none;
}
.center{
    text-align: center;
}
.flex-center{
    display: flex;
    justify-content: center;
    align-items: center;
}
.flex-column{
    flex-direction: column;
}
.flex-item{
    margin: 0.5em;
}
.smaller-card{
    min-width: 220px;
    padding: 15px;
    background: var(--cmap-bg-lighter);
    border: 2px solid var(--cmap-border);
    border-radius: 4px;
    color: #fff;
    font-size: 0.9em;
    text-align: center;
    display: flex;
    flex-direction: column;
    align-items: flex-start;
    justify-content: center;
    margin: 5px;
}
.smaller-card:hover{
    border: 2px solid hsl(217, 15%, 55%);
}
.small-card{
    min-width: 220px;
    /*height: 250px;*/
    padding: 40px;
    background: transparent;
    border: 1px solid var(--cmap-border);
    border-radius: 4px;
    /*padding: 8px 15px 8px 10px;*/
    color: #fff;
    font-size: 0.85em;
    text-align: center;
    display: flex;
    flex-direction: column;
    align-items: center;
    justify-content: center;
    cursor: pointer;
    margin: 20px;
}
.small-card:hover{
    background: #203042;
}
.small-card.highlighted{
    border: 1px solid var(--cmap-blue) !important;
    cursor: default;
}
.small-card.highlighted:hover{
    background: transparent !important;
}
.small-card img{
    height: 130px;
    width: 70px;
    margin-bottom: 20px;
}
.note{
    font-size: 0.9em;
    max-width: 600px;
    margin: 0 auto;
    line-height: 1.5;
    color: #ccc;
}
.card .note, .note.full-width{
    margin-left: 0;
    margin-right: 0;
    max-width: 100%;
}
textarea{
    margin-bottom: 5px;
    height: 100px;
}
.inputfile {
    width: 0.1px;
    height: 0.1px;
    opacity: 0;
    overflow: hidden;
    position: fixed;
    z-index: -1;
}
.inputfile + label {
    cursor: pointer;
}
.card .note{
    width: 100%;
    margin-bottom: 10px;
}
/*.btn.btn-inline{
    display: inline;
    padding: 5px 15px;
    align-items: center;
    margin: 0 5px;
    font-size: 15px;
}*/
.btn > img{
    width: 12px;
    margin-right: 10px;
}
.btn.centered{
    margin-left: auto;
    margin-right: auto;
    width: 300px;
}
.video{
    width: 90%;
}
.popup{
    background: rgba(0,0,0,0.7);
    width: 100%;
    height: 100%;
    display: none;
    position: fixed;
    left: 0;
    top: 0;
    align-items: center;
    justify-content: center;
    z-index: 1000;
    flex-direction: column;
}
#qr-progress{
    display: none;
    font-size: 28px;
    padding: 20px;
    background: rgba(0,0,0,0.9);
    margin-top: -50px;
    z-index: 9999;
}
#messages{
    position: absolute;
    top: 0;
    width: inherit;
    display: flex;
    flex-direction: column;
    justify-content: center;
    z-index: 99999;
}
.btn.danger{
    background: var(--cmap-red-darker);
}
.btn.danger:hover{
    background: var(--cmap-red);
}
.btn.action{
    background: var(--cmap-blue-darker);
}
.btn.action:hover{
    background: var(--cmap-blue);
}
.btn.radio{
    border-radius: 0;
    cursor: pointer;
    background: transparent;
    border: 1px solid var(--cmap-border-darker);
    flex-grow: 1;
    flex-basis: 0;
    max-width: 170px;
}
.btn.radio:hover{
    background: #304052;
}
input[type="radio"].hidden{
    position: absolute;
    top: -100px;
    left: -100px;
}
input[type="radio"]:checked + .btn.radio,
.btn.radio.checked,
input[type="checkbox"]:checked + .btn.radio
{
    background: var(--cmap-border-darker);
}
input[type="radio"]:checked + .btn,
input[type="checkbox"]:checked + .btn
{
    background: var(--cmap-blue-darker);
}
input[type="radio"]:checked + .btn.hovering,
input[type="checkbox"]:checked + .btn.hovering
{
    visibility: visible;
    opacity: 1 !important;
}
.btn.radio.left{
    border-radius: 10px 0 0 10px;
}
.btn.radio.right{
    border-radius: 0 10px 10px 0;
}
input[type="radio"]:checked + .small-card,
input[type="checkbox"]:checked + .small-card
{
	background: #304052;
}
input[type="radio"]:disabled + .small-card,
input[type="checkbox"]:disabled + .small-card,
input[type="radio"]:disabled + .small-card:hover,
input[type="checkbox"]:disabled + .small-card:hover
{
    background: transparent;
    opacity: 0.2;
}
table{
    border-collapse: collapse;
    font-size: 0.85em;
    width: 100%;
    border: 1px solid var(--cmap-bg-lightest);
}
.table-holder{
    padding: 0 30px;
    width: 100%;
}
.full-width{
    width: 100%;
    /*height: 100%;*/
    padding: 0;
    margin: 0;
    display: flex;
    flex-direction: column;
    align-items: center;
}
td, th{
    padding: 20px 10px;
    border-bottom: 1px solid var(--cmap-bg-lightest);
}
tr, thead{
    background: var(--cmap-bg-lighter);
}
th{
    text-align: left;
    font-weight: inherit;
    border-bottom: 3px solid var(--cmap-bg-lightest);
}
tbody tr:not(.nohover):hover{
    background: rgba(255,255,255,0.03);
    color: #fff;
}
.xpub{
    max-width: 300px;
}
.tx{
    max-width: 200px;
}

/* Scroll functionality along x axis
   (mainly used for xpub keys)
*/

.scroll {
    padding: 0 10px;
}
.scroll > * {
    /* ugly fix for firefox - scrolling child element */
    display: block;
    overflow-x: scroll;
    width: 100%;
    padding: 20px 0;
}
/* Hide scrollbar thumb and track for IE, Edge and Firefox */
td.scroll > *, pre {
  -ms-overflow-style: none;  /* IE and Edge */
  scrollbar-width: none;  /* Firefox */
}
/* Hide scrollbar thumb and track for Chrome */
td.scroll > *::-webkit-scrollbar,
pre::-webkit-scrollbar {
    display: none;
}

/* Standard scrollbar along y axis
scrollbar-color and scrollbar-width only supported by Firefox */

main {
  overflow-y: scroll;
  scrollbar-color: hsl(217, 10%, 80%) var(--cmap-border);
  scrollbar-width: thin;
  overflow-x: hidden;
}
/* Not supported by Firefox & Safari on iOS */
main::-webkit-scrollbar {
  width: 0.5em;
}
main::-webkit-scrollbar:horizontal {
  display: none;
}
main::-webkit-scrollbar-track {
    background: var(--cmap-bg);
    border-radius: 100vw;
    margin-top: 3.5em;
    margin-bottom: 1em;
}
main::-webkit-scrollbar-track:active {
    background: hsl(217, 15%, 55%);
    border-radius: 100vw;
    margin-top: 3.5em;
    margin-bottom: 1em;
}
main::-webkit-scrollbar-thumb {
    background: hsl(217, 10%, 80%);
    border-radius: 100vw;
}
main::-webkit-scrollbar-thumb:hover {
    background: white;
}

/* No scrollbar for side-content */
#side-content::-webkit-scrollbar {
    display: none;
}

#side-content {
    scrollbar-width: none;
}

table a, .address-link{
    display: inline;
    color: inherit;
    text-decoration: none;
}
table a:hover, .address-link:hover{
    color: #fff;
    text-decoration: underline;
}
table .btn.hovering{
	opacity: 0.2;
}
table tr:hover .btn.hovering{
	opacity: 1;
}
.hidden {
    display: none;
}
.dropbtn {
    background: var(--cmap-border);
    color: white;
    padding: 10px;
    font-size: 0.8em;
    border: none;
}
.dropdown {
    position: relative;
    display: inline-block;
}
.dropdown-content {
    display: none;
    position: absolute;
    background-color: #f1f1f1;
    min-width: 160px;
    box-shadow: 0px 8px 16px 0px rgba(0,0,0,0.2);
    z-index: 1;
    width: 100%;
}
.dropdown-content a {
    color: black;
    padding: 12px 16px;
    text-decoration: none;
    display: block;
    font-size: 0.9em;
}
.dropdown-content a:hover {
    background-color: #ddd;
}
.dropdown:hover .dropdown-content {
    display: block;
}
.dropdown:hover .dropbtn {
    background: (--cmap-border-darker);
}
.warning {
    text-align: center;
    font-size: 14px;
    background: #ccc;
    padding: 10px;
    color: #333;
    font-weight: normal;
    margin: 10px 20px;
    border-radius: 7px;
    line-height: 1.5;
}
.yellow_warn_box {
    max-width: 35em;
    border: 4px solid yellow;
    border-radius: 0.5em;
    background-color: var(--cmap-bg-lighter);
    padding: 1em;
    text-align: center;
}
.yellow_warn_box .btn {
    margin: auto;
    max-width: 20em;
}
.explorer-link {
    color: inherit;
    text-decoration: none;
}
.explorer-link:hover {
    color: #fff !important;
    text-decoration: underline !important;
    cursor: pointer;
}

.pagination-arrow :hover {
    background-color: #ddd;
    color: black;
}

.pagination-arrow {
    text-decoration: none;
    display: inline-block;
    margin: 0px 16px 0px;
    border-radius: 50%;
    color: #fff;
    font-size: 1.5em;
}

.pagination-disabled {
    visibility: hidden;
}

/************** Send Tab ********************************/

.fee_container {
    height: 11em;
}
.fee_rate {
    width: 6em;
    min-width: 6em;
}
#coin_selection_table .tx {
    width: 100%;
    max-width: 179px;
    min-width: 120px;
}
.checkbox {
    width: 20px;
    max-width: 20px;
    min-width: 20px;
    height: 20px;
}
#coinselect {
    margin-bottom: 10px;
}

/************** Overlay Popup ********************************/
.page_overlay {
    display: none;
    position: fixed;
    top: 0;
    left: 0;
    bottom: 0;
    right: 0;
    width: 100%;
    height: 100%;
    overflow: auto;
    background-color: rgba(0,0,0, 0.75);
    z-index: 4;
    padding: 20px;
}
.page_overlay_popup {
    margin: auto;
    max-width: 60%;
    display: none;
    text-align: center;
    border-radius: 0.5em;
    border: 2px solid #313E50;
    background-color: #192432;
    z-index: 5;
    padding: 1.5em;
}
.page_overlay_popup_cancel {
    margin-top: 2em;
    float: right;
}
.switch-label {
    height: 25px;
    vertical-align: sub;
    font-size: 1.3em;
    font-weight: bolder;
}
.settings-title {
    width: 80%;
    margin: auto;
}
.mobile-only {
    display: none;
}
.key-qr-code {
    width: 400px;
}

.svg-white {
    filter: invert(100%) sepia(0%) saturate(1%) hue-rotate(304deg) brightness(102%) contrast(101%);
 }

/************** Mobile styles ********************************/
#side-expand{
    display: none;
    padding: 5px;
}
#menubtn{
    display: none;
}
nav.collapse-on-mobile a.mobile-nav-icon {
    display: none;
}

@media (max-width: 1100px){
  #side-content{
    position: absolute;
    display: flex;
    height: 100%;
    left: -250px;
    width: 270px;
    transition: left 0.3s;
    box-shadow: 3px 0px 10px rgba(0,0,0,0.3);
  }
  #side-content:after{
    display: flex;
    content: "▶";
    align-items: center;
    justify-content: center;
    font-size: 12px;
    cursor: pointer;
    position: sticky;
    top: 0;
    bottom: 0;
    right: 0;
    width: 20px;
    background: var(--cmap-bg-lighter);
  }
  td.xpub{
    max-width: 230px;
  }
  @media (hover: hover){
    main{
      padding-left: 20px;
    }
    #side-content:hover{
      left: 0;
    }
    #side-content:hover:after{
      position: absolute;
      right: -20px;
    }
  }
  .main-page-container{
    max-width: 85%;
    border: none;
    margin-top: .1em;
  }
}
/* touch based devices need a menu button */
@media (any-hover: none) and (max-width: 1100px),
       (any-pointer: coarse) and (max-width: 1100px),
       (pointer: none) and (max-width: 1100px),
       (max-width: 600){
  #menubtn{
    display: block;
  }
  #side-content.active{
    position: absolute;
    left: 0px;
  }
  #side-content{
    left: -275px;
  }
  #side-content:after{
    content: none;
  }
  .main-page-container{
      max-width: 90%;
  }
}
@media (max-width: 690px){
    .card{
        border-width: 0px;
        width: auto;
    }
    nav.row{
        padding-left: 0;
        padding-right: 0;
    }
    .optional{
        display:none;
    }
    .mobile-only {
        display: revert;
    }
    .mobile-right {
        border-radius: 0 10px 10px 0 !important;
    }
    .mobile-right.left {
        border-radius: 10px 10px 10px 10px !important;
    }
    .key-qr-code {
        width: 200px !important;
    }
    .page_overlay_popup {
     max-width: 95%;
    }
    .key {
        width: 25% !important;
    }
    .switch-label {
        font-size: 1em;
        font-weight: normal;
    }
    .btn.radio {
        max-width: 130px;
    }
    .btn.centered {
        max-width: 200px;
    }
    .tool-tip {
        display: none;
    }
    .log {
        max-width: 100% !important;
        width: 200px !important;
        margin: auto !important;
    }
    .cancel, .update {
        max-width: 45%;
    }
    .label {
        margin-bottom: 10px;
    }
    .edit {
        float: left !important;
    }
    body {
        padding-bottom: 10px;
    }
    #title {
        margin-top: 20px;
    }
    .row.break-row-mobile {
        display: block;
    }
    #generated_mnemonic_row {
        max-height: 120px !important;
    }
    nav.collapse-on-mobile {
        display: block;
        margin: auto;
        max-width: 60%;
    }
    nav.collapse-on-mobile a, nav.collapse-on-mobile button{
        border-radius: 0 !important;
        max-width: 100% !important;
        width: 100% !important;
    }
    nav.collapse-on-mobile a:not(.checked), nav.collapse-on-mobile button:not(.checked) {display: none;}

    nav.collapse-on-mobile a.mobile-nav-icon {
        display: block;
        margin: 10px auto;
        text-align: center;
    }
    nav.collapse-on-mobile.responsive {position: relative;}

    nav.collapse-on-mobile.responsive a, nav.collapse-on-mobile.responsive button {
        float: none;
        display: block;
    }
    #coin_selection_table .tx {
        width: 100%;
        max-width: 70px;
        min-width: 0px;
    }
    #coinselect, #add-recipient {
        margin: 10px auto !important;
    }
    #wizard-previous {
        margin-right: 10px !important;
    }
    .main-page-container{
        background-image: none;
      }
}

/************** Switch checkbox styles ********************************/

/* The switch - the box around the slider */
.switch {
    position: relative;
    display: inline-block;
    width: 50px;
    height: 24px;
}

.switch input {
    opacity: 0;
    width: 0;
    height: 0;
}

.slider {
    position: absolute;
    cursor: pointer;
    top: 0;
    left: 0;
    right: 0;
    bottom: 0;
    background-color: #ccc;
    -webkit-transition: .4s;
    transition: .4s;
    border-radius: 34px;
}

.slider:before {
    position: absolute;
    content: "";
    height: 18px;
    width: 18px;
    left: 3px;
    bottom: 3px;
    background-color: white;
    -webkit-transition: .4s;
    transition: .4s;
    border-radius: 50%;
}

input:checked + .slider {
    background-color: var(--cmap-blue-darker);
}

input:focus + .slider {
    box-shadow: 0 0 1px var(--cmap-blue-darker);
}

input:checked + .slider:before {
    -webkit-transform: translateX(26px);
    -ms-transform: translateX(26px);
    transform: translateX(26px);
}
<<<<<<< HEAD



/* The viewable height is often smaller than the height given by the browser. 
See: https://css-tricks.com/the-trick-to-viewport-units-on-mobile/
This style is used for a div at the bottom in the <main> element to create a distance at the bottom of the pages
*/
.mobile-distance-element-botom {
    height: mobileDistanceElementBotomHeight; /* Fallback for browsers that do not support Custom Properties */
    height: var(--mobileDistanceElementBotomHeight, mobileDistanceElementBotomHeight);
    flex-shrink: 0;
    width: 100%;
  }
=======
.recipient_wrapper{
    width: 100%;
    border-radius: 3px;
    box-shadow: 0px 10px 15px rgba(0,0,0,0.1);
  }
.recipient_wrapper_item{
    border-radius: 5px;
    border: 1.5px solid var(--default-color);
    padding: 5px;
    margin-bottom: 5px;
  }
  .recipient_wrapper_inner_box{
    padding: 5px;
    margin-top: 5px;
  }
.recipient_button{
      background: var(--cmap-border);
      padding-left: 2px;
      padding-right: 2px;
      margin-left: 2px;
      margin-right: 2px; 
      border-radius: 3px;
      height: 22px;
      border: none;    
    }
.recipient_button:hover {
    background: var(--cmap-border-darker);
}
.recipient_dragger {
    cursor: grab; 
}
.recipient_add {
    margin-right: 3px;
    height: 25px;
}
.recipient_move {
    cursor: default; 
    padding-left: 6px;
    padding-right: 6px;
}
>>>>>>> 972415a7
<|MERGE_RESOLUTION|>--- conflicted
+++ resolved
@@ -1249,7 +1249,6 @@
     -ms-transform: translateX(26px);
     transform: translateX(26px);
 }
-<<<<<<< HEAD
 
 
 
@@ -1258,12 +1257,12 @@
 This style is used for a div at the bottom in the <main> element to create a distance at the bottom of the pages
 */
 .mobile-distance-element-botom {
-    height: mobileDistanceElementBotomHeight; /* Fallback for browsers that do not support Custom Properties */
     height: var(--mobileDistanceElementBotomHeight, mobileDistanceElementBotomHeight);
     flex-shrink: 0;
     width: 100%;
   }
-=======
+
+
 .recipient_wrapper{
     width: 100%;
     border-radius: 3px;
@@ -1303,5 +1302,4 @@
     cursor: default; 
     padding-left: 6px;
     padding-right: 6px;
-}
->>>>>>> 972415a7
+}