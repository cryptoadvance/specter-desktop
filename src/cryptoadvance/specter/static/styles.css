--- conflicted
+++ resolved
@@ -1102,16 +1102,13 @@
   }
 }
 @media (max-width: 690px){
-<<<<<<< HEAD
     .main-page-container{
         max-width: 90%;
       }
-=======
     .table-holder{
         padding-left: 10px;
         padding-right: 10px;
     }
->>>>>>> bb45ac63
     .card{
         border-width: 0px;
         width: auto;
