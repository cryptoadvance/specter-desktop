--- conflicted
+++ resolved
@@ -335,33 +335,6 @@
 }
 
 /* disconnected node */
-<<<<<<< HEAD
-svg.core .main {
-    fill: var(--network-color, #79869b);
-}
-
-svg.core.test .main {
-    fill: var(--test-color);
-}
-
-svg.core.testnet .main {
-    fill: var(--test-color);
-}
-
-svg.core.main .main {
-    fill: var(--main-color);
-}
-
-svg.core.mainnet .main {
-    fill: var(--main-color);
-}
-
-svg.core.regtest .main {
-    fill: var(--regtest-color);
-}
-
-svg.core.signet .main {
-=======
 svg.core {
     fill: var(--network-color, #79869B);
 }
@@ -381,7 +354,6 @@
     fill: var(--regtest-color);
 }
 svg.core.signet {
->>>>>>> b363c53a
     fill: var(--signet-color);
 }
 
