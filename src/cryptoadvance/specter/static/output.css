--- conflicted
+++ resolved
@@ -1231,32 +1231,22 @@
   margin-top: 2.5rem;
 }
 
-<<<<<<< HEAD
+.mb-8 {
+  margin-bottom: 2rem;
+}
+
+.-mt-\[2px\] {
+  margin-top: -2px;
+}
+
 .mr-1 {
   margin-right: 0.25rem;
 }
 
-=======
->>>>>>> f3bb281a
-.mb-8 {
-  margin-bottom: 2rem;
-}
-
-.-mt-\[2px\] {
-  margin-top: -2px;
-}
-
-.mr-1 {
-  margin-right: 0.25rem;
-}
-
-<<<<<<< HEAD
-=======
 .ml-4 {
   margin-left: 1rem;
 }
 
->>>>>>> f3bb281a
 .mt-2 {
   margin-top: 0.5rem;
 }
@@ -1279,7 +1269,6 @@
 
 .mt-4 {
   margin-top: 1rem;
-<<<<<<< HEAD
 }
 
 .mb-1 {
@@ -1304,36 +1293,6 @@
 
 .mb-12 {
   margin-bottom: 3rem;
-}
-
-.mt-6 {
-  margin-top: 1.5rem;
-=======
-}
-
-.mb-1 {
-  margin-bottom: 0.25rem;
-}
-
-.mt-1 {
-  margin-top: 0.25rem;
-}
-
-.mr-0 {
-  margin-right: 0px;
-}
-
-.ml-5 {
-  margin-left: 1.25rem;
-}
-
-.ml-2 {
-  margin-left: 0.5rem;
-}
-
-.mb-12 {
-  margin-bottom: 3rem;
->>>>>>> f3bb281a
 }
 
 .mb-10 {
@@ -1713,13 +1672,6 @@
 
 .gap-2 {
   gap: 0.5rem;
-<<<<<<< HEAD
-}
-
-.gap-1 {
-  gap: 0.25rem;
-=======
->>>>>>> f3bb281a
 }
 
 .gap-x-5 {
@@ -1902,7 +1854,6 @@
 .border-dark-700 {
   --tw-border-opacity: 1;
   border-color: rgb(27 28 33 / var(--tw-border-opacity));
-<<<<<<< HEAD
 }
 
 .border-dark-600 {
@@ -1912,28 +1863,13 @@
 
 .border-transparent {
   border-color: transparent;
-=======
->>>>>>> f3bb281a
-}
-
-.border-dark-600 {
-  --tw-border-opacity: 1;
-  border-color: rgb(44 45 49 / var(--tw-border-opacity));
-}
-
-.border-accent {
-  --tw-border-opacity: 1;
-  border-color: rgb(46 92 255 / var(--tw-border-opacity));
-}
-
-<<<<<<< HEAD
-=======
+}
+
 .border-link {
   --tw-border-opacity: 1;
   border-color: rgb(41 151 255 / var(--tw-border-opacity));
 }
 
->>>>>>> f3bb281a
 .bg-dark-900 {
   --tw-bg-opacity: 1;
   background-color: rgb(15 16 21 / var(--tw-bg-opacity));
@@ -2235,22 +2171,23 @@
 .text-black {
   --tw-text-opacity: 1;
   color: rgb(0 0 0 / var(--tw-text-opacity));
-<<<<<<< HEAD
 }
 
 .text-dark-100 {
   --tw-text-opacity: 1;
   color: rgb(207 207 208 / var(--tw-text-opacity));
-=======
->>>>>>> f3bb281a
-}
-
-.text-dark-100 {
+}
+
+.text-accent {
   --tw-text-opacity: 1;
-  color: rgb(207 207 208 / var(--tw-text-opacity));
-}
-
-<<<<<<< HEAD
+  color: rgb(46 92 255 / var(--tw-text-opacity));
+}
+
+.text-link {
+  --tw-text-opacity: 1;
+  color: rgb(41 151 255 / var(--tw-text-opacity));
+}
+
 .text-dark-300 {
   --tw-text-opacity: 1;
   color: rgb(111 112 115 / var(--tw-text-opacity));
@@ -2259,31 +2196,6 @@
 .text-gray-500 {
   --tw-text-opacity: 1;
   color: rgb(107 114 128 / var(--tw-text-opacity));
-}
-
-.text-accent {
-  --tw-text-opacity: 1;
-  color: rgb(46 92 255 / var(--tw-text-opacity));
-=======
-.text-accent {
-  --tw-text-opacity: 1;
-  color: rgb(46 92 255 / var(--tw-text-opacity));
-}
-
-.text-link {
-  --tw-text-opacity: 1;
-  color: rgb(41 151 255 / var(--tw-text-opacity));
-}
-
-.text-dark-300 {
-  --tw-text-opacity: 1;
-  color: rgb(111 112 115 / var(--tw-text-opacity));
-}
-
-.text-gray-500 {
-  --tw-text-opacity: 1;
-  color: rgb(107 114 128 / var(--tw-text-opacity));
->>>>>>> f3bb281a
 }
 
 .underline {
@@ -2414,20 +2326,9 @@
   border-color: rgb(44 45 49 / var(--tw-border-opacity));
 }
 
-<<<<<<< HEAD
-.hover\:border-accent:hover {
-  --tw-border-opacity: 1;
-  border-color: rgb(46 92 255 / var(--tw-border-opacity));
-}
-
-.hover\:border-dark-600:hover {
-  --tw-border-opacity: 1;
-  border-color: rgb(44 45 49 / var(--tw-border-opacity));
-=======
 .hover\:border-dark-800:hover {
   --tw-border-opacity: 1;
   border-color: rgb(20 21 26 / var(--tw-border-opacity));
->>>>>>> f3bb281a
 }
 
 .hover\:bg-dark-700:hover {
