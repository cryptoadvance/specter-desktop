--- conflicted
+++ resolved
@@ -1005,8 +1005,6 @@
   top: 0.5rem;
 }
 
-<<<<<<< HEAD
-=======
 .top-16 {
   top: 4rem;
 }
@@ -1015,17 +1013,12 @@
   left: 1rem;
 }
 
->>>>>>> ada4d17f
 .z-50 {
   z-index: 50;
 }
 
 .col-span-4 {
   grid-column: span 4 / span 4;
-}
-
-.clear-both {
-  clear: both;
 }
 
 .m-1 {
@@ -1259,6 +1252,10 @@
   height: 3rem;
 }
 
+.h-11 {
+  height: 2.75rem;
+}
+
 .max-h-screen {
   max-height: 100vh;
 }
@@ -1323,13 +1320,12 @@
   width: 3rem;
 }
 
-<<<<<<< HEAD
 .w-96 {
   width: 24rem;
-=======
+}
+
 .w-72 {
   width: 18rem;
->>>>>>> ada4d17f
 }
 
 .w-9 {
@@ -1551,13 +1547,10 @@
   border-radius: 9999px;
 }
 
-<<<<<<< HEAD
-=======
 .rounded-2xl {
   border-radius: 1rem;
 }
 
->>>>>>> ada4d17f
 .border {
   border-width: 1px;
 }
@@ -1644,8 +1637,6 @@
   background-color: rgb(44 45 49 / var(--tw-bg-opacity));
 }
 
-<<<<<<< HEAD
-=======
 .bg-black\/40 {
   background-color: rgb(0 0 0 / 0.4);
 }
@@ -1654,9 +1645,16 @@
   background-color: rgb(20 21 26 / 0.7);
 }
 
->>>>>>> ada4d17f
 .bg-black\/60 {
   background-color: rgb(0 0 0 / 0.6);
+}
+
+.bg-black\/40 {
+  background-color: rgb(0 0 0 / 0.4);
+}
+
+.bg-dark-800\/70 {
+  background-color: rgb(20 21 26 / 0.7);
 }
 
 .fill-current {
@@ -1709,15 +1707,9 @@
   padding-bottom: 0.5rem;
 }
 
-<<<<<<< HEAD
-.py-1 {
-  padding-top: 0.25rem;
-  padding-bottom: 0.25rem;
-=======
 .py-3 {
   padding-top: 0.75rem;
   padding-bottom: 0.75rem;
->>>>>>> ada4d17f
 }
 
 .pr-1 {
@@ -1816,14 +1808,11 @@
   color: rgb(111 112 115 / var(--tw-text-opacity));
 }
 
-<<<<<<< HEAD
-=======
 .text-accent {
   --tw-text-opacity: 1;
   color: rgb(46 92 255 / var(--tw-text-opacity));
 }
 
->>>>>>> ada4d17f
 .underline {
   text-decoration-line: underline;
 }
