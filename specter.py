--- conflicted
+++ resolved
@@ -397,6 +397,12 @@
             change_desc = "%s(%s)" % (el, change_desc)
         recv_desc = AddChecksum(recv_desc)
         change_desc = AddChecksum(change_desc)
+        devices_list = []
+        for device in devices:
+            devices_list.append({
+                "name": device["name"],
+                "type": device["type"]
+            })
         o.update({
             "type": "multisig",
             "description": "{} of {} {}".format(sigs_required, len(keys), purposes[key_type]),
@@ -404,54 +410,14 @@
             "keys": keys,
             "recv_descriptor": recv_desc,
             "change_descriptor": change_desc,
-            "devices": [],
-            "address_type": addrtypes[key_type],
-<<<<<<< HEAD
-            "address_index": 0,
-            "keypool": WALLET_CHUNK,
-            "address": None,
-            "change_index": 0,
-            "change_address": None,
-            "change_keypool": WALLET_CHUNK,
-        }
-        for device in devices:
-            o["devices"].append({
-                "name": device["name"],
-                "type": device["type"]
-            })
-        self._wallets[al] = o
-        args = [
-            {
-                "desc": recv_desc, 
-                "internal": False, 
-                "range": [0, o["keypool"]], 
-                "timestamp": "now", 
-                "keypool": True, 
-                "watchonly": True
-            }, 
-            {
-                "desc": change_desc, 
-                "internal": True, 
-                "range": [0, o["keypool"]], 
-                "timestamp": "now", 
-                "keypool": True, 
-                "watchonly": True
-            }
-        ]
-        r = self.cli.createwallet(self.cli_path+al, True)
-        r = self.cli.importmulti(args, {"rescan": False}, wallet=self.cli_path+al, timeout=120)
-        addr = self.cli.deriveaddresses(recv_desc, [0, 1])[0]
-        change_addr = self.cli.deriveaddresses(change_desc, [0, 1])[0]
-        o["address"] = addr
-        o["change_address"] = change_addr
-=======
+            "devices": devices_list,
+            "address_type": addrtypes[key_type]
         })
         # add wallet to internal dict
         self._wallets[o["alias"]] = o
         # create a wallet in Bitcoin Core
         r = self.cli.createwallet(self.cli_path+o["alias"], True)
         # save wallet file to disk
->>>>>>> 526085dd
         if self.working_folder is not None:
             with open(o["fullpath"], "w+") as f:
                 f.write(json.dumps(o, indent=4))
