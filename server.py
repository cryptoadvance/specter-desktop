--- conflicted
+++ resolved
@@ -492,10 +492,6 @@
 ############### startup ##################
 
 if __name__ == '__main__':
-<<<<<<< HEAD
-    debug = True
-=======
->>>>>>> 526085dd
     specter = Specter(DATA_FOLDER)
     specter.check()
 
