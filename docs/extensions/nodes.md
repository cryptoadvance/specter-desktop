--- conflicted
+++ resolved
@@ -1,14 +1,8 @@
 # Adding Nodes or NodeTypes
 
-<<<<<<< HEAD
-The whole programming model is based on the Bitcoin-Core API. So we need Bitcoin Core nodes or Elements nodes or at least something which behaves like that. So for the Spectrum integration, we made extending the Node class possible. This is a short description on how that has been done and which extension points might be helpful here.
-
-To create your own node, derive from `AbstractNode`. You have to specify the modules containing subclasses of `Device` in `service.py`:
-=======
 The whole programming-model is based on the Bitcoin-Core API. So we need Bitcoin Core nodes or elements nodes or at least something which behaves like that. So for the Spectrum Integration, we made extending the node possible. This is a short description of how that has been done and which extensionpoints might be helpfull here.
 
 So to create your own Node, derive from `AbstractNode`:
->>>>>>> cef3e529
 
 ```
 from cryptoadvance.specter.node import AbstractNode
@@ -23,11 +17,7 @@
       return "spectrum/components/spectrum_info.jinja"
 ```
 
-<<<<<<< HEAD
-It will need its own `from_json` method (overwriting the `from_json` method of the PersistentObject). Overwrite the `node_info_template` method to specify your own template. In order to plugin in your node , you can use the `callback_after_serverpy_init_app` callback. Have a look how the Spectrum extension did it [here](https://github.com/cryptoadvance/spectrum/pull/9/files#diff-82be7977bfa33bdbb0a448c7a03b43de90c4749565bef6737d6d516956ff0823R51-R62).
-=======
 That class will need its own `fromJson` method. Overwrite the `node_info_template` method to specify your own template for the info-page which comes up if you click on a fully configured and functional node in the upper left corner. In order to smuggle your node into existence, you could potentially use the `callback_after_serverpy_init_app` callback. Have a look how the spectrum-extension did it [here](https://github.com/cryptoadvance/spectrum/pull/9/files#diff-82be7977bfa33bdbb0a448c7a03b43de90c4749565bef6737d6d516956ff0823R51-R62). Alternatively, you could create your own frontend in your controller and maybe additionally adjust the `WelcomeVm` model class as described in the frontend section.
->>>>>>> cef3e529
 
 If the `node_settings` are clicked for that node, we also expect that you have a `node_settings` endpoint in your controller. Otherwise there will be errors. Something like:
 
