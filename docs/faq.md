# Frequently Asked Questions

<!-- START doctoc generated TOC please keep comment here to allow auto update -->
<!-- DON'T EDIT THIS SECTION, INSTEAD RE-RUN doctoc TO UPDATE -->
**Table of Contents**

- [ABOUT THE PROJECT](#about-the-project)
  - [*Why the name Specter?*](#why-the-name-specter)
- [GENERAL QUESTIONS](#general-questions)
  - [*How safe is the app to use? Is it still considered alpha/beta or safe enough to use it with real sats in a HWW or Specter-DIY multisig setup?*](#how-safe-is-the-app-to-use-is-it-still-considered-alphabeta-or-safe-enough-to-use-it-with-real-sats-in-a-hww-or-specter-diy-multisig-setup)
  - [*What does WIP mean?*](#what-does-wip-mean)
  - [*What's the difference between Specter-desktop and Specter-DIY?*](#whats-the-difference-between-specter-desktop-and-specter-diy)
  - [*Is a full node necessary for using Specter-desktop?*](#is-a-full-node-necessary-for-using-specter-desktop)
  - [*Can I use pruned mode?*](#can-i-use-pruned-mode)
  - [*I get this message: "This is a development server. Do not use it in a production deployment." Should I worry?*](#i-get-this-message-this-is-a-development-server-do-not-use-it-in-a-production-deployment-should-i-worry)
  - [*I'm not sure I want the Bitcoin-Core wallet functionality to be used, is that mandatory? If so, is it considered secure?*](#im-not-sure-i-want-the-bitcoin-core-wallet-functionality-to-be-used-is-that-mandatory-if-so-is-it-considered-secure)
  - [How many addresses does an HD wallet have, and are they all the same?](#how-many-addresses-does-an-hd-wallet-have-and-are-they-all-the-same)
  - [*I make unsigned transactions from my cold storage using a watching-only Electrum wallet. I use public servers instead of my own node because doing it "right" is too complicated for me. Specter may be an ideal alternative if it will connect to my **headless bitcoind node**. Will this be possible?*](#i-make-unsigned-transactions-from-my-cold-storage-using-a-watching-only-electrum-wallet-i-use-public-servers-instead-of-my-own-node-because-doing-it-right-is-too-complicated-for-me-specter-may-be-an-ideal-alternative-if-it-will-connect-to-my-headless-bitcoind-node-will-this-be-possible)
  - [*What is the practical difference of using PSBT (partially signed bitcoin transaction) with multisig vs. just signing the raw multisig transaction normally?*](#what-is-the-practical-difference-of-using-psbt-partially-signed-bitcoin-transaction-with-multisig-vs-just-signing-the-raw-multisig-transaction-normally)
  - [*If the Bitcoin Core instance we are connecting to already has a wallet, is it possible to load it via the UI if we know the name, and could we import a .dat file?*](#if-the-bitcoin-core-instance-we-are-connecting-to-already-has-a-wallet-is-it-possible-to-load-it-via-the-ui-if-we-know-the-name-and-could-we-import-a-dat-file)
  - [*How are Bitcoin Core mnemonic seeds created? With Core there's only the option to backup the wallet.dat file, so how does specter-desktop transform the wallet.dat file into a mnemonic seed?*](#how-are-bitcoin-core-mnemonic-seeds-created-with-core-theres-only-the-option-to-backup-the-walletdat-file-so-how-does-specter-desktop-transform-the-walletdat-file-into-a-mnemonic-seed)
  - [*Why when I export a multisig wallet from specter-desktop (settings > export > copy wallet data) created from devices with only segwit ZPUBs, do I get a data structure with expected segwit derivation paths but XPUBs instead?*](#why-when-i-export-a-multisig-wallet-from-specter-desktop-settings--export--copy-wallet-data-created-from-devices-with-only-segwit-zpubs-do-i-get-a-data-structure-with-expected-segwit-derivation-paths-but-xpubs-instead)
  - [*Does Specter have coin control?*](#does-specter-have-coin-control)
- [USAGE](#usage)
  - [*How do I run the app?*](#how-do-i-run-the-app)
  - [*How do i verify the signatures of the binaries?*](#how-do-i-verify-the-signatures-of-the-binaries)
  - [*Where do i find the logs?*](#where-do-i-find-the-logs)
  - [*What types of ways can I run specter-desktop?*](#what-types-of-ways-can-i-run-specter-desktop)
  - [Devices? Wallets? What is the difference?](#devices-wallets-what-is-the-difference)
  - [*What do I need to do in order to create a multisig wallet?*](#what-do-i-need-to-do-in-order-to-create-a-multisig-wallet)
  - [*Is my understanding correct that specter-desktop does not hold any keys and you need to create a multisig wallet in order to sign transactions and send funds?*](#is-my-understanding-correct-that-specter-desktop-does-not-hold-any-keys-and-you-need-to-create-a-multisig-wallet-in-order-to-sign-transactions-and-send-funds)
  - [*How would one sign with Electrum? Do I need to create multisig wallet in Electrum first or can I create it with specter-desktop?*](#how-would-one-sign-with-electrum-do-i-need-to-create-multisig-wallet-in-electrum-first-or-can-i-create-it-with-specter-desktop)
  - [*Can I use Ledger and ColdCard multisig while CC remains air-gapped?*](#can-i-use-ledger-and-coldcard-multisig-while-cc-remains-air-gapped)
  - [*Can I use Bluewallet with Specter DIY?*](#can-i-use-bluewallet-with-specter-diy)
  - [*Which hardware wallets are supported?*](#which-hardware-wallets-are-supported)
  - [*Can this also work with external nodes like Casa, MyNode, and Raspilitz?*](#can-this-also-work-with-external-nodes-like-casa-mynode-and-raspilitz)
  - [*Can I use Tor?*](#can-i-use-tor)
  - [I forgot my password, how can I reset it?](#i-forgot-my-password-how-can-i-reset-it)
- [BACKING UP FUNDS](#backing-up-funds)
  - [*If something happens to the `~/.specter` folder, is it still possible to **restore** access to multisigs created there (assuming there is no backup of the `~/.specter` folder)?*](#if-something-happens-to-the-specter-folder-is-it-still-possible-to-restore-access-to-multisigs-created-there-assuming-there-is-no-backup-of-the-specter-folder)
  - [*To recover a multisig that was built on specter (eg: 2 of 3 with ColdCard), is having the seeds of all 3 signing wallets sufficient or do we need to backup more info?*](#to-recover-a-multisig-that-was-built-on-specter-eg-2-of-3-with-coldcard-is-having-the-seeds-of-all-3-signing-wallets-sufficient-or-do-we-need-to-backup-more-info)
- [SPECTER-DIY](#specter-diy)
  - [*What does the Specter-DIY consist of?*](#what-does-the-specter-diy-consist-of)
  - [*Is specter-DIY safe to use?*](#is-specter-diy-safe-to-use)
  - [*I'm wondering what if someone takes the device? How does Specter-DIY approach this scenario?*](#im-wondering-what-if-someone-takes-the-device-how-does-specter-diy-approach-this-scenario)
  - [*Currently there is a `specter_hwi.py` file, which implements the HWIClient for Specter-DIY. Is there any reason you didn't add that directly to HWI?*](#currently-there-is-a-specter_hwipy-file-which-implements-the-hwiclient-for-specter-diy-is-there-any-reason-you-didnt-add-that-directly-to-hwi)
  - [*Do you have a physical security design?*](#do-you-have-a-physical-security-design)
  - [*Is there a simulator I can try the Specter-DIY with?*](#is-there-a-simulator-i-can-try-the-specter-diy-with)
  - [*Is there a goal to get Specter-DIY loading firmware updates from the SD card?*](#is-there-a-goal-to-get-specter-diy-loading-firmware-updates-from-the-sd-card)
  - [*Can Specter-DIY register cosigner xpubs like ColdCard? I know you wipe private keys on shutdown, but do you save stuff like that?*](#can-specter-diy-register-cosigner-xpubs-like-coldcard-i-know-you-wipe-private-keys-on-shutdown-but-do-you-save-stuff-like-that)
  - [*Once you add the javacard (secure element) you'll save the private keys, too?*](#once-you-add-the-javacard-secure-element-youll-save-the-private-keys-too)
- [TROUBLESHOOT](#troubleshoot)
  - [The AppImage is not starting on Debian 10](#the-appimage-is-not-starting-on-debian-10)
  - [I have issues connecting my Hardware-Wallet via USB?!](#i-have-issues-connecting-my-hardware-wallet-via-usb)
  - [*How to upgrade Specter-desktop?*](#how-to-upgrade-specter-desktop)
  - [Laptop/Desktop](#laptopdesktop)
  - [Raspiblitz](#raspiblitz)
  - [umbrel](#umbrel)
  - [*How can I access the web interface if it's hosted on a headless computer?*](#how-can-i-access-the-web-interface-if-its-hosted-on-a-headless-computer)
  - [*How can I access the Specter Desktop web interface with my phone?*](#how-can-i-access-the-specter-desktop-web-interface-with-my-phone)
  - [*Keep getting: No matching distribution found for cryptoadvance.specter*](#keep-getting-no-matching-distribution-found-for-cryptoadvancespecter)
  - [*Even after upgrading to python3 it's still looking at 2.7 version. I uninstalled 2.7, so not sure where to go next?*](#even-after-upgrading-to-python3-its-still-looking-at-27-version-i-uninstalled-27-so-not-sure-where-to-go-next)
  - [*I created an existing wallets but even after rescanning, specter couldn't find any (or not enough) funds?*](#i-created-an-existing-wallets-but-even-after-rescanning-specter-couldnt-find-any-or-not-enough-funds)
  - [*How to delete a wallet using a remote full node?*](#how-to-delete-a-wallet-using-a-remote-full-node)
  - [*Trying to connect specter-desktop to my remote node on my LAN few times but no success. `bitcoin.conf` has the `server=1` option, should there be something else since I get this error `Process finished with code -1Error message: Failed to connect` message?*](#trying-to-connect-specter-desktop-to-my-remote-node-on-my-lan-few-times-but-no-success-bitcoinconf-has-the-server1-option-should-there-be-something-else-since-i-get-this-error-process-finished-with-code--1error-message-failed-to-connect-message)
  - [Backup files not showing when trying to load backups](#backup-files-not-showing-when-trying-to-load-backups)
- [DIY TROUBLESHOOT](#diy-troubleshoot)
  - [*Does anyone have any tips on mounting the power bank and QR code scanner to the STM32 board in a somewhat ergonomic manner?*](#does-anyone-have-any-tips-on-mounting-the-power-bank-and-qr-code-scanner-to-the-stm32-board-in-a-somewhat-ergonomic-manner)
- [HWW TROUBLESHOOT](#hww-troubleshoot)
  - [*With achow's HWI tool, input and output PSBT are the same. And with Electrum 4, I get a rawtransaction, not a base64 PSBT.*](#with-achows-hwi-tool-input-and-output-psbt-are-the-same-and-with-electrum-4-i-get-a-rawtransaction-not-a-base64-psbt)
- [TECHNICAL QUESTIONS (not dev related)](#technical-questions-not-dev-related)
  - [*Does specter-desktop require `txindex=1` to be set in your `bitcoin.conf`?*](#does-specter-desktop-require-txindex1-to-be-set-in-your-bitcoinconf)
  - [*Does specter-desktop specify an RPC wallet in the `bitcoin.conf` or append wallet name to node url?*](#does-specter-desktop-specify-an-rpc-wallet-in-the-bitcoinconf-or-append-wallet-name-to-node-url)
- [FUTURE FEATURES](#future-features)
  - [*How are you guys planning to do air-gapped firmware updates via QR codes?*](#how-are-you-guys-planning-to-do-air-gapped-firmware-updates-via-qr-codes)
  - [*Will this device be Shamir Secret Shares compatible?*](#will-this-device-be-shamir-secret-shares-compatible)
  - [*Will there be CoinJoin support in the future?*](#will-there-be-coinjoin-support-in-the-future)
- [VIDEOS](#videos)
  - [**1** Getting started with Specter-DIY and Specter-Desktop](#1-getting-started-with-specter-diy-and-specter-desktop)
  - [**2** Assembling Specter-DIY](#2-assembling-specter-diy)
  - [**3** Specter-DIY air-gapped open source bitcoin hardware wallet overview](#3-specter-diy-air-gapped-open-source-bitcoin-hardware-wallet-overview)
  - [**4** Build your own bitcoin hardware-wallet YT series](#4-build-your-own-bitcoin-hardware-wallet-yt-series)
  - [*What is the difference between that project (DIYbitcoinhardware) & Specter? Is DIYbitcoinhardware sort of a prerequisite for Specter?*](#what-is-the-difference-between-that-project-diybitcoinhardware--specter-is-diybitcoinhardware-sort-of-a-prerequisite-for-specter)

<!-- END doctoc generated TOC please keep comment here to allow auto update -->

## ABOUT THE PROJECT

The goal of this project is to make a convenient and user-friendly GUI around Bitcoin Core with a focus on multisignature setup with air-gapped (offline) hardware wallets. 

We first wanted to make a new hardware wallet (HWW), but after we understood that everything can be hacked, we decided to build a user-friendly multisig Desktop App and nice DIY Hardware Wallet.

**Why is that good for Bitcoin?**

 - User: Better Security with multisig setup 
 - User: Better Privacy with own node 
 - HWW Makers: More HW wallets sold 
 - Node Makers: More Nodes sold 
 - Network: More nodes running 

We can actually incentivize the Bitcoin community to run their own node with this user-friendly multisig & node setup! 

### *Why the name Specter?*

    "A specter is haunting the modern world, the specter of crypto anarchy."
    The Crypto Anarchist Manifesto - Timothy C. May - Sun, 22 Nov 92 12:11:24 PST
    
Specter is that little ghost helping the sovereign cypherpunk to protect his property rights.
We are aware of the vulnerability (Spectre) and know there is an infinite game against vulnerabilities.
https://en.wikipedia.org/wiki/Spectre_(security_vulnerability)
In Bitcoin Cold storage we can use multisig setups and different hardware wallets to mitigate these risks, while protecting our privacy by verifying transactions on our own node.

## GENERAL QUESTIONS

### *How safe is the app to use? Is it still considered alpha/beta or safe enough to use it with real sats in a HWW or Specter-DIY multisig setup?*

It is watch-only (private keys are protected by HWW) and compatible with multisig in Electrum, so even if something breaks you always have a fallback option while we fix the bug. So go for it :)

We try to use default descriptors and derivation paths exactly for this reason - to be compatible with other wallets. Would be nice to keep it this way, but at a certain point we will need to diverge - for example when we add miniscript support.

### *What does WIP mean?*

WIP means that we don't try to be very backward-compatible at the moment. At some point we may change wallet storage format for example, and you would need to migrate using some script or create wallets from scratch. In this case, we would provide migration scripts.

### *What's the difference between Specter-desktop and Specter-DIY?* 

Specter-desktop is a watch-only GUI software wallet running on Bitcoin Core using its wallet and full node functionality.
Bitcoin Core tracks addresses, UTXO (unspent transaction outputs) and composes PSBT (partially-signed bitcoin transactions).

Whereas, [Specter-DIY](https://github.com/cryptoadvance/specter-diy) is a do-it-yourself hardware wallet from off the shelf components, that signs and broadcasts transactions using QR codes that forgets your private keys when powered off.

### *Is a full node necessary for using Specter-desktop?*

Yes, a Bitcoin node is needed to provide all relevant data without relying on 3rd parties, and also for its watch-only wallet capabilities. However, Specter allows you to easily setup a (pruned-) node easily within Specter. If you can, a full-node is recommended but will take a lot longer to synchronize.

### *Can I use pruned mode?*

Yes, but if you have many older addresses you will need to re-download the blockchain in order to see your balance and transaction history, which will take some time.
Since v0.8.0 there is a workaround as you can download history from an external blockexplorer which has privacy implications. Make sure to read the tooltip-hints when using that feature and also consider this question in the  [troubleshooting-section](#i-created-an-existing-wallets-but-even-after-rescanning-specter-couldnt-find-any-funds)..

<<<<<<< HEAD
### *I get this message: "This is a development server. Do not use it in a production deployment.". Should i worry?
=======
## *I get this message: "This is a development server. Do not use it in a production deployment." Should I worry?*
>>>>>>> 786b090e

No you don't have to worry unless you plan to run specter as a public service on the internet with a growing number of people using it. That was traditionally the use-case for web-apps: Run in the open public internet getting accessed by MANY people. However, that's not how specter is meant to be used. If people get performance issues, it's most likely not because the user-base is growing on their specter but because their Raspberry Pi is too weak for that one user who is doing all sorts of other stuff on that Pi on top.

### *I'm not sure I want the Bitcoin-Core wallet functionality to be used, is that mandatory? If so, is it considered secure?*

You don't need private keys in Bitcoin Core, but you need wallets to be enabled `disablewallet=0` in your `bitcoin.conf` file. And if you don't want that, make also sure you're not using the Hotwallet-Feature.

### How many addresses does an HD wallet have, and are they all the same?

By default the gap limit is 20, but you can go to the wallet settings and import as many addresses as you want. If you know the wallet is old you may want to try importing many addresses (~1000), and then rescanning.

The order is the same, and the addresses are also the same as the address derivation process is deterministic for a wallet. Address index is a derivation index of the wallet, so the index and the address itself are connected.

### *I make unsigned transactions from my cold storage using a watching-only Electrum wallet. I use public servers instead of my own node because doing it "right" is too complicated for me. Specter may be an ideal alternative if it will connect to my **headless bitcoind node**. Will this be possible?*

Yes, this is the plan - to use a HWW like ColdCard/Trezor with Specter DIY, with a user-friendly multisig Specter desktop app, which is connected to your own node for better privacy.

### *What is the practical difference of using PSBT (partially signed bitcoin transaction) with multisig vs. just signing the raw multisig transaction normally?*

It gives you the ability to store the transaction temporarily before it is signed.

### *If the Bitcoin Core instance we are connecting to already has a wallet, is it possible to load it via the UI if we know the name, and could we import a .dat file?*

Currently, you can create a hot wallet from within the specter-desktop UI, but at the moment it's not possible to extract XPUBs from the existing Core wallet, and without XPUBs change verification will break in all hardware wallets. Change address verification in multisig on a hardware wallet requires ability to check that change and inputs were derived from the same XPUBs. Without XPUBs all hardware wallets will show two outputs so you never know if the change output is actually change or not.

With that being said, wallets created by Bitcoin Core always use hardened derivations, so they don't have useful XPUBs - this breaks multisig address verification on hardware wallets and thus can't verify change addresses. Therefore specter-desktop is creating a Bitcoin Core hot wallet differently - it generates a BIP39 recovery phrase, loads XPRVs to Core and XPUBs to specter-desktop. Then it can be used as a part of multisig setup as usual.

The seed is generated by specter-desktop and then it's imported in a Bitcoin Core wallet, but instead of watch-only it's an XPRV imported using descriptors. More info on descriptors can be found [here](https://github.com/bitcoin/bitcoin/blob/master/doc/descriptors.md).

### *How are Bitcoin Core mnemonic seeds created? With Core there's only the option to backup the wallet.dat file, so how does specter-desktop transform the wallet.dat file into a mnemonic seed?*

Specter-desktop generates a random mnemonic using Trezor's mnemonic package, then converts it to XPRVs and imports these keys to Bitcoin Core. This feature is very experimental at the moment and shouldn't be used for large amounts.

### *Why when I export a multisig wallet from specter-desktop (settings > export > copy wallet data) created from devices with only segwit ZPUBs, do I get a data structure with expected segwit derivation paths but XPUBs instead?*

XPUB is a canonical representation that is supported by Bitcoin Core, whereas ZPUB is an invention of SatoshiLabs that got adopted by the industry, but not by Bitcoin Core. In wallet export file we export Bitcoin Core's descriptor, so it contains master keys in the format that Bitcoin Core understands. More info on descriptors can be found [here](https://github.com/bitcoin/bitcoin/blob/master/doc/descriptors.md).

### *Does Specter have coin control?*

Yes, Specter supports coin control. Go to "Send". Open the "Advanced" features - and down at the right you have "Select coins manually" bottom.


## USAGE

### *How do I run the app?*

After following [these steps](https://github.com/cryptoadvance/specter-desktop#how-to-run) 
You should be able to view it in a browser at: 127.0.0.1:25441/
If not, see [Troubleshoot](https://github.com/cryptoadvance/specter-desktop/new/master/docs#troubleshoot)

### *How do i verify the signatures of the binaries?*

There is a great tutorial [here](https://bitcoiner.guide/verifysoftware/) explaining it for specter-desktop. A more generic video from kryptokids is [here](https://www.youtube.com/watch?v=S257nUqs13A).

### *Where do i find the logs?*

If you use a binary-installation (a platform specific download-package) there is a log-file called `specterApp.log` in the SPECTER_DATA_FOLDER in your user-directory. So for different platforms, default places are: 
* Windows: `C:\Users\YourUser\.specter\specterApp.log`
* Linux: `/home/yourUser/.specter/specterApp.log`
For pip installations, you need to look into the file `specter.log` in the same directory.
If you still have trouble finding that file on your harddrive, have a look at the tooltip in the settings/general/Loglevel item.

### *What types of ways can I run specter-desktop?*

There are many ways how to run Specter:
- Specter on local computer, node on remote
- Specter on a remote node, web interface in local network or over Tor (but hardware wallets need to be connected to the node where Specter is running)
- Specter on a remote node, another Specter on your computer in "hwibridge" mode that gives access to your hardware wallets from the remote node (configurable whitelist)

Also you can run it via a platform-specific binary, pip-installation or via a Docker-container. It depends on your needs, and can be customized accordingly.

Specter-desktop makes many requests to Bitcoin Core RPC, so it works better from the same machine where Core is running, but remote is also possible. With that being said, by default Bitcoin Core RPC is connecting over HTTP, so everything including your RPC login and password are flying around as plaintext. You can use HTTPS and a [self-signed certificate](https://github.com/cryptoadvance/specter-desktop/blob/master/docs/self-signed-certificates.md) to fix that.

If you use hardware wallets and they are usb-connected to specter-desktop then you need to use the hwibridge in the remote cases. However if your HWW is air-gapped (ColdCard, specter-diy, cobo) - then you can use remote web interface.

### Devices? Wallets? What is the difference?

The logic is that devices store keys, and you can combine these keys in different wallets like multisig or singlesig. So the same device can be used for a nested segwit wallet, native segwit, and many multisig wallets.
The only requirement is that all cosigners in multisig wallets should be different devices.
For some devices it makes sense to import keys, for example for another passphrase. However it's also possible (and recommended) to create a new device if you want to use a different passphrase for the same device.

### *What do I need to do in order to create a multisig wallet?*

XPUBs are needed (from HWW's, laptop with Electrum desktop wallet, Specter-DIY, etc.) in order to create a multisig setup, but don't worry it's in watch-only mode and it's your own full node! First you need to “add devices” that store keys for the wallet. After creating the devices, you have to create the type of wallet you want (2-of-2, 3-of-5, etc.) and select the corresponding devices/keys - you need at least two devices setup in order to create a multisig wallet.

### *Is my understanding correct that specter-desktop does not hold any keys and you need to create a multisig wallet in order to sign transactions and send funds?*

As of late, you can also use a hot wallet as a signer with specter-desktop, but this is not recommended as a default setup. You can however use devices like Electrum wallet or FullyNoded for example (Electrum or Bitcoin Core can be air-gapped). This [video](https://youtu.be/4YXklLh2srA) is quite useful for using Electrum, and this [guide](https://github.com/Fonta1n3/FullyNoded/blob/master/Docs/Connect-node.md#importing-a-wallet-from-specter) is useful for connecting with FullyNoded.

### *How would one sign with Electrum? Do I need to create multisig wallet in Electrum first or can I create it with specter-desktop?*

You need to create it in both wallets. When you start creating multisig wallet in Electrum it will give you the bech32 extended public key (ZPUB) where you can then add it to specter-desktop as well as other ZPUBS from other devices, and then add them to Electrum. After that you can start using Electrum as a signer.
Electrum support got much better lately. We now have a dedicated electrum device with a specific explanation. If you're running into trouble, this [video](https://www.youtube.com/watch?v=4YXklLh2srA) might still help a lot and gives more details.

### *Can I use Ledger and ColdCard multisig while CC remains air-gapped?*

Yes you can use the ColdCard with its SD card without connecting it to the computer via USB. You just need to import the ColdCard public keys with SD card. Just after creating the multisig wallet, you should go to the wallet page, click on the Settings tab, then scroll down to the Export and click on the export to ColdCard option. It will download a file you can import with the SD card to ColdCard and show you a notification with the instructions on how to do this. This will allow the ColdCard to be “aware” of the multisig and sign transactions for it.

### *Can I use Bluewallet with Specter DIY?*

Yes you can use BlueWallet in watch-only mode and sign with Specter DIY. See it in action [here](https://twitter.com/StepanSnigirev/status/1209426608949465088)

### *Which hardware wallets are supported?*

All major once! Checkout the list when you add a new device.

### *Can this also work with external nodes like Casa, MyNode, and Raspilitz?*

Absolutely, as well as any other DIY bitcoin full, or pruned, node!

Currently Raspiblitz (https://github.com/rootzoll/raspiblitz), has explicit support and you can automatically install it as bonus-software. Also [umbrel](https://getumbrel.com/) has it in the app-store. Mynode has it on Mynode [premium](https://mynodebtc.com/products/premium). Start9 is currently preparing support. There are differences mainly on update-policy and update-freuency.

### *Can I use Tor?*

Yes there is a way to access specter-desktop over Tor from outside, here is the [doc](https://github.com/cryptoadvance/specter-desktop/blob/master/docs/tor.md).

Since version v1.3.0, there will also be the possibility to activate a tor-installation from within Specter-Desktop.

With that being said, beware that it's not practical yet to sign transactions via Tor:

 - Specter-DIY needs the camera which is not available in the Tor-browser (yet)
 - You could use HWI-wallets, but you would need to plug the wallet into the machine where specter-desktop is running on, but this is usually not the use-case you're looking for when using Tor.

 Progress on Tor Support for QR-code scanning is tracked in this [issue](https://github.com/cryptoadvance/specter-desktop/issues/536)


### I forgot my password, how can I reset it?

Check the .specter-folder in your home folder (or on your mynode/raspiblitz/...). There is a file called `config.json` in there which has a line like this:
```
"auth": {
    "method": "somethingInHere",
    ...
},
```
Depending on "what's written in `somethingInHere`:
* If it's `rpcpasswordaspin`, you can lookup the password in your `bitcoin.conf`-file in a line like `rpcpassword=YourPasswordHere`
* If it's `usernamepassword`, you won't be able to recover the password but you can deactivate it by setting it to `none`
* If it's `none` (or you just set it to `none`) you can login without any password. So hurry up with setting it again within specter.

## BACKING UP FUNDS 

### *If something happens to the `~/.specter` folder, is it still possible to **restore** access to multisigs created there (assuming there is no backup of the `~/.specter` folder)?* 

Yes, it's a standard multisig. So you can recreate it as soon as you have **master public keys of ALL the devices** - either with Specter, or Electrum.

If your `~/.specter` folder is gone and only one of your devices is lost
 without a backup, then all your funds are **LOST**, even if you have a 1/4-multisig-wallet.

When using Specter and importing an old wallet you would need to re-scan the blockchain in the wallet settings page.

### *To recover a multisig that was built on specter (eg: 2 of 3 with ColdCard), is having the seeds of all 3 signing wallets sufficient or do we need to backup more info?*

Having seeds is enough, but in case you lose one of the seeds it is also **highly recommended** that you also backup your XPUBs. You can go to the wallet settings and export it as json file, this file has all the information needed to find your funds. "Export to wallet" software should give you one json file with all information needed for the recovery of your watch only wallet later on. 

## SPECTER-DIY

### *What does the Specter-DIY consist of?*

It consists of:

 - STM32F469 discovery board
 - QR Code scanner from Waveshare
 - Power Bank (small)
 - miniUSB and microUSB cable
 - Prototype Shield
 - A few pin connectors 

[Shopping list link](https://github.com/cryptoadvance/specter-diy/blob/master/docs/shopping.md) + [assembly link](https://github.com/cryptoadvance/specter-diy/blob/master/docs/assembly.md)
Waveshare QR scanner is recommended as it has a good quality/price ratio.

### *Is specter-DIY safe to use?*

Do not use it on mainnet yet unless it's only being used as one of the signers in multisig setup! But feel free to experiment with it on testnet, regtest or signet.

### *I'm wondering what if someone takes the device? How does Specter-DIY approach this scenario?*

It supports passphrases as an additional security layer, but currently it has two modes of operation - agnostic when your secrets are not stored on the device and you need to enter recovery phrase every time you use the device, and reckless when it is stored on flash and can be extracted. 

We are working on smart card support so you could store your keys on removable secure element in a credit card form factor, as well as an option to encrypt secrets with a key stored on the SD card. See this recently opened [issue](https://github.com/cryptoadvance/specter-diy/issues/64) thanks to @Thomas1378 in the Telegram chat!

### *Currently there is a `specter_hwi.py` file, which implements the HWIClient for Specter-DIY. Is there any reason you didn't add that directly to HWI?*

Putting it into HWI means: "this is a hardware wallet people should consider using for real". Currently, we would strongly advice NOT to use USB with Specter-DIY, but to use QR codes instead.

We will make a pull request to HWI when we think it's safe enough. In particular when we will have a secure bootloader that verifies signatures of the firmware, and USB communication is more reliable. 

### *Do you have a physical security design?*

No security at the moment, but it also doesn't store the private key. Working on integration of secure element similar to the ColdCard's (mikroe secure chip). At the moment it's more like a toy.

### *Is there a simulator I can try the Specter-DIY with?*

Yes. Specter-DIY in simulator-mode simulates QR code scanner over TCP, see [here](https://diybitcoinhardware.com/f469-disco/simulator/?script=https://raw.githubusercontent.com/diybitcoinhardware/f469-disco/master/docs/tutorial/4_miniwallet/main.py)

### *Is there a goal to get Specter-DIY loading firmware updates from the SD card?*

At the moment we don't have a proper bootloader and secure element integration yet, but we're moving in that direction! 
I think SD card is a good choice, also QR codes might be possible, but we need to experiment with them a bit.

### *Can Specter-DIY register cosigner xpubs like ColdCard? I know you wipe private keys on shutdown, but do you save stuff like that?*

Yes, we keep wallet descriptors and other public info.

### *Once you add the javacard (secure element) you'll save the private keys, too?*

With the secure element you will have three options:

 - agnostic mode, forgets key after shutdown
 - store key on the smartcard but do all crypto on application MCU
 - store key and do crypto on the secure element

Last seems to be the most secure, but then you trust proprietary crypto implementation. Second option saves private key on the secure element under pin protection, but also encrypted, so secure element never knows the private key.

## TROUBLESHOOT

### The AppImage is not starting on Debian 10
This is a known issue. See [here](https://github.com/cryptoadvance/specter-desktop/issues/769). A questionable workaround might be to start with `--no-sandbox`. The security-implications are beyond this FAQ. Please check the issues for more information.

### I have issues connecting my Hardware-Wallet via USB?!

* Make sure to not use the Safari-Browser. Chrome is the best option, Firefox should work as well. 
* Make sure that your USB-cable is working. Often enough they are not working anymore. 
* Also, make sure to upgrade to the latest firmware, ledger but also others are known to not work with specific older versions. 
* On Linux, there is also something called [udev-rules](../udev/README.md) which have to be installed.
* Then, there might be confusion about the computer to plug it in. Do you run specter locally or on some remote-computer? Without the hwi-bridge, you need to plug your hardware wallet in the USB-port of the computer you're running specter on. If you want to use your computer and not the remote one, checkout the [HWIBridge](./hwibridge.md)
* Also unplug other maybe exotic USB hardware like game-controllers, printers and basically everything, just for testing purposes.
* If you're using the hwi-bridge, skip it for testing purposes and use specter locally to let it connect to your local 

### *How to upgrade Specter-desktop?*

This depends very much on how you've installed it in the first place. You might have it running on a node-implementation like nodl, RaspiBlitz or MyNode or you have it running on your desktop or laptop. MyNode doesn't support manual upgrade, but let's start with the laptop:

### Laptop/Desktop
If you have downloaded a binary, simply do it again with the new version. If you have a pip-installation (and installed it as described), use this command:
`pip3 install cryptoadvance.specter --upgrade`
To check (before and/or afterwards) your installed version, you can use: `pip3 show cryptoadvance.specter`

### Raspiblitz
You might want to wait until raspiblitz is providing an update. It takes longer but if you're not technically literate, that might be a better option. However, up from Version 1.6.1, Raspiblitz offers an update-possibility in the menu. Prior to that or as a part of troubleshooting-procedure, you can also do something like this:
```
sudo su - bitcoin
cd .specter/
. ./.env/bin/activate
pip3 list | grep specter
pip3 install cryptoadvance.specter --upgrade
pip3 list | grep specter
service cryptoadvance-specter restart
```

### umbrel


### *How can I access the web interface if it's hosted on a headless computer?* 

You can either set --host 0.0.0.0 `python -m cryptoadvance.specter server --host 0.0.0.0` or configure nginx to forward connections from specific port to specter.
 
Alternatively, you can also define --port 80 if you want to have it on default http port of the computer.

One drawback though is that with http and **external access** you will not get camera scanning functionality. It is an issue if you are using specter-DIY as it's necessary to scan QR codes with signed transactions. To fix that you will need a self-signed certificate, we have a document on that [here](https://github.com/cryptoadvance/specter-desktop/blob/master/docs/self-signed-certificates.md)

<<<<<<< HEAD
### *Keep getting: No matching distribution found for cryptoadvance.specter*
=======
## *How can I access the Specter Desktop web interface with my phone?*

Similar as above, add `--host 0.0.0.0` when starting the Specter server (to bind the Specter server to the local IP of the machine that you are running Specter on), thus `python -m cryptoadvance.specter server --host 0.0.0.0`. You can then access the Specter server with your phone by typing `http://LOCAL_IP_OF_MACHINE_RUNNING_SPECTER:25441/` in the phone's browser. 

**Note**: Your phone and the machine running Specter have to be connected to the same LAN for this simple approach to work. You might also need to adjust your firewall settings on the machine running Specter. For remote access of your Specter server check the [Tor docs](https://docs.specter.solutions/desktop/tor/).

## *Keep getting: No matching distribution found for cryptoadvance.specter*
>>>>>>> 786b090e

Try `pip3 install cryptoadvance.specter`

Specter only works with python3, so use pip3 to install it
`brew install python3`

### *Even after upgrading to python3 it's still looking at 2.7 version. I uninstalled 2.7, so not sure where to go next?*

Run it with the
 command `python3 -m cryptoadvance.specter server` - then it will use python3
 
### *I created an existing wallets but even after rescanning, specter couldn't find any (or not enough) funds?*

Make sure you're using the right type of wallet. Specter is only supporting "Nested Segwit" and "Native SegWit". If you have an older wallet, where addresses are starting with "1" or "3", those funds won't be able to show up in specter. So, make sure you know which type of wallet you want to choose. Also, it's relevant whether you're watching enough addresses. By default only 20 addresses are watched. Maybe your wallet needs more so increase them in the settings-menu of the wallet.

If you're running a pruned node, it's not possible to scan for the entire transaction history without doing a full re-download of the blockchain (IBD). Alternatively, we also support scanning for only the existing wallet balance (UTXO) which is very quick and supports both full and pruned nodes. However, for pruned nodes to support this feature, we must query some external data from an outside source (such as a block explorer, configurable by the user). This does not constitute a security risk, as the validity of the data can be verified against the hash existing on the pruned node itself, but can be a potential privacy risk, although it's possible to get the data over Tor to reduce the potential privacy leak. Yet, we still strongly recommend using a non-pruned-node (if possible) when dealing with older wallets.

Also be aware that if you've use more than one "account" in your old wallet-software, you'd need to create the corresponding key in the device first and create a new wallet based on that account/key. In Specter, one wallet is always tied to exactly one Bitcoin Account (other than e.g. trezor). Bitcoin accounts are actually specified at the device level. By default Specter imports the keys for just your first account. To import keys for additional accounts:

* click on your device to "Add more keys"
* click the "Edit" button at the top right
* click the "Add account" that will have now appeared
* Account 0 is the default that Specter imports on its own. Specify your target account number (accounts start at 0, so your second account is 1, your third account is 2, and so on).
* click "Add account"
* retrieve keys from your device as usual (over USB, airgapped SD card, or QR code)

Now that the other account's keys have been imported, create a new wallet using the new key. After scanning this new wallet for funds, you should see your expected balance.

Apart from that, your old wallet might have used non-standard derivation pathes or extended them in a non-standard-way. [https://walletsrecovery.org/](https://walletsrecovery.org/) is a good source for collecting such information about your old wallet.

### *How to delete a wallet using a remote full node?*

You can't delete the wallet if you are using remote Bitcoin Core node - there is no RPC call to do it remotely. So, deleting wallet works only on the same computer. 
You can also just delete the wallet manually. It's a folder in `~/.bitcoin` directory and in `~/.specter` as well.

### *Trying to connect specter-desktop to my remote node on my LAN few times but no success. `bitcoin.conf` has the `server=1` option, should there be something else since I get this error `Process finished with code -1Error message: Failed to connect` message?*

`rpcallowip` and `rpcbind` parameters need to be set in `bitcoin.conf`

### Backup files not showing when trying to load backups

When trying to load backups you are required to select the backup folders for either devices or wallets, you are NOT trying to select the JSON files.  You can also select the specter-backup folder itself which will allow both devices and wallets to be loaded together.  If you have issues doing this on the Specter app then try in browser instead. 

## DIY TROUBLESHOOT

### *Does anyone have any tips on mounting the power bank and QR code scanner to the STM32 board in a somewhat ergonomic manner?*

Use the smallest powerbank possible.

## HWW TROUBLESHOOT

Got stuck for a second because I wasn't safely removing my SD card reader, so the files were 0 bytes.

### *With achow's HWI tool, input and output PSBT are the same. And with Electrum 4, I get a rawtransaction, not a base64 PSBT.*

I solved my issue, it turns out my PSBT needed bip32 hints (whatever that means) included. I can now open lightning channels straight from hardware wallet!

## TECHNICAL QUESTIONS (not dev related)

### *Does specter-desktop require `txindex=1` to be set in your `bitcoin.conf`?*

No, but you need to enable wallets! `disablewallet=0`

### *Does specter-desktop specify an RPC wallet in the `bitcoin.conf` or append wallet name to node url?*

It specifes `-rpcwallet` with every call to `bitcoin-cli`

## FUTURE FEATURES

### *How are you guys planning to do air-gapped firmware updates via QR codes?*

We haven't tested it yet. We will work on the bootloader soon and try different update mechanisms. QR codes is one of them. Also considering SD card - might be easier as firmware is 1Mb, so it would require 1000 QR codes.

### *Will this device be Shamir Secret Shares compatible?*

Yes it will be, and especially effective in "forget after turn off" mode. Then one could use it to split a secret for wallets that don't support it.

### *Will there be CoinJoin support in the future?*

When CoinJoin servers and hardware wallets support proof of ownership: https://github.com/satoshilabs/slips/blob/slips-19-20-coinjoin-proofs/slip-0019.md

## VIDEOS

### **1** [Getting started with Specter-DIY and Specter-Desktop](https://twitter.com/CryptoAdvance/status/1235151027348926464)
![video](https://www.youtube.com/embed/eF4cgK_L6T4)

How to flash and set up an air-gapped hardware wallet that uses QR codes to communicate with the host.

In the video: 

 - Flashing the firmware
 - Generating a new key 
 - Importing keys to Specter-Desktop software 
 - Using single-key wallets 
 - Creating a multisignature wallet and importing it to the device 
 - Signing multisig transactions 

### **2** [Assembling Specter-DIY](https://www.youtube.com/watch?v=1H7FqG_FmCw)
![video](https://www.youtube.com/embed/1H7FqG_FmCw)

Specter-DIY hardware wallet: 

 - off-the-shelf components
 - costs 100$ - assemble in 5 minutes 
 - no soldering 
 - forgets your private key when powered off 

### **3** [Specter-DIY air-gapped open source bitcoin hardware wallet overview](https://twitter.com/KeithMukai/status/1189565099259944961)

### **4** [Build your own bitcoin hardware-wallet YT series](https://www.youtube.com/playlist?list=PLn2qRQUAAg0z_-R0swVuSsNS9bzRu6oP5&app=desktop)
![video](https://www.youtube.com/embed/AgOqTGeDrac)  [playlist](https://www.youtube.com/playlist?list=PLn2qRQUAAg0z_-R0swVuSsNS9bzRu6oP5&app=desktop)

### *What is the difference between that project (DIYbitcoinhardware) & Specter? Is DIYbitcoinhardware sort of a prerequisite for Specter?*

Specter is built on top of that micropython build. DIYbitcoinhardware is focusing more on the toolbox without actual application logic, Specter implements logic and GUI on top of it. 

Yes, that's why the video was recorded - to give some introduction about the tools we use, and hardware wallets logic in general.<|MERGE_RESOLUTION|>--- conflicted
+++ resolved
@@ -138,11 +138,7 @@
 Yes, but if you have many older addresses you will need to re-download the blockchain in order to see your balance and transaction history, which will take some time.
 Since v0.8.0 there is a workaround as you can download history from an external blockexplorer which has privacy implications. Make sure to read the tooltip-hints when using that feature and also consider this question in the  [troubleshooting-section](#i-created-an-existing-wallets-but-even-after-rescanning-specter-couldnt-find-any-funds)..
 
-<<<<<<< HEAD
 ### *I get this message: "This is a development server. Do not use it in a production deployment.". Should i worry?
-=======
-## *I get this message: "This is a development server. Do not use it in a production deployment." Should I worry?*
->>>>>>> 786b090e
 
 No you don't have to worry unless you plan to run specter as a public service on the internet with a growing number of people using it. That was traditionally the use-case for web-apps: Run in the open public internet getting accessed by MANY people. However, that's not how specter is meant to be used. If people get performance issues, it's most likely not because the user-base is growing on their specter but because their Raspberry Pi is too weak for that one user who is doing all sorts of other stuff on that Pi on top.
 
@@ -404,17 +400,13 @@
 
 One drawback though is that with http and **external access** you will not get camera scanning functionality. It is an issue if you are using specter-DIY as it's necessary to scan QR codes with signed transactions. To fix that you will need a self-signed certificate, we have a document on that [here](https://github.com/cryptoadvance/specter-desktop/blob/master/docs/self-signed-certificates.md)
 
-<<<<<<< HEAD
+### *How can I access the Specter Desktop web interface with my phone?*
+
+Similar as above, add `--host 0.0.0.0` when starting the Specter server (to bind the Specter server to the local IP of the machine that you are running Specter on), thus `python -m cryptoadvance.specter server --host 0.0.0.0`. You can then access the Specter server with your phone by typing `http://LOCAL_IP_OF_MACHINE_RUNNING_SPECTER:25441/` in the phone's browser. 
+
+**Note**: Your phone and the machine running Specter have to be connected to the same LAN for this simple approach to work. You might also need to adjust your firewall settings on the machine running Specter. For remote access of your Specter server check the [Tor docs](https://docs.specter.solutions/desktop/tor/).
+
 ### *Keep getting: No matching distribution found for cryptoadvance.specter*
-=======
-## *How can I access the Specter Desktop web interface with my phone?*
-
-Similar as above, add `--host 0.0.0.0` when starting the Specter server (to bind the Specter server to the local IP of the machine that you are running Specter on), thus `python -m cryptoadvance.specter server --host 0.0.0.0`. You can then access the Specter server with your phone by typing `http://LOCAL_IP_OF_MACHINE_RUNNING_SPECTER:25441/` in the phone's browser. 
-
-**Note**: Your phone and the machine running Specter have to be connected to the same LAN for this simple approach to work. You might also need to adjust your firewall settings on the machine running Specter. For remote access of your Specter server check the [Tor docs](https://docs.specter.solutions/desktop/tor/).
-
-## *Keep getting: No matching distribution found for cryptoadvance.specter*
->>>>>>> 786b090e
 
 Try `pip3 install cryptoadvance.specter`
 
