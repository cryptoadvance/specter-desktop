{
  "name": "specter-desktop-cypress-testing",
  "version": "0.0.1",
  "description": "node-module to test specter-desktop with cypress",
  "main": "index.js",
  "directories": {
    "doc": "docs",
    "test": "tests"
  },
  "dependencies": {
    "gulp-livereload": "^4.0.2",
    "rimraf": "^3.0.2",
    "wait-on": "^5.3.0"
  },
  "devDependencies": {
    "cypress": "^9.7.0",
    "cypress-wait-until": "^1.7.1",
    "gulp": "^4.0.2"
  },
  "scripts": {
    "dev": "gulp",
    "tailwind": "npx tailwindcss -i ./src/cryptoadvance/specter/static/style.css -o ./src/cryptoadvance/specter/static/output.css --watch",
    "test": "echo \"Error: no test specified\" && exit 1",
<<<<<<< HEAD
    "start": "rm -rf .env && virtualenv --python=python3.10 .env --setuptools=57.4.0 --pip=22.0.4 && source .env/bin/activate && pip3 install -r requirements.txt --require-hashes && pip3 install -e . && python3 -m cryptoadvance.specter server --config DevelopmentConfig --debug"
=======
    "start": " rm -rf .env && virtualenv --python=python3.10 .env --setuptools=57.4.0 --pip=22.0.4 && source .env/bin/activate && pip3 install -r requirements.txt && pip3 install -e . && python3 -m cryptoadvance.specter server --config DevelopmentConfig --debug"
>>>>>>> c6536891
  },
  "repository": {
    "type": "git",
    "url": "git+https://github.com/cryptoadvance/specter-desktop.git"
  },
  "author": "",
  "license": "ISC",
  "bugs": {
    "url": "https://github.com/cryptoadvance/specter-desktop/issues"
  },
  "homepage": "https://github.com/cryptoadvance/specter-desktop#readme"
}<|MERGE_RESOLUTION|>--- conflicted
+++ resolved
@@ -21,11 +21,7 @@
     "dev": "gulp",
     "tailwind": "npx tailwindcss -i ./src/cryptoadvance/specter/static/style.css -o ./src/cryptoadvance/specter/static/output.css --watch",
     "test": "echo \"Error: no test specified\" && exit 1",
-<<<<<<< HEAD
     "start": "rm -rf .env && virtualenv --python=python3.10 .env --setuptools=57.4.0 --pip=22.0.4 && source .env/bin/activate && pip3 install -r requirements.txt --require-hashes && pip3 install -e . && python3 -m cryptoadvance.specter server --config DevelopmentConfig --debug"
-=======
-    "start": " rm -rf .env && virtualenv --python=python3.10 .env --setuptools=57.4.0 --pip=22.0.4 && source .env/bin/activate && pip3 install -r requirements.txt && pip3 install -e . && python3 -m cryptoadvance.specter server --config DevelopmentConfig --debug"
->>>>>>> c6536891
   },
   "repository": {
     "type": "git",
