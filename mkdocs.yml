site_name: Specter Desktop Documentation
site_url: https://docs.specter.solutions/desktop
repo_url: https://github.com/cryptoadvance/specter-desktop/
nav:
    - Home:
      - 'Introduction': README.md
      - release-notes.md
      - multisig-guide.md
    - User Guide:
      - faq.md
      - install_guide.md
<<<<<<< HEAD
=======
      - DeviceCreationGuide.md
      - WalletCreationGuide.md
>>>>>>> db3df46d
      - 'Using Tor': tor.md
      - 'Signing messages': sign-message.md
    - Operating Guide:
      - connect-your-node.md
      - daemon.md
      - performance.md
      - reverse-proxy.md
      - self-signed-certificates.md
      - hwibridge.md
      - elements.md
      - windows.md
      - 'Endless Pacman Troubleshooting': endless-pacman.md
    - Development: 
      - 'Contributing': contributing.md
      - 'Developing': development.md
      - 'Testing': test-new-releases.md
      - build-instructions.md
      - 'Continuous Integration': continuous-integration.md
      - cypress-testing.md
      - 'Architectural Notes': architecture.md
      - 'Some Random Dev Thoughts': archblog.md
    - API:
      - api/README.md
      - api/ep_liveness.md
      - api/ep_readyness.md
      - api/ep_specter.md
      - api/ep_specter_fulltxlist.md
      - api/ep_wallets_psbt.md
      - api/ep_wallets_wallet.md
    - Extension Development:
      - extensions/intro.md
      - extensions/frontend-aspects.md
      - extensions/service-configuration.md
      - extensions/data-storage.md
      - extensions/callbacks.md
      - extensions/devices.md
      - extensions/nodes.md
    
theme: 
  name: readthedocs
markdown_extensions:
  - mdx_truly_sane_lists # pip3 install mdx_truly_sane_lists mkdocs-video
plugins:
  - search
  - mkdocs-video:
      mark: "small_video"
      css_style:
        width: "70%"
        height: "15lw"
        min-width: "300px"
        min-height: "180px"
  - mkdocs-video:
      mark: "video"
      css_style:
        width: "100%"
        height: "22.172vw"
<|MERGE_RESOLUTION|>--- conflicted
+++ resolved
@@ -2,21 +2,18 @@
 site_url: https://docs.specter.solutions/desktop
 repo_url: https://github.com/cryptoadvance/specter-desktop/
 nav:
-    - Home:
-      - 'Introduction': README.md
+  - Home:
+      - "Introduction": README.md
       - release-notes.md
       - multisig-guide.md
-    - User Guide:
+  - User Guide:
       - faq.md
       - install_guide.md
-<<<<<<< HEAD
-=======
       - DeviceCreationGuide.md
       - WalletCreationGuide.md
->>>>>>> db3df46d
-      - 'Using Tor': tor.md
-      - 'Signing messages': sign-message.md
-    - Operating Guide:
+      - "Using Tor": tor.md
+      - "Signing messages": sign-message.md
+  - Operating Guide:
       - connect-your-node.md
       - daemon.md
       - performance.md
@@ -25,17 +22,17 @@
       - hwibridge.md
       - elements.md
       - windows.md
-      - 'Endless Pacman Troubleshooting': endless-pacman.md
-    - Development: 
-      - 'Contributing': contributing.md
-      - 'Developing': development.md
-      - 'Testing': test-new-releases.md
+      - "Endless Pacman Troubleshooting": endless-pacman.md
+  - Development:
+      - "Contributing": contributing.md
+      - "Developing": development.md
+      - "Testing": test-new-releases.md
       - build-instructions.md
-      - 'Continuous Integration': continuous-integration.md
+      - "Continuous Integration": continuous-integration.md
       - cypress-testing.md
-      - 'Architectural Notes': architecture.md
-      - 'Some Random Dev Thoughts': archblog.md
-    - API:
+      - "Architectural Notes": architecture.md
+      - "Some Random Dev Thoughts": archblog.md
+  - API:
       - api/README.md
       - api/ep_liveness.md
       - api/ep_readyness.md
@@ -43,7 +40,7 @@
       - api/ep_specter_fulltxlist.md
       - api/ep_wallets_psbt.md
       - api/ep_wallets_wallet.md
-    - Extension Development:
+  - Extension Development:
       - extensions/intro.md
       - extensions/frontend-aspects.md
       - extensions/service-configuration.md
@@ -51,8 +48,8 @@
       - extensions/callbacks.md
       - extensions/devices.md
       - extensions/nodes.md
-    
-theme: 
+
+theme:
   name: readthedocs
 markdown_extensions:
   - mdx_truly_sane_lists # pip3 install mdx_truly_sane_lists mkdocs-video
@@ -69,4 +66,4 @@
       mark: "video"
       css_style:
         width: "100%"
-        height: "22.172vw"
+        height: "22.172vw"