{
    "testFiles": [
      "spec_setup_wizard.js",
      "spec_setup_tor.js",
      "spec_empty_specter_home.js",
      "spec_configures_nodes.js",
      "spec_node_configured.js",
      "spec_wallet_send.js",
      "spec_wallet_utxo.js",
      "spec_plugins.js",
      "spec_elm_single_segwit_wallet.js",
      "spec_elm_multi_segwit_wallet.js"
    ],
    "baseUrl": "http://localhost:25444",
    "env": {
      "broadcast_timeout":"8000"
<<<<<<< HEAD
    }
=======
    },
    "includeShadowDom": false 
>>>>>>> 2357693c
}<|MERGE_RESOLUTION|>--- conflicted
+++ resolved
@@ -14,10 +14,6 @@
     "baseUrl": "http://localhost:25444",
     "env": {
       "broadcast_timeout":"8000"
-<<<<<<< HEAD
-    }
-=======
     },
     "includeShadowDom": false 
->>>>>>> 2357693c
 }