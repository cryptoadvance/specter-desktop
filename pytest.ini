[pytest]
norecursedirs = tests/bitcoin tests/elements
log_format = [%(levelname)8s] %(message)s %(name)s (%(filename)s:%(lineno)s)
<<<<<<< HEAD
addopts = --bitcoind-version v0.20.1 --elementsd-version v0.20.99
markers =
    slow: mark test as slow.
=======
addopts = --bitcoind-version v0.20.1 --elementsd-version v0.20.99
>>>>>>> 9122cf85
<|MERGE_RESOLUTION|>--- conflicted
+++ resolved
@@ -1,10 +1,6 @@
 [pytest]
 norecursedirs = tests/bitcoin tests/elements
 log_format = [%(levelname)8s] %(message)s %(name)s (%(filename)s:%(lineno)s)
-<<<<<<< HEAD
 addopts = --bitcoind-version v0.20.1 --elementsd-version v0.20.99
 markers =
-    slow: mark test as slow.
-=======
-addopts = --bitcoind-version v0.20.1 --elementsd-version v0.20.99
->>>>>>> 9122cf85
+    slow: mark test as slow.