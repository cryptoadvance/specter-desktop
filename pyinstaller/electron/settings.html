<html class="bg-dark-900 text-white">
    <link
        rel="stylesheet"
        type="text/css"
        href="./typography.css"
    />
    <link
        rel="stylesheet"
        type="text/css"
        href="./output.css"
    />

    <body class="flex flex-col items-center">
        <div class="max-w-[700px] w-[700px]">
            <h1 class="mt-10">Preferences</h1>
            <form action="">
                <div>
                    <h3 class="mt-8">Do you want to connect to a remote Specter?</h3>

                    <div class="space-y-3">
												<div class="grid grid-cols-2 gap-3">
													<label class="checkbox-wrapper" for="specterd-mode-active">
														<input type="radio" class="checkbox-input" id="specterd-mode-active" name="mode" value="specterd" onclick="toggleHWIBridgeView(false)" checked>
														<span class="checkbox-label">No, run Specter locally</span>
													</label>

													<label class="checkbox-wrapper" for="hwibridge-mode-active">
														<input type="radio" class="checkbox-input" id="hwibridge-mode-active" name="mode" value="hwibridge" onclick="toggleHWIBridgeView(true);">
														<span class="checkbox-label">Yes, I run Specter remotely</span>
													</label>
												</div>

                        <div id="hwibridge-mode-settings" class="space-y-3 hidden">
														<div class="floating-wrapper" for="specter-url">
																<input id="specter-url" class="floating-input peer" type="url" placeholder=" " />
																<label class="floating-label">Remote Specter URL</label>
														</div>

                            <label class="checkbox-wrapper-inline" for="basic-auth-checkbox">
                                <input type="checkbox" class="checkbox-input" id="basic-auth-checkbox" onchange="toggleBasicAuth(this.checked)">
																<span class="checkbox-label">HTTP Basic Authentication</label>
                            </label>

                            <div class="grid grid-cols-2 gap-3">
                                <div class="floating-wrapper hidden" id="basic-auth-user">
                                    <input type="text" class="floating-input peer" placeholder=" " />
                                    <label class="floating-label">Username</label>
                                </div>

                                <div class="floating-wrapper hidden" id="basic-auth-pass" >
                                    <input type="password" class="floating-input peer" placeholder=" " />
                                    <label class="floating-label">Password</label>
                                </div>
                            </div>

                            <label for="tor-checkbox" class="checkbox-wrapper-inline">
                                <!-- <img style="width: 25px; margin-right: 7px; vertical-align: bottom;" src="assets/tor.svg"/> -->
                                <input class="checkbox-input" type="checkbox" id="tor-checkbox" onchange="toggleTorProxy(this.checked)">
                                <span class="checkbox-label">Connect over Tor</span>
                            </label>

                            <div class="floating-wrapper hidden" id="proxy-url" >
                                <input id="proxy-url" type="url" class="floating-input peer" placeholder=" " />
                                <label class="floating-label">Proxy URL</label>
                            </div>
                        </div>
                    </div>

                    <span id="toggle_advanced" class="block mt-5 mb-3 cursor-pointer" onclick="toggleAdvanced()">Advanced &#9654;</span>

                    <div id="advanced_settings" class="hidden">
                        <h3>Specter daemon configurations</h3>
                        <div class="space-y-3">
                            <div class="floating-wrapper">
                                <input class="floating-input peer" id="specterd-version" disabled type="text" placeholder=" " />
                                <label class="floating-label">Specterd Version</label>
                                <img class="floating-info w-6 cursor-pointer mt-1" onclick="this.style.display = 'none'; document.getElementById('specterd-version').disabled=false; document.getElementById('download-github-version').style.display='block'" title="Edit version" src="assets/edit_icon.svg"/>
                            </div>

                            <label for="download-github-version-checkbox" id="download-github-version" class="hidden checkbox-wrapper-inline">
                                <input class="checkbox-input" type="checkbox" id="download-github-version-checkbox">
                                <span class="checkbox-label">Re-download from GitHub</span>
                            </label>

                            <div class="floating-wrapper">
                                <input class="floating-input peer" id="specterd-hash" disabled type="text" placeholder=" " />
                                <label class="floating-label">Specterd File Hash</label>
                                <img class="floating-info w-6 cursor-pointer mt-1" onclick="this.style.display = 'none'; document.getElementById('specterd-hash').disabled=false" title="Edit specterd hash" src="assets/edit_icon.svg"/>
                            </div>

                            <div class="floating-wrapper">
                                <input id="specterd-cli-args" class="floating-input peer" type="text" placeholder=" " />
                                <label class="floating-label">Specterd CLI args (example: --tor --port=25441)</label>
                            </div>

                            <div>
                                <h3 class="mt-8">Use a custom specterd file</h3>
                                <input type="file" id="specterd-file" hidden class="inputfile"/>
                                <label for="specterd-file" class="button">Choose file</label>
                            </div>

                            <p class="note mt-5">You can download the specterd file from the github releases page: <a style="color: white;" target="_blank" href="https://github.com/cryptoadvance/specter-desktop/releases">https://github.com/cryptoadvance/specter-desktop/releases</a></p>
                        </div>
                    </div>
                </div>

                <div class="grid grid-cols-2 gap-3 mt-8">
                    <button type="button" id="cancel-btn" class="button" onclick="window.close()">Cancel</button>
                    <button type="button" id="save-btn" class="button bg-accent" onclick="signalSavePreferences()">Save</button>
                </div>
            </form>
        </div>

<<<<<<< HEAD
        <script>
            const fs = require("fs");
            const path = require("path");
            const { ipcRenderer } = require("electron");
            const helpers = require("./helpers");
            const getFileHash = helpers.getFileHash;
            const getAppSettings = helpers.getAppSettings;
            const appSettingsPath = helpers.appSettingsPath;
            const specterdDirPath = helpers.specterdDirPath;

            function toggleAdvanced() {
                let advancedButton = document.getElementById("toggle_advanced");
                let advancedSettigns =
                    document.getElementById("advanced_settings");
                if (advancedSettigns.style.display === "block") {
                    advancedSettigns.style.display = "none";
                    advancedButton.innerHTML = "Advanced &#9654;";
                    if (isCoinSelectionActive()) {
                        toggleExpand();
                    }
                } else {
                    advancedSettigns.style.display = "block";
                    advancedButton.innerHTML = "Advanced &#9660;";
                }
            }

            function toggleHWIBridgeView(isActive) {
                document.getElementById("hwibridge-mode-active").checked =
                    isActive;
                document.getElementById(
                    "hwibridge-mode-settings"
                ).style.display = isActive ? "block" : "none";
            }

            function signalSavePreferences() {
                ipcRenderer.send("request-mainprocess-action", {
                    message: "save-preferences",
                });
            }

            function savePreferences() {
                let specterdFile =
                    document.getElementById("specterd-file").files[0];
                if (specterdFile) {
                    let specterdPath = path.resolve(
                        specterdDirPath,
                        "specterd" +
                            (specterdFile.path.endsWith(".exe") ? ".exe" : "")
                    );
                    fs.copyFileSync(specterdFile.path, specterdPath);
                } else if (
                    document.getElementById("download-github-version-checkbox")
                        .checked
                ) {
                    let specterdPath = path.resolve(
                        specterdDirPath,
                        "specterd" + (process.platform == "win32" ? ".exe" : "")
                    );
                    if (fs.existsSync(specterdPath)) {
                        fs.unlinkSync(specterdPath);
                    }
                    document.getElementById("specterd-hash").value = "";
                }
                let hwiBridgeMode = document.getElementById(
                    "hwibridge-mode-active"
                ).checked;
                let remoteSpecterURL =
                    document.getElementById("specter-url").value;
                if (hwiBridgeMode) {
                    let hwiBridgeSettingsPath = path.resolve(
                        require("os").homedir(),
                        ".specter/hwi_bridge_config.json"
                    );
                    let defaultHWIBridgeSettings = {
                        whitelisted_domains: "http://127.0.0.1:25441/",
                    };
                    try {
                        fs.writeFileSync(
                            hwiBridgeSettingsPath,
                            JSON.stringify(defaultHWIBridgeSettings),
                            { flag: "wx" }
                        );
                    } catch {
                        // settings file already exists
                    }
                    let hwiBridgeSettings = require(hwiBridgeSettingsPath);
                    if (hwiBridgeSettings) {
                        hwiBridgeSettings.whitelisted_domains += `\n${remoteSpecterURL}`;
                    }
                    fs.writeFileSync(
                        hwiBridgeSettingsPath,
                        JSON.stringify(hwiBridgeSettings)
                    );
                }
                let appSettings = getAppSettings();
                appSettings.mode = hwiBridgeMode ? "hwibridge" : "specterd";
                appSettings.specterURL = hwiBridgeMode
                    ? remoteSpecterURL
                    : "http://localhost:25441";
                appSettings.basicAuth = document.getElementById(
                    "basic-auth-checkbox"
                ).checked;
                appSettings.basicAuthUser =
                    document.getElementById("basic-auth-user").value;
                appSettings.basicAuthPass =
                    document.getElementById("basic-auth-pass").value;
                appSettings.tor =
                    document.getElementById("tor-checkbox").checked;
                appSettings.proxyURL =
                    document.getElementById("proxy-url").value;
                appSettings.specterdVersion =
                    document.getElementById("specterd-version").value;
                appSettings.specterdHash =
                    document.getElementById("specterd-hash").value;
                appSettings.specterdCLIArgs =
                    document.getElementById("specterd-cli-args").value;
                fs.writeFileSync(appSettingsPath, JSON.stringify(appSettings));
                ipcRenderer.invoke("showMessageBoxSync", "Specter settings were saved successfully!\nPlease reopen the app to activate the changes.", ["Continue"]);
                ipcRenderer.send("request-mainprocess-action", {
                    message: "quit-app",
                });
            }

            function toggleBasicAuth(basicAuthOn) {
                if (basicAuthOn) {
                    document
                        .getElementById("basic-auth-user")
                        .classList.remove("hidden");
                    document
                        .getElementById("basic-auth-pass")
                        .classList.remove("hidden");
                } else {
                    document
                        .getElementById("basic-auth-user")
                        .classList.add("hidden");
                    document
                        .getElementById("basic-auth-pass")
                        .classList.add("hidden");
                }
            }

            function toggleTorProxy(torOn) {
                if (torOn) {
                    document
                        .getElementById("proxy-url")
                        .classList.remove("hidden");
                } else {
                    document
                        .getElementById("proxy-url")
                        .classList.add("hidden");
                }
            }

            document.addEventListener("DOMContentLoaded", function () {
                let appSettings = getAppSettings();
                let hwiBridgeMode = appSettings.mode == "hwibridge";
                if (hwiBridgeMode) {
                    document.getElementById("specter-url").value =
                        appSettings.specterURL;
                }
                document.getElementById("basic-auth-user").value =
                    appSettings.basicAuthUser;
                document.getElementById("basic-auth-pass").value =
                    appSettings.basicAuthPass;
                document.getElementById("basic-auth-checkbox").checked =
                    appSettings.basicAuth;
                toggleBasicAuth(appSettings.basicAuth);
                document.getElementById("proxy-url").value =
                    appSettings.proxyURL;
                document.getElementById("tor-checkbox").checked =
                    appSettings.tor;
                toggleTorProxy(appSettings.tor);
                document.getElementById("specterd-version").value =
                    appSettings.specterdVersion;
                document.getElementById("specterd-hash").value =
                    appSettings.specterdHash;
                document.getElementById("specterd-cli-args").value =
                    appSettings.specterdCLIArgs;

                toggleHWIBridgeView(hwiBridgeMode);
                document
                    .getElementById("specterd-file")
                    .addEventListener("change", (e) => {
                        let specterdFile =
                            document.getElementById("specterd-file").files[0];
                        if (specterdFile) {
                            getFileHash(
                                specterdFile.path,
                                function (specterdHash) {
                                    document.getElementById(
                                        "specterd-hash"
                                    ).value = specterdHash;
                                }
                            );
                        }
                    });
            });
        </script>
=======
        <script src="./settings.js"/>
            
>>>>>>> 10359ff3
    </body>
</html><|MERGE_RESOLUTION|>--- conflicted
+++ resolved
@@ -111,7 +111,6 @@
             </form>
         </div>
 
-<<<<<<< HEAD
         <script>
             const fs = require("fs");
             const path = require("path");
@@ -310,9 +309,5 @@
                     });
             });
         </script>
-=======
-        <script src="./settings.js"/>
-            
->>>>>>> 10359ff3
     </body>
 </html>