# -*- mode: python ; coding: utf-8 -*-
import platform
import subprocess
import mnemonic, os, sys

mnemonic_path = os.path.join(mnemonic.__path__[0], "wordlist")

block_cipher = None

binaries = []
if platform.system() == 'Windows':
    binaries = [("./windll/libusb-1.0.dll", ".")]
elif platform.system() == 'Linux':
    arch = platform.processor()
    binaries = [(f"/lib/{arch}-linux-gnu/libusb-1.0.so.0", "."),
                (f"/usr/lib/{arch}-linux-gnu/dri/iris_dri.so","."),
                (f"/usr/lib/{arch}-linux-gnu/gio/modules/libgvfsdbus.so","."),
                (f"/usr/lib/{arch}-linux-gnu/gvfs/libgvfscommon.so","."),
                (f"/usr/lib/{arch}-linux-gnu/gtk-3.0/modules/libcanberra-gtk3-module.so","."),
                (f"/usr/lib/{arch}-linux-gnu/libcanberra-gtk3.so.0","."),
                (f"/usr/lib/{arch}-linux-gnu/libcanberra.so.0","."),
                (f"/usr/lib/{arch}-linux-gnu/libdrm_amdgpu.so.1","."),
                (f"/usr/lib/{arch}-linux-gnu/libdrm_nouveau.so.2","."),
                (f"/usr/lib/{arch}-linux-gnu/libdrm_radeon.so.1","."),
                (f"/usr/lib/{arch}-linux-gnu/libedit.so.2","."),
                (f"/usr/lib/{arch}-linux-gnu/libelf.so.1","."),
                (f"/usr/lib/{arch}-linux-gnu/libLLVM-10.so.1","."),
                (f"/usr/lib/{arch}-linux-gnu/libltdl.so.7","."),
                (f"/usr/lib/{arch}-linux-gnu/libsensors.so.4","."),
                (f"/usr/lib/{arch}-linux-gnu/libtdb.so.1","."),
    ]
elif platform.system() == 'Darwin':
    find_brew_libusb_proc = subprocess.Popen(['brew', '--prefix', 'libusb'], stdout=subprocess.PIPE)
    libusb_path = find_brew_libusb_proc.communicate()[0]
    binaries = [(libusb_path.rstrip().decode() + "/lib/libusb-1.0.dylib", ".")]

a = Analysis(['specter_desktop.py'],
             binaries=binaries,
             datas=[('../src/cryptoadvance/specter/templates', 'templates'), 
                    ('../src/cryptoadvance/specter/static', 'static'),
                    ("./icons", "icons"),
                    (mnemonic_path, 'mnemonic/wordlist'),
                    ("version.txt", "."),
             ],
             hiddenimports=[
                'pkg_resources.py2_warn',
                'cryptoadvance.specter.config'
             ],
             hookspath=['hooks/'],
             runtime_hooks=[],
             excludes=[],
             win_no_prefer_redirects=False,
             win_private_assemblies=False,
             cipher=block_cipher,
             noarchive=False)

if platform.system() == 'Linux':
    import hwilib
    a.datas += Tree('../udev', prefix='hwilib/udev')

pyz = PYZ(a.pure, a.zipped_data,
             cipher=block_cipher)

if sys.platform == 'darwin':

    exe = EXE(pyz,
          a.scripts,
          [],
          name='Specter',
          exclude_binaries=True,
          debug=False,
          bootloader_ignore_signals=False,
          strip=False,
          upx=True,
          upx_exclude=[],
          runtime_tmpdir=None,
          console=True )

    app = BUNDLE(
          exe,
          a.binaries,
          a.zipfiles,
          a.datas,
          name='Specter.app',
          icon='icons/icon.icns',
          bundle_identifier=None,
          info_plist={
            'NSPrincipleClass': 'NSApplication',
            'NSAppleScriptEnabled': False,
            'NSHighResolutionCapable': 'True',
            'NSRequiresAquaSystemAppearance': 'True',
<<<<<<< HEAD
            'LSUIElement': 1,
            'CFBundleIdentifier': 'solutions.specter.desktop',
            'CFBundleName': 'Specter',
            'CFBundlePackageType': 'APPL'
=======
            'LSUIElement': 'False',
            'LSBackgroundOnly': 'False'
>>>>>>> 5cd7c836
        }
    )
if sys.platform == 'linux':
    exe = EXE(
        pyz,
        a.scripts,
        a.binaries,
        a.zipfiles,
        a.datas,
        name='Specter',
        debug=False,
        strip=False,
        upx=True,
        runtime_tmpdir=None,
        console=False,
        icon='icons/icon.ico'
    )

if sys.platform == 'win32' or sys.platform == 'win64':
    exe = EXE(pyz,
              a.scripts,
              [],
              exclude_binaries=True,
              name='specter_desktop',
              debug=False,
              bootloader_ignore_signals=False,
              strip=False,
              upx=True,
              console=False,
              icon='icons/icon.ico' )

    coll = COLLECT(exe,
                   a.binaries,
                   a.zipfiles,
                   a.datas,
                   strip=False,
                   upx=True,
                   upx_exclude=[],
                   console=False,
                   name='specter_desktop')
 <|MERGE_RESOLUTION|>--- conflicted
+++ resolved
@@ -89,15 +89,11 @@
             'NSAppleScriptEnabled': False,
             'NSHighResolutionCapable': 'True',
             'NSRequiresAquaSystemAppearance': 'True',
-<<<<<<< HEAD
-            'LSUIElement': 1,
             'CFBundleIdentifier': 'solutions.specter.desktop',
             'CFBundleName': 'Specter',
             'CFBundlePackageType': 'APPL'
-=======
             'LSUIElement': 'False',
             'LSBackgroundOnly': 'False'
->>>>>>> 5cd7c836
         }
     )
 if sys.platform == 'linux':
